cmake_minimum_required(VERSION 2.8)

project(Gromacs)
include(Dart)
mark_as_advanced(DART_ROOT)

# PROJECT_VERSION should have the following structure: 
# VERSION-dev[-SUFFIX] where the VERSION should have the for: vMajor.vMinor.vPatch
#
# The "-dev" suffix is important to keep because it makes possible to distinguish 
# between a build from official release and a build from git release branch on a 
# machine with no git. 
#
# NOTE: when releasing the "-dev" suffix needs to be stripped off!
<<<<<<< HEAD
set(PROJECT_VERSION "4.5.3-GPU-dev")
=======
set(PROJECT_VERSION "4.6-dev")
>>>>>>> 0fd439d0
set(CUSTOM_VERSION_STRING ""
    CACHE STRING "Custom version string (if empty, use hard-coded default)")
mark_as_advanced(CUSTOM_VERSION_STRING)
if (CUSTOM_VERSION_STRING)
    set(PROJECT_VERSION ${CUSTOM_VERSION_STRING})
endif (CUSTOM_VERSION_STRING)
set(SOVERSION 6)
# It is a bit irritating, but this has to be set separately for now!
SET(CPACK_PACKAGE_VERSION_MAJOR "4")
<<<<<<< HEAD
SET(CPACK_PACKAGE_VERSION_MINOR "5")
SET(CPACK_PACKAGE_VERSION_PATCH "4")
=======
SET(CPACK_PACKAGE_VERSION_MINOR "6")
#SET(CPACK_PACKAGE_VERSION_PATCH "0")
>>>>>>> 0fd439d0


# Cmake modules/macros are in a subdirectory to keep this file cleaner
set(CMAKE_MODULE_PATH ${CMAKE_CURRENT_SOURCE_DIR}/cmake)

if(CMAKE_INSTALL_PREFIX_INITIALIZED_TO_DEFAULT)
set(CMAKE_INSTALL_PREFIX "/usr/local/gromacs" CACHE STRING "Installation prefix (installation will need write permissions here)" FORCE)
endif()

if(NOT CMAKE_BUILD_TYPE)
    set(CMAKE_BUILD_TYPE "Release" CACHE STRING "Choose the type of build, options are: Debug Release RelWithDebInfo MinSizeRel." FORCE)
endif(NOT CMAKE_BUILD_TYPE)

enable_language(C)

set(CPACK_PACKAGE_VERSION ${PROJECT_VERSION})
set(CPACK_PACKAGE_VENDOR "gromacs.org")
set(CPACK_PACKAGE_DESCRIPTION_SUMMARY "Gromacs - a toolkit for high-performance molecular simulation")
set(CPACK_SET_DESTDIR "ON")
set(CPACK_INCLUDE_TOPLEVEL_DIRECTORY 0)
set(CPACK_RESOURCE_FILE_WELCOME "${CMAKE_SOURCE_DIR}/admin/InstallWelcome.txt")
# Its GPL/LGPL, so they do not have to agree to a license for mere usage, but some installers require this...
set(CPACK_RESOURCE_FILE_LICENSE "${CMAKE_SOURCE_DIR}/admin/InstallLicense.txt")
set(CPACK_RESOURCE_FILE_README "${CMAKE_SOURCE_DIR}/admin/InstallInfo.txt")

#must come after all cpack settings!
include(CPack)

########################################################################
# Check and warn if cache generated on a different host is being reused
########################################################################
if(CMAKE_HOST_UNIX)
    execute_process(COMMAND hostname
                    OUTPUT_VARIABLE TMP_HOSTNAME
                    OUTPUT_STRIP_TRAILING_WHITESPACE)
    if(GMX_BUILD_HOSTNAME AND NOT "${GMX_BUILD_HOSTNAME}" STREQUAL "${TMP_HOSTNAME}")
        message(WARNING "
            The CMake cache, probably generated on a different host (${GMX_BUILD_HOSTNAME}),
            is being reused! This could lead to inconsitencies; therefore, it is
            recommended to regenerate the cache!")
    endif()
    set(GMX_BUILD_HOSTNAME "${TMP_HOSTNAME}" CACHE INTERNAL
            "Hostname of the machine where the cache was generated.")
endif()

########################################################################
# Fix stupid flags on MSVC
########################################################################
SET(SHARED_LIBS_DEFAULT ON) 
IF(CMAKE_GENERATOR MATCHES "Visual Studio")
    STRING(REPLACE /MD /MT CMAKE_C_FLAGS_RELEASE ${CMAKE_C_FLAGS_RELEASE})
    SET(CMAKE_C_FLAGS_RELEASE ${CMAKE_C_FLAGS_RELEASE} CACHE STRING "" FORCE)
    STRING(REPLACE /MD /MT CMAKE_C_FLAGS_DEBUG ${CMAKE_C_FLAGS_DEBUG})
    SET(CMAKE_C_FLAGS_DEBUG ${CMAKE_C_FLAGS_DEBUG} CACHE STRING "" FORCE) 
    SET(SHARED_LIBS_DEFAULT OFF)	
ENDIF(CMAKE_GENERATOR MATCHES "Visual Studio")

set(GMX_EXTRA_LIBRARIES)



######################################################################
# compiler tests
# these need ot be done early (before further tests).
#####################################################################

include(CheckCCompilerFlag)
include(CheckCXXCompilerFlag)

include(gmxCFlags)
gmx_c_flags()

########################################################################
# User input options                                                   #
########################################################################
option(GMX_DOUBLE "Use double precision (much slower, use only if you really need it)" OFF)
option(GMX_MPI    "Build a parallel (message-passing) version of GROMACS" OFF)
option(GMX_THREADS    "Build a parallel (thread-based) version of GROMACS (cannot be combined with MPI yet)" OFF)
option(GMX_SOFTWARE_INVSQRT "Use GROMACS software 1/sqrt" ON)
mark_as_advanced(GMX_SOFTWARE_INVSQRT)
option(GMX_POWERPC_INVSQRT "Use PowerPC hardware 1/sqrt" OFF)
mark_as_advanced(GMX_POWERPC_INVSQRT)
option(GMX_FAHCORE "Build a library with mdrun functionality" OFF)
mark_as_advanced(GMX_FAHCORE)
option(GMX_OPENMM "Accelerated execution on GPUs through the OpenMM library (rerun cmake after changing to see relevant options)" OFF)
set(GMX_ACCELERATION "auto" 
    CACHE STRING "Accelerated kernels. Pick one of: auto, none, SSE, BlueGene, Power6, ia64, altivec, fortran")

set(GMX_FFT_LIBRARY "fftw3" 
    CACHE STRING "FFT library choices: fftw3,fftw2,mkl,fftpack[built-in]")
option(GMX_DISABLE_FFTW_MEASURE 
       "Do not optimize FFTW setups (not needed with SSE)" OFF)
mark_as_advanced(GMX_DISABLE_FFTW_MEASURE)
set(GMX_QMMM_PROGRAM "none" 
    CACHE STRING "QM package choices: none,gaussian,mopac,gamess,orca")
option(GMX_BROKEN_CALLOC "Work around broken calloc()" OFF)
mark_as_advanced(GMX_BROKEN_CALLOC)
option(BUILD_SHARED_LIBS "Enable shared libraries (can be problematic with MPI, Windows)" ${SHARED_LIBS_DEFAULT})
option(GMX_MPI_IN_PLACE "Enable MPI_IN_PLACE for MPIs that have it defined" ON)
mark_as_advanced(GMX_MPI_IN_PLACE)
option(GMX_LOAD_PLUGINS "Compile with plugin support, needed to read VMD supported file formats" ON)
mark_as_advanced(GMX_LOAD_PLUGINS)


option(GMX_IA32_ASM "Add SSE assembly files for IA32" OFF)
mark_as_advanced(GMX_IA32_ASM)
option(GMX_X86_64_ASM "Add SSE assembly files for X86_64" OFF)
mark_as_advanced(GMX_X86_64_ASM)
option(USE_VERSION_H "Generate development version string/information" ON)

option(GMX_GPU  "Enable GPU acceleration. " ON)
option(GMX_OPENMP "Enable OpenMP-based mutithreading. " ON)

option(GMX_OPENMP "Enable OpenMP-based mutithreading. " ON)

option(USE_VERSION_H "Generate development version string/information" ON)
mark_as_advanced(USE_VERSION_H)

option(GMX_DEFAULT_SUFFIX "Use default suffixes for GROMACS binaries and libs (_d for double, _mpi for MPI; rerun cmake after changing to see relevant options)" ON)

if(UNIX AND NOT APPLE)
    option(GMX_PREFER_STATIC_LIBS "When finding libraries prefer \".a\" static archives (NOTE: this is enabled only for UNIX (excluding APPLE) platforms but it might not always work!" OFF)
    mark_as_advanced(GMX_PREFER_STATIC_LIBS)
endif()

########################################################################
# Set up binary and library suffixing 
########################################################################
set(GMX_BINARY_SUFFIX "" CACHE STRING "Suffix for GROMACS binaries (default: _d for double, _mpi for MPI, _mpi_d for MPI and double).")
set(GMX_LIBS_SUFFIX "" 
  CACHE STRING "Suffix for GROMACS libs (default: _d for double, _mpi for MPI, _mpi_d for MPI and double).")
if (GMX_DEFAULT_SUFFIX)
  set(GMX_BINARY_SUFFIX "")
  set(GMX_LIBS_SUFFIX "")
  if (GMX_MPI)
    set(GMX_BINARY_SUFFIX "_mpi")
    set(GMX_LIBS_SUFFIX "_mpi")
  endif(GMX_MPI)
  if (GMX_DOUBLE)
    set (GMX_BINARY_SUFFIX "${GMX_BINARY_SUFFIX}_d")
    set (GMX_LIBS_SUFFIX "${GMX_LIBS_SUFFIX}_d")
  endif(GMX_DOUBLE)
  if (GMX_OPENMM)
    set (GMX_BINARY_SUFFIX "-gpu")
    set (GMX_LIBS_SUFFIX "_gpu")
  endif(GMX_OPENMM)
  mark_as_advanced(FORCE GMX_BINARY_SUFFIX GMX_LIBS_SUFFIX)
  if (NOT SUFFIX_QUIETLY)
    message(STATUS "Using default binary suffix: \"${GMX_BINARY_SUFFIX}\"")
    message(STATUS "Using default library suffix: \"${GMX_LIBS_SUFFIX}\"")
  endif (NOT SUFFIX_QUIETLY)
else(GMX_DEFAULT_SUFFIX)
  mark_as_advanced(CLEAR GMX_BINARY_SUFFIX GMX_LIBS_SUFFIX)
  if (NOT SUFFIX_QUIETLY)
    message(STATUS "Using manually set binary suffix: \"${GMX_BINARY_SUFFIX}\"")
    message(STATUS "Using manually set library suffix: \"${GMX_LIBS_SUFFIX}\"")
  endif (NOT SUFFIX_QUIETLY)
endif(GMX_DEFAULT_SUFFIX)
set(SUFFIX_QUIETLY TRUE CACHE INTERNAL "")

set(PKG_CFLAGS "")
if(GMX_DOUBLE)
    set(PKG_CFLAGS "${PKG_CFLAGS} -DGMX_DOUBLE")
endif(GMX_DOUBLE)
if(GMX_SOFTWARE_INVSQRT)
  set(PKG_CFLAGS "${PKG_CFLAGS} -DGMX_SOFTWARE_INVSQRT")
endif(GMX_SOFTWARE_INVSQRT)
if(GMX_POWERPC_INVSQRT)
  set(PKG_CFLAGS "${PKG_CFLAGS} -DGMX_POWERPC_INVSQRT")
endif(GMX_POWERPC_INVSQRT)

########################################################################
#Process MPI settings
########################################################################
<<<<<<< HEAD
include(CheckCSourceCompiles) # for gmxTestMPI_IN_PLACE
if(GMX_MPI)
	MESSAGE(WARNING "
            There are known problems with some MPI implementations:
                     OpenMPI version < 1.4.1
                     MVAPICH2 version <= 1.4.1                               *")
    if(GMX_THREADS)
        #message(FATAL_ERROR "Thread-based parallelization conflicts with MPI.")
        set(GMX_THREADS OFF CACHE BOOL 
            "Thread-based parallelization conflicts with MPI." FORCE)
    endif(GMX_THREADS)
    find_package(MPI)
    if(MPI_FOUND)
        set(GROMACS_C_FLAGS ${GROMACS_FLAGS} ${MPI_COMPILE_FLAGS})
	set(GROMACS_LINKER_FLAGS ${GROMACS_LINKER_FLAGS} ${MPI_LINK_FLAGS})
        
        include_directories(${MPI_INCLUDE_PATH})
        list(APPEND GMX_EXTRA_LIBRARIES ${MPI_LIBRARIES})
        add_definitions( -DMPI ) #for FAHCORE
        include(gmxTestMPI_IN_PLACE)
        if (GMX_MPI_IN_PLACE)
            gmx_test_mpi_in_place(MPI_IN_PLACE_EXISTS)
        endif (GMX_MPI_IN_PLACE)
    else(MPI_FOUND)
        message(FATAL_ERROR "MPI support requested, but no MPI compiler found.")
    endif(MPI_FOUND)
    include(gmxTestCatamount)
    gmx_test_catamount(GMX_CRAY_XT3)
    if(GMX_CRAY_XT3)
        set(PKG_CFLAGS "${PKG_CFLAGS} -DGMX_CRAY_XT3")
        set(GMX_NO_SYSTEM 1)
        set(GMX_NO_NICE 1)
    endif(GMX_CRAY_XT3)
    set(GMX_LIB_MPI 1)
    set(PKG_CFLAGS "${PKG_CFLAGS} -DGMX_LIB_MPI")
endif(GMX_MPI)
=======
include(gmxManageMPI)
>>>>>>> 0fd439d0

#######################################################################
# Check for options incompatible with OpenMM build                    #
#######################################################################
if(GMX_OPENMM)
    cmake_minimum_required(VERSION 2.6.4)
    # we'll use the built-in fft to avoid unnecessary dependencies
    string(TOUPPER ${GMX_FFT_LIBRARY} GMX_FFT_LIBRARY)
    if(NOT ${GMX_FFT_LIBRARY} STREQUAL "FFTPACK")
        message(STATUS "No external FFT libraries needed for the OpenMM build, switching to fftpack!")
        set(GMX_FFT_LIBRARY "fftpack" CACHE STRING 
		"No external FFT libraries needed for the OpenMM build, switching to  fftpack!" FORCE)
    endif()
    if(GMX_MPI)
        message(FATAL_ERROR "The OpenMM build is not compatible with MPI!")
    endif(GMX_MPI)
    if(GMX_THREADS)
        message(STATUS "Threads are  not compatible with OpenMM build, disabled!")
        set(GMX_THREADS OFF CACHE BOOL 
		"Threads are not compatible with OpenMM build, disabled!" FORCE)
    endif(GMX_THREADS)
    if(GMX_OPENMP)
        message(STATUS "OpenMP multithreading is not compatible with OpenMM, disabled")
        set(GMX_OPENMP OFF CACHE BOOL
            "OpenMP multithreading is not compatible with OpenMM, disabled!" FORCE)
    endif()
    if(GMX_SOFTWARE_INVSQRT)
        set(GMX_SOFTWARE_INVSQRT OFF CACHE STRING 
                "The OpenMM build does not need GROMACS software 1/sqrt!" FORCE)
    endif(GMX_SOFTWARE_INVSQRT)
    string(TOUPPER ${GMX_ACCELERATION} GMX_ACCELERATION)
    if(NOT GMX_ACCELERATION STREQUAL "NONE")
        message(STATUS "Switching off CPU-based acceleration, the OpenMM build does not support/need any!")	
        set(GMX_ACCELERATION "none" CACHE STRING 
		"Switching off CPU-based acceleration, the OpenMM build does not support/need any!" FORCE)
    endif()
    if(GMX_FAHCORE)
        message(FATAL_ERROR "The OpenMM build does not support FAH build!")
    endif(GMX_FAHCORE)
    if(GMX_DOUBLE)
        message(FATAL_ERROR  "The OpenMM-build does not support double precision calculations!")
    endif()
    # mark as advanced the unused variables
    mark_as_advanced(FORCE GMX_ACCELERATION GMX_MPI GMX_FFT_LIBRARY 
        GMX_QMMM_PROGRAM GMX_THREADS GMX_DOUBLE)
else(GMX_OPENMM)
     mark_as_advanced(CLEAR GMX_ACCELERATION GMX_MPI GMX_FFT_LIBRARY 
        GMX_QMMM_PROGRAM GMX_THREADS GMX_DOUBLE)   
endif(GMX_OPENMM)

########################################################################
# Basic system tests (standard libraries, headers, functions, types)   #
########################################################################
include(CheckIncludeFiles)
check_include_files(string.h     HAVE_STRING_H)
check_include_files(math.h       HAVE_MATH_H)
check_include_files(limits.h     HAVE_LIMITS_H)
check_include_files(memory.h     HAVE_MEMORY_H)
check_include_files(unistd.h	 HAVE_UNISTD_H)
check_include_files(direct.h	 HAVE_DIRECT_H)
check_include_files(pwd.h        HAVE_PWD_H)
check_include_files(stdint.h	 HAVE_STDINT_H)
check_include_files(stdlib.h	 HAVE_STDLIB_H)
check_include_files(pthread.h    HAVE_PTHREAD_H)
check_include_files(dirent.h     HAVE_DIRENT_H)
check_include_files(inttypes.h   HAVE_INTTYPES_H)
check_include_files(regex.h      HAVE_REGEX_H)
check_include_files(sys/types.h  HAVE_SYS_TYPES_H)
check_include_files(sys/stat.h   HAVE_SYS_STAT_H)
check_include_files(sys/time.h   HAVE_SYS_TIME_H)
check_include_files(rpc/rpc.h    HAVE_RPC_RPC_H)
check_include_files("rpc/rpc.h;rpc/xdr.h"    HAVE_RPC_XDR_H)
check_include_files(io.h  		 HAVE_IO_H)

# SIMD instrinsics support
#
# x86intrin.h: x86 instructions
# mmintrin.h: MMX (Pentium MMX!)
# mm3dnow.h: 3dnow! (K6-2) (deprecated)
# xmmintrin.h: SSE + MMX (Pentium 3, Athlon XP)
# emmintrin.h: SSE2 + SSE + MMX (Pentiuem 4, Ahtlon 64)
# pmmintrin.h: SSE3 + SSE2 + SSE + MMX (Pentium 4 Prescott, Ahtlon 64 San Diego)
# tmmintrin.h: SSSE3 + SSE3 + SSE2 + SSE + MMX (Core 2, Bulldozer)
# popcntintrin.h: POPCNT (Core i7, Phenom subset of SSE4.2 and SSE4A)
# ammintrin.h: SSE4A + SSE3 + SSE2 + SSE + MMX (Phenom)
# smmintrin.h: SSE4_1 + SSSE3 + SSE3 + SSE2 + SSE + MMX (Core i7, Bulldozer)
# nmmintrin.h: SSE4_2 + SSE4_1 + SSSE3 + SSE3 + SSE2 + SSE + MMX (Core i7, Bulldozer)
# wmmintrin.h: AES (Core i7 Westmere, Bulldozer)
# immintrin.h: AVX, SSE4_2 + SSE4_1 + SSSE3 + SSE3 + SSE2 + SSE + MMX (Core i7 Sandy Bridge, Bulldozer)
check_include_files(emmintrin.h  HAVE_EMMINTRIN_H)
check_include_files(smmintrin.h  HAVE_SMMINTRIN_H)

include(CheckFunctionExists)
check_function_exists(strcasecmp        HAVE_STRCASECMP)
check_function_exists(strdup            HAVE_STRDUP)
check_function_exists(vprintf           HAVE_VPRINTF)
check_function_exists(memcmp            HAVE_MEMCMP)
check_function_exists(posix_memalign    HAVE_POSIX_MEMALIGN)
check_function_exists(memalign          HAVE_MEMALIGN)
check_function_exists(_aligned_malloc   HAVE__ALIGNED_MALLOC)
check_function_exists(gettimeofday      HAVE_GETTIMEOFDAY)
check_function_exists(isnan             HAVE_ISNAN)
check_function_exists(_isnan            HAVE__ISNAN)
check_function_exists(fsync             HAVE_FSYNC)
check_function_exists(_fileno           HAVE__FILENO)
check_function_exists(fileno            HAVE_FILENO)
check_function_exists(_commit           HAVE__COMMIT)

include(CheckLibraryExists)
check_library_exists(m sqrt "" HAVE_LIBM)
check_library_exists(m cbrt "" HAVE_CBRT)


include(CheckTypeSize)

check_type_size("bool"          SIZEOF_BOOL) # will also set HAVE_BOOL
check_type_size("int"           SIZEOF_INT) 
check_type_size("long int"      SIZEOF_LONG_INT) 
check_type_size("long long int" SIZEOF_LONG_LONG_INT) 
check_type_size("off_t"         SIZEOF_OFF_T)
check_type_size("void *"        SIZEOF_VOIDP)

if (CMAKE_C_SIZEOF_DATA_PTR EQUAL 8)
    set(GMX_64_BIT TRUE)
else (CMAKE_C_SIZEOF_DATA_PTR EQUAL 8)
    set(GMX_64_BIT FALSE)
endif (CMAKE_C_SIZEOF_DATA_PTR EQUAL 8)

# Check for some basic types that we *need*, so set these to int if they are not present 
check_type_size(uid_t uid_t)
if(NOT uid_t)
  set(uid_t int)
else(NOT uid_t)
  set(uid_t 0)
endif(NOT uid_t)

check_type_size(gid_t gid_t)
if(NOT gid_t)
  set(gid_t 1)
else(NOT gid_t)
  set(gid_t 0)
endif(NOT gid_t)

check_type_size(size_t size_t)
if(NOT size_t)
  set(size_t int)
else(NOT size_t)
  set(size_t 0)
endif(NOT size_t)

check_type_size(off_t off_t)
if(NOT off_t)
  set(off_t int)
else(NOT off_t)
  set(off_t 0)
endif(NOT off_t)

include(TestBigEndian)
test_big_endian(GMX_INTEGER_BIG_ENDIAN)




########################################################################
# Find external packages                                               #
########################################################################
if(UNIX AND NOT APPLE)
    if(GMX_PREFER_STATIC_LIBS)
        SET(CMAKE_FIND_LIBRARY_SUFFIXES .a ${CMAKE_FIND_LIBRARY_SUFFIXES})
        if(BUILD_SHARED_LIBS)
            message(WARNING "Static libraries requested, the GROMACS libraries will also be build static (BUILD_SHARED_LIBS=OFF)")
            set(BUILD_SHARED_LIBS OFF CACHE BOOL "Enable shared libraries (can be problematic with MPI, Windows)" FORCE)
        endif()
    endif()
endif()

option(GMX_XML "Use libxml2 to parse xml files" ON)
if (GMX_XML)
  find_package(LibXml2)
  set(PKG_XML "")
  if(LIBXML2_FOUND)
    include_directories(${LIBXML2_INCLUDE_DIR})
    set(PKG_XML libxml-2.0)
    set(XML_LIBRARIES ${LIBXML2_LIBRARIES})
    set(HAVE_LIBXML2 1)
  endif(LIBXML2_FOUND)
endif(GMX_XML)

option(GMX_GSL "Add support for gsl" OFF)
if (GMX_GSL)
  find_package(gsl)
  set(PKG_GSL "")
  if(GSL_FOUND)
    include_directories(${GSL_INCLUDE_DIR})
    set(PKG_GSL gsl)
    set(HAVE_LIBGSL 1)
  endif(GSL_FOUND)
endif (GMX_GSL)

option(GMX_X11 "Use X window system" OFF)
if (GMX_X11)
	find_package(X11)
	# X11 includes/libraries are only set in the ngmx subdirectory!
	if(X11_FOUND)
    	set(HAVE_X11 1)
	endif(X11_FOUND)
endif(GMX_X11)

if(GMX_THREADS)
    set(PKG_CFLAGS "${PKG_CFLAGS} -DGMX_THREADS")
    include(ThreadMPI)
    set(THREAD_MPI_LIB thread_mpi)
    set(GMX_MPI 1)
    string(TOUPPER ${GMX_FFT_LIBRARY} ${GMX_FFT_LIBRARY})
    if(${GMX_FFT_LIBRARY} STREQUAL "FFTW2")
        message(FATAL_ERROR "FFTW2 can't be used with threads. Try fftw3 or mkl.")
    endif()
endif(GMX_THREADS)

if(GMX_OPENMM)
    set(CUDA_BUILD_EMULATION OFF)
    find_package(CUDA 3.1 REQUIRED)
    add_definitions(-DGMX_OPENMM)
    if(CMAKE_BUILD_TYPE STREQUAL "DEBUG")    
        set(CUDA_VERBOSE_BUILD ON)
    endif()
    find_package(OpenMM) 
endif(GMX_OPENMM)

<<<<<<< HEAD
if(GMX_GPU)
    set(CUDA_BUILD_EMULATION OFF)
    if ("${CUDA_NVCC_FLAGS}" STREQUAL "")
        set(CUDA_NVCC_FLAGS "-arch=sm_20;-use_fast_math;" CACHE STRING "" FORCE)
    endif()
    find_package(CUDA 3.1 REQUIRED)
    add_definitions(-DGMX_GPU)
    if(CMAKE_BUILD_TYPE STREQUAL "DEBUG")    
        set(CUDA_VERBOSE_BUILD ON)
    endif()
    # we need this linker flag for gcc 4.5+, but we'll add it for all gcc as 
    # it doesn't hurt and the compiler version is not available
    if(CMAKE_COMPILER_IS_GNUCC)
        set(GROMACS_LINKER_FLAGS "-Wl,--add-needed ${GROMACS_LINKER_FLAGS}")
    endif()
    set(GROMACS_CXX_FLAGS "-fPIC ${GROMACS_CXX_FLAGS}")
endif()

if(GMX_OPENMP)   
    # gcc 
    if(CMAKE_COMPILER_IS_GNUCC)
        CHECK_C_COMPILER_FLAG("-fopenmp" XFLAGS_OPENMP)
         if (XFLAGS_OPENMP)
            set(GROMACS_C_FLAGS "-fopenmp ${GROMACS_C_FLAGS}")
        endif ()  
    endif()
    
    # g++
    if(CMAKE_COMPILER_IS_GNUCXX)
        CHECK_C_COMPILER_FLAG("-fopenmp" XXFLAGS_OPENMP)
         if (XXFLAGS_OPENMP)
            set(GROMACS_C_FLAGS "-fopenmp ${GROMACS_CXX_FLAGS}")
        endif ()  
    endif()

    # intel 
    if (CMAKE_C_COMPILER_ID MATCHES "Intel")
        CHECK_C_COMPILER_FLAG("-openmp" XFLAGS_OPENMP)
        if (XFLAGS_OPENMP)
            set(GROMACS_C_FLAGS "-openmp ${GROMACS_C_FLAGS}")
        endif ()  
    endif()

    # intel 
    if (CMAKE_CXX_COMPILER_ID MATCHES "Intel")
        CHECK_C_COMPILER_FLAG("-openmp" XXFLAGS_OPENMP)
         if (XXFLAGS_OPENMP)
            set(GROMACS_C_FLAGS "-openmp ${GROMACS_C_FLAGS}")
        endif ()  
    endif()

=======
if(GMX_OPENMP)
    find_package(OpenMP REQUIRED)
    list(APPEND GROMACS_C_FLAGS ${OpenMP_C_FLAGS})
    list(APPEND GROMACS_CXX_FLAGS ${OpenMP_CXX_FLAGS})
>>>>>>> 0fd439d0
    add_definitions(-DGMX_OPENMP)
endif()

if(APPLE)
   find_library(ACCELERATE_FRAMEWORK Accelerate)
   list(APPEND GMX_EXTRA_LIBRARIES ${ACCELERATE_FRAMEWORK})
endif(APPLE)

if(CYGWIN)
    set(GMX_CYGWIN 1)
endif(CYGWIN)

# only bother with finding git and using version.h if the source is a git repo
if(EXISTS "${CMAKE_SOURCE_DIR}/.git")
    if(USE_VERSION_H)
        # We need at least git v1.5.1 be able to parse git's date output. If not 
        # found or the version is too small, we can't generate version information.
        find_package(Git)

	# Find out the git version
	if(GIT_FOUND AND NOT GIT_VERSION)
	  execute_process(COMMAND ${GIT_EXECUTABLE} "--version"
            OUTPUT_VARIABLE _exec_out
            OUTPUT_STRIP_TRAILING_WHITESPACE)
	  string(REGEX REPLACE "git version (.*)" "\\1" GIT_VERSION ${_exec_out})
	  set(GIT_VERSION ${GIT_VERSION} CACHE STRING "Git version")
	  mark_as_advanced(GIT_VERSION)
	endif()

        if(NOT GIT_FOUND OR GIT_VERSION VERSION_LESS "1.5.1")
          message("No compatible git version found, won't be able to generate proper development version information.")
          set(USE_VERSION_H OFF)
        endif()
    endif()
else()
    set(USE_VERSION_H OFF)
endif()

<<<<<<< HEAD
if (GMX_DLOPEN)
    list(APPEND GMX_EXTRA_LIBRARIES ${CMAKE_DL_LIBS})
    set(PKG_DL_LIBS "-l${CMAKE_DL_LIBS}")
else(GMX_DLOPEN)
    set(PKG_DL_LIBS)
endif (GMX_DLOPEN)

=======
>>>>>>> 0fd439d0
########################################################################
# Generate development version info for cache
########################################################################
# set(GEN_VERSION_INFO_INTERNAL "ON")
# include(gmxGenerateVersionString)

########################################################################
# Our own GROMACS tests
########################################################################

add_definitions( -DHAVE_CONFIG_H )
include_directories(${CMAKE_BINARY_DIR}/src)
include_directories(${CMAKE_SOURCE_DIR}/include)

include(gmxCheckBuildUserTime)
gmx_check_build_user_time(BUILD_TIME BUILD_USER BUILD_MACHINE)

include(gmxTestFloatFormat)
gmx_test_float_format(GMX_FLOAT_FORMAT_IEEE754 
                      GMX_IEEE754_BIG_ENDIAN_BYTE_ORDER
                      GMX_IEEE754_BIG_ENDIAN_WORD_ORDER)

include(gmxTestLargeFiles)
gmx_test_large_files(GMX_LARGEFILES)
check_function_exists(fseeko     HAVE_FSEEKO)

include(gmxTestSignal)
gmx_test_sigusr1(HAVE_SIGUSR1)

include(gmxTestInline)
gmx_test_inline(INLINE_KEYWORD)

include(gmxTestRestrict)
gmx_test_inline(RESTRICT_KEYWORD)

include(gmxTestPipes)
gmx_test_pipes(HAVE_PIPES)

include(gmxTestIsfinite)
gmx_test_isfinite(HAVE_ISFINITE)
gmx_test__isfinite(HAVE__ISFINITE)
gmx_test__finite(HAVE__FINITE)

include(gmxTestInlineASM)
gmx_test_inline_asm_gcc_x86(GMX_X86_GCC_INLINE_ASM)
gmx_test_inline_asm_msvc_x86(GMX_X86_MSVC_INLINE_ASM)

# turn on SSE if supported with reasonable defaults.
if (${GMX_ACCELERATION} STREQUAL "auto" AND NOT GMX_OPENMM)
  if(CMAKE_SYSTEM_PROCESSOR MATCHES "^(i.86|x86|x64|x86_64|AMD64|amd64)" OR CYGWIN)

    set(GMX_ACCELERATION "SSE" CACHE STRING "Accelerated kernels. Pick one of: auto, none, SSE, BlueGene, Power6, ia64, altivec, fortran" FORCE)
    
    # Determine the assembler/compiler to use
  else()
    set(GMX_ACCELERATION "none" CACHE STRING "Accelerated kernels. Pick one of: auto, none, SSE, BlueGene, Power6, ia64, altivec, fortran" FORCE)
  endif()
endif (${GMX_ACCELERATION} STREQUAL "auto" AND NOT GMX_OPENMM)

include(gmxTestXDR)
gmx_test_xdr(GMX_SYSTEM_XDR)
if(NOT GMX_SYSTEM_XDR)
    set(GMX_INTERNAL_XDR 1)
    set(PKG_CFLAGS "${PKG_CFLAGS} -DGMX_INTERNAL_XDR")
endif(NOT GMX_SYSTEM_XDR)

# Process nonbonded accelerated kernels settings
string(TOUPPER ${GMX_ACCELERATION} ${GMX_ACCELERATION})
if(${GMX_ACCELERATION} STREQUAL "NONE")
  # nothing to do
elseif(${GMX_ACCELERATION} STREQUAL "SSE")
    
    if (GMX_64_BIT)
      set(GMX_X86_64_ASM ON CACHE BOOL "Add SSE assembly files for x86_64" FORCE)
    else (GMX_64_BIT)
      set(GMX_IA32_ASM ON CACHE BOOL "Add SSE assembly files for i386" FORCE)
    endif (GMX_64_BIT)

    if(CMAKE_GENERATOR MATCHES "Visual Studio")
      option(GMX_ASM_USEASM-NASM "Use Nasm for assembly instead of compiler (necessary on windows)" ON)
    else()
      option(GMX_ASM_USEASM-NASM "Use Nasm for assembly instead of compiler (necessary on windows)" OFF)
    endif()
	mark_as_advanced(GMX_ASM_USEASM-NASM)

<<<<<<< HEAD
    if(HAVE_EMMINTRIN_H)
        if(GMX_IA32_ASM)
        if(GMX_DOUBLE)
            set(GMX_IA32_SSE2 1)
        else()
            set(GMX_IA32_SSE 1)
        endif()
        elseif(GMX_X86_64_ASM)
        if(GMX_DOUBLE)
            set(GMX_X86_64_SSE2 1)
        else()
            set(GMX_X86_64_SSE 1)
        endif()
        endif()
    endif(HAVE_EMMINTRIN_H)
=======
    if (NOT GMX_64_BIT)
        # for 32-bit compiles, we might need to turn on sse 
        CHECK_C_COMPILER_FLAG("-msse2" XFLAGS_SSE)
        if (XFLAGS_SSE)
            set(GROMACS_C_FLAGS "-msse2 ${GROMACS_C_FLAGS}")
        endif (XFLAGS_SSE)
        CHECK_CXX_COMPILER_FLAG("-msse2" XXFLAGS_SSE)
        if (XXFLAGS_SSE)
            set(GROMACS_CXX_FLAGS "-msse2 ${GROMACS_CXX_FLAGS}")
        endif (XXFLAGS_SSE)
    endif (NOT GMX_64_BIT)

    if(GMX_IA32_ASM)
      if(GMX_DOUBLE)
        set(GMX_IA32_SSE2 1)
      else()
       set(GMX_IA32_SSE 1)
      endif()
    elseif(GMX_X86_64_ASM)
      if(GMX_DOUBLE)
       set(GMX_X86_64_SSE2 1)
      else()
        set(GMX_X86_64_SSE 1)
      endif()
    endif()
>>>>>>> 0fd439d0


elseif(${GMX_ACCELERATION} STREQUAL "FORTRAN")
    set(GMX_FORTRAN 1)
    #these are switch on by default sometimes
    set(GMX_IA32_ASM 0)
    set(GMX_GMX_X86_64_ASM 0)
elseif(${GMX_ACCELERATION} STREQUAL "BLUEGENE")
# GMX_ACCELERATION=BlueGene should be set in the Toolchain-BlueGene?-???.cmake file
    message(STATUS "Configuring for BlueGene")
    set(GMX_BLUEGENE 1)
    if (${CMAKE_SYSTEM_NAME} STREQUAL "BlueGeneL")
        set(SHARED_LIBS_DEFAULT OFF CACHE BOOL "Shared libraries not compatible with BlueGene/L, disabled!" FORCE)
        set(BUILD_SHARED_LIBS OFF CACHE BOOL "Shared libraries not compatible with BlueGene/L, disabled!" FORCE)
    endif (${CMAKE_SYSTEM_NAME} STREQUAL "BlueGeneL")
    set(GMX_SOFTWARE_INVSQRT OFF CACHE BOOL "Do not use software reciprocal square root on BlueGene" FORCE)
    set(GMX_POWERPC_INVSQRT ON CACHE BOOL "Use hardware reciprocal square root on BlueGene" FORCE)
    set(GMX_X11 OFF CACHE BOOL "X11 not compatible with BlueGene, disabled!" FORCE)
    set(GMX_THREADS OFF CACHE BOOL "Threads not compatible with BlueGene, disabled!" FORCE)
    set(GMX_MPI ON CACHE BOOL "Use MPI on BlueGene" FORCE)
<<<<<<< HEAD
    set(GMX_EXTERNAL_BLAS TRUE CACHE BOOL "Use MASSV for BLAS on BlueGene" FORCE)
    set(GMX_EXTERNAL_LAPACK TRUE CACHE BOOL "Use MASSV for LAPACK on BlueGene" FORCE)
    list(APPEND GMX_EXTRA_LIBRARIES massv)
=======
>>>>>>> 0fd439d0
elseif(${GMX_ACCELERATION} STREQUAL "POWER6")
    set(GMX_POWER6 1)
    set(GMX_SOFTWARE_INVSQRT OFF CACHE BOOL "Do not use software reciprocal square root on Power6" FORCE)
    set(GMX_POWERPC_INVSQRT ON CACHE BOOL "Use hardware reciprocal square root on Power6" FORCE)
elseif(${GMX_ACCELERATION} STREQUAL "IA64")
    set(GMX_IA64_ASM 1)
    set(DISABLE_WATERWATER_NLIST 1)
    set(DISABLE_WATER_NLIST 1)
elseif(${GMX_ACCELERATION} STREQUAL "ALTIVEC")
    check_include_files(altivec.h HAVE_ALTIVEC_H)
    if(HAVE_ALTIVEC_H)
        set(GMX_PPC_ALTIVEC 1)
    endif(HAVE_ALTIVEC_H)
else(${GMX_ACCELERATION} STREQUAL "NONE")
    MESSAGE(FATAL_ERROR "Unrecognized option for accelerated kernels: ${GMX_ACCELERATION}. Pick one of auto, none, SSE, Fortran, BlueGene, Power6, ia64, altivec")
endif(${GMX_ACCELERATION} STREQUAL "NONE")

if(GMX_FORTRAN OR GMX_POWER6)
    if (GMX_THREADS)
        message(FATAL_ERROR "FORTRAN/POWER6 is incompatible with threads and only provides a speed-up on certain IBM compilers. Disable FORTRAN (or threads if you really want to use FORTRAN kernels).")
    endif(GMX_THREADS)
    enable_language(Fortran)
    include(FortranCInterface)
    discover_fortran_mangling(prefix isupper suffix extra_under_score found)
    if(extra_under_score)
        set(extrasuffix "_")
    endif(extra_under_score)
    if(prefix)
      set(prefix "${prefix} ##")
    endif(prefix)
<<<<<<< HEAD

    if(isupper)
        set(F77_FUNCDEF   "${prefix} NAME ## ${suffix}")
        set(F77_FUNCDEF_  "${prefix} NAME ## ${suffix}${extrasuffix}")
    else(isupper)
        set(F77_FUNCDEF   "${prefix} name ## ${suffix}")
        set(F77_FUNCDEF_  "${prefix} name ## ${suffix}${extrasuffix}")
=======
    if(suffix)
      set(suffix "## ${suffix}")
      if(extrasuffix)
	set(extrasuffix "${suffix}${extrasuffix}")
      endif(extrasuffix)
    else(suffix)
      if(extrasuffix)
	# Don't know if this is needed, but it can't hurt
	set(extrasuffix "## ${extrasuffix}")
      endif(extrasuffix)
    endif(suffix)

    if(isupper)
        set(F77_FUNCDEF   "${prefix} NAME ${suffix}")
        set(F77_FUNCDEF_  "${prefix} NAME ${extrasuffix}")
    else(isupper)
        set(F77_FUNCDEF   "${prefix} name ${suffix}")
        set(F77_FUNCDEF_  "${prefix} name ${extrasuffix}")
>>>>>>> 0fd439d0
    endif(isupper)
else(GMX_FORTRAN OR GMX_POWER6)
        set(F77_FUNCDEF   "name ## _")
        set(F77_FUNCDEF_  "name ## _")
endif(GMX_FORTRAN OR GMX_POWER6)

# Process QM/MM Settings
string(TOUPPER ${GMX_QMMM_PROGRAM} ${GMX_QMMM_PROGRAM})
if(${GMX_QMMM_PROGRAM} STREQUAL "GAUSSIAN")
    set(GMX_QMMM_GAUSSIAN 1)
elseif(${GMX_QMMM_PROGRAM} STREQUAL "MOPAC")
    set(GMX_QMMM_MOPAC 1)
elseif(${GMX_QMMM_PROGRAM} STREQUAL "GAMESS")
    set(GMX_QMMM_GAMESS 1)
elseif(${GMX_QMMM_PROGRAM} STREQUAL "ORCA")
    set(GMX_QMMM_ORCA 1)
elseif(${GMX_QMMM_PROGRAM} STREQUAL "NONE")
    # nothing to do
else(${GMX_QMMM_PROGRAM} STREQUAL "GAUSSIAN")
    MESSAGE(FATAL_ERROR "Invalid QM/MM program option: ${GMX_QMMM_PROGRAM}. Choose one of: Gaussian, Mopac, Gamess, Orca, None")
endif(${GMX_QMMM_PROGRAM} STREQUAL "GAUSSIAN")

# Process FFT library settings - if not OpenMM build 
string(TOUPPER ${GMX_FFT_LIBRARY} ${GMX_FFT_LIBRARY})
set(PKG_FFT "")
set(PKG_FFT_LIBS "")
if(${GMX_FFT_LIBRARY} STREQUAL "FFTW3")
#    MESSAGE(STATUS "Using external FFT library - fftw3")
    if(GMX_DOUBLE)
        find_package(FFTW3 REQUIRED)
		include_directories(${FFTW3_INCLUDE_DIR})
        set(FFT_LIBRARIES ${FFTW3_LIBRARIES})
        set(PKG_FFT "fftw3")
    else(GMX_DOUBLE)
        find_package(FFTW3F REQUIRED)
        include_directories(${FFTW3F_INCLUDE_DIR})
        set(FFT_LIBRARIES ${FFTW3F_LIBRARIES})
        set(PKG_FFT "fftw3f")
    endif(GMX_DOUBLE)

    if(NOT FFTW3_FOUND AND NOT FFTW3F_FOUND)
        MESSAGE(FATAL_ERROR "Cannot find fftw3 (with correct precision). Fix it, choose another FFT library, or use the Gromacs built-in fftpack (slower)!")
    endif(NOT FFTW3_FOUND AND NOT FFTW3F_FOUND)

    set(GMX_FFT_FFTW3 1)

elseif(${GMX_FFT_LIBRARY} STREQUAL "FFTW2")
#    MESSAGE(STATUS "Using external FFT library - fftw2")
    if(GMX_DOUBLE)
        find_package(FFTW2 REQUIRED)
    else(GMX_DOUBLE)
        find_package(FFTW2F REQUIRED)
    endif(GMX_DOUBLE)

    if(NOT FFTW2_FOUND)
      	   MESSAGE(FATAL_ERROR "Cannot find fftw2 (with correct precision). Fix it, choose another FFT library, or use the Gromacs built-in fftpack (slower)!")
    endif(NOT FFTW2_FOUND)
    include_directories(${FFTW2_INCLUDE_DIR})
    set(FFT_LIBRARIES ${FFTW2_LIBRARIES})
    set(PKG_FFT_LIBS ${FFTW2_LIBRARIES})

    if("${FFTW2_LIBRARIES}" MATCHES "dfftw")
        set(FFTW2_NAME_DFFTW 1)
    elseif("${FFTW2_LIBRARIES}" MATCHES "sfftw")
        set(FFTW2_NAME_SFFTW 1)
    else("${FFTW2_LIBRARIES}" MATCHES "dfftw")
        set(FFTW2_NAME_FFTW 1) 
    endif("${FFTW2_LIBRARIES}" MATCHES "dfftw")

    set(GMX_FFT_FFTW2 1)
elseif(${GMX_FFT_LIBRARY} STREQUAL "MKL")
#    MESSAGE(STATUS "Using external FFT library - Intel MKL")
    find_package(MKL REQUIRED)
    include_directories(${MKL_INCLUDE_DIR})
    set(FFT_LIBRARIES ${MKL_LIBRARIES})
    set(PKG_FFT_LIBS ${MKL_LIBRARIES})

    set(GMX_FFT_MKL 1)
    set(HAVE_MKL 1)

#elseif(${GMX_FFT_LIBRARY} STREQUAL "ACML")
#    MESSAGE(STATUS "Using external FFT library - AMD core math library")
#    set(GMX_FFT_ACML 1)
elseif(${GMX_FFT_LIBRARY} STREQUAL "FFTPACK")
    MESSAGE(STATUS "Using internal FFT library - fftpack")
    set(GMX_FFT_FFTPACK 1)
else(${GMX_FFT_LIBRARY} STREQUAL "FFTW3")
    MESSAGE(FATAL_ERROR "Invalid FFT library setting: ${GMX_FFT_LIBRARY}. Choose one of: fftw3, fftw2, mkl, acml, fftpack")
endif(${GMX_FFT_LIBRARY} STREQUAL "FFTW3")

# enable threaded fftw3 if we've found it 
if(FFTW3_THREADS OR FFTW3F_THREADS)
    add_definitions(-DFFT5D_FFTW_THREADS)
endif()

# MKL has BLAS/LAPACK routines
if(HAVE_MKL OR ACCELERATE_FRAMEWORK)
  set(GMX_EXTERNAL_BLAS TRUE CACHE BOOL "Use external BLAS instead of built-in")
  set(GMX_EXTERNAL_LAPACK TRUE CACHE BOOL "Use external LAPACK instead of built-in")
else(HAVE_MKL OR ACCELERATE_FRAMEWORK)
  set(GMX_EXTERNAL_BLAS FALSE CACHE BOOL "Use external BLAS instead of built-in") 
  set(GMX_EXTERNAL_LAPACK FALSE CACHE BOOL "Use external LAPACK instead of built-in") 
  if(GMX_EXTERNAL_BLAS)
    #FindBLAS needs Fortran
    enable_language(Fortran)
<<<<<<< HEAD
    find_package(BLAS REQUIRED)
    list(APPEND	GMX_EXTRA_LIBRARIES ${BLAS_LIBRARIES})
=======
    if (GMX_BLAS_USER)
        list(APPEND GMX_EXTRA_LIBRARIES ${GMX_BLAS_USER})
    else(GMX_BLAS_USER)
        find_package(BLAS REQUIRED)
        list(APPEND GMX_EXTRA_LIBRARIES ${BLAS_LIBRARIES})
    endif(GMX_BLAS_USER)
>>>>>>> 0fd439d0
  endif(GMX_EXTERNAL_BLAS)
  if(GMX_EXTERNAL_LAPACK)
    #FindLAPACK needs Fortran
    enable_language(Fortran)
<<<<<<< HEAD
    find_package(LAPACK REQUIRED)
    list(APPEND	GMX_EXTRA_LIBRARIES ${LAPACK_LIBRARIES})
=======
	if (GMX_LAPACK_USER)
        list(APPEND GMX_EXTRA_LIBRARIES ${GMX_LAPACK_USER})
	else(GMX_LAPACK_USER)
        find_package(LAPACK REQUIRED)
        list(APPEND GMX_EXTRA_LIBRARIES ${LAPACK_LIBRARIES})
    endif(GMX_LAPACK_USER)
>>>>>>> 0fd439d0
  endif(GMX_EXTERNAL_LAPACK)
endif(HAVE_MKL OR ACCELERATE_FRAMEWORK)
mark_as_advanced(GMX_EXTERNAL_LAPACK)
mark_as_advanced(GMX_EXTERNAL_BLAS)

set(GMX_USE_PLUGINS OFF CACHE INTERNAL "Whether GROMACS will really try to compile support for VMD plugins")
set(GMX_VMD_PLUGIN_PATH)
mark_as_advanced(GMX_VMD_PLUGIN_PATH)

if(GMX_LOAD_PLUGINS)
  if(CYGWIN OR NOT WIN32)
    # Native Windows does not have, nor need dlopen
    # Note that WIN32 is set with Cygwin, but Cygwin needs dlopen to use plug-ins
    include(gmxTestdlopen)
    gmx_test_dlopen(HAVE_DLOPEN)
  endif()

  find_package(VMD)

  # Test for unsuitable versions of VMD

  if(VMD_FOUND AND NOT GMX_VMD_PLUGIN_PATH)
    message(STATUS "Checking for suitable VMD version")
    exec_program(${VMD_EXECUTABLE}
      ARGS --help
      OUTPUT_VARIABLE VMD_HELP
      RETURN_VALUE VMD_EXEC_RETURN)

    if(VMD_EXEC_RETURN EQUAL 0)
      # This is the accepted idiom for subexpression matching, unfortunately
      string(REGEX REPLACE ".*VMD for .*, version ([0-9]+\\.[0-9]*\\.?[0-9]*).*" "\\1" VMD_VERSION ${VMD_HELP})
      string(REGEX REPLACE ".*VMD for (.*), version .*" "\\1" VMD_ARCH ${VMD_HELP})

      if(VMD_VERSION VERSION_LESS "1.8")
        MESSAGE(WARNING "Found VMD version ${VMD_VERSION}, but GROMACS needs at least 1.8")
        unset(VMD_EXECUTABLE)
        set(VMD_FOUND FALSE)
      else()
        message(STATUS "VMD version ${VMD_VERSION} is suitable")
        if(DEFINED ENV{VMDDIR})
          # This permits GROMACS to avoid hard-coding a fall-back
          # path that it can tell right now would be useless.
          set(GMX_VMD_PLUGIN_PATH "$ENV{VMDDIR}/plugins/${VMD_ARCH}/molfile" CACHE PATH "Path to VMD plugins for molfile I/O")
        else()
          set(GMX_VMD_PLUGIN_PATH "/usr/local/lib/vmd/plugins/*/molfile" CACHE PATH "Path to VMD plugins for molfile I/O")
        endif()
      endif()

      # clean up
      unset(VMD_HELP)
      unset(VMD_VERSION)
      unset(VMD_ARCH)
    endif()
  endif()

  # so, should we use plug-ins?
  if((WIN32 AND NOT CYGWIN) OR (HAVE_DLOPEN AND BUILD_SHARED_LIBS))
    if (NOT VMD_QUIETLY)
      MESSAGE(STATUS "Found the ability to use plug-ins when building shared libaries, so will compile to use plug-ins (e.g. to read VMD-supported file formats).")
    endif(NOT VMD_QUIETLY)
    set(GMX_USE_PLUGINS ON)
    list(APPEND GMX_EXTRA_LIBRARIES ${CMAKE_DL_LIBS}) # magic cross-platform pre-set variable for dlopen library
    set(PKG_DL_LIBS "-l${CMAKE_DL_LIBS}")
  else()
    set(PKG_DL_LIBS)
  endif()
endif(GMX_LOAD_PLUGINS)
set(VMD_QUIETLY TRUE CACHE INTERNAL "")

# Math and thread libraries must often come after all others when linking...
if(HAVE_LIBM)
    list(APPEND	GMX_EXTRA_LIBRARIES m)
endif(HAVE_LIBM)

if(GMX_FAHCORE)
  set(COREWRAP_INCLUDE_DIR "${CMAKE_SOURCE_DIR}/../corewrap" CACHE STRING 
      "Path to swindirect.h")
  include_directories(${COREWRAP_INCLUDE_DIR})
endif(GMX_FAHCORE)

# # # # # # # # # # NO MORE TESTS AFTER THIS LINE! # # # # # # # # # # #
# these are set after everything else
if (NOT DEFINED GROMACS_C_FLAGS_SET)
    set(GROMACS_C_FLAGS_SET true CACHE INTERNAL "Whether to reset the C flags" 
        FORCE)
    set(CMAKE_C_FLAGS "${GROMACS_C_FLAGS} ${CMAKE_C_FLAGS}" CACHE STRING 
        "Flags used by the compiler during all build types" FORCE)
    set(CMAKE_CXX_FLAGS "${GROMACS_CXX_FLAGS} ${CMAKE_CXX_FLAGS}" CACHE STRING 
        "Flags used by the compiler during all build types" FORCE)
    set(CMAKE_EXE_LINKER_FLAGS 
        "${GROMACS_LINKER_FLAGS} ${CMAKE_EXE_LINKER_FLAGS}" 
        CACHE STRING "Linker flags" FORCE) 
endif (NOT DEFINED GROMACS_C_FLAGS_SET)

#if(GMX_GPU)
#   set(CUDA_NVCC_FLAGS "${CUDA_NVCC_FLAGS}${GROMACS_CXX_FLAGS}")
#endif()

########################################################################
# Specify install locations and which subdirectories to process        #
########################################################################
if ( DEFINED GMXLIB )
    set(LIB_INSTALL_DIR "${CMAKE_INSTALL_PREFIX}/${GMXLIB}")
else()
    set(LIB_INSTALL_DIR  ${CMAKE_INSTALL_PREFIX}/lib)
endif()
set(BIN_INSTALL_DIR  ${CMAKE_INSTALL_PREFIX}/bin)
set(DATA_INSTALL_DIR ${CMAKE_INSTALL_PREFIX}/share/gromacs)
set(MAN_INSTALL_DIR  ${CMAKE_INSTALL_PREFIX}/share/man)
set(INCL_INSTALL_DIR ${CMAKE_INSTALL_PREFIX}/include)

set(GMXLIBDIR        ${DATA_INSTALL_DIR}/top)

##################################################################
# Shared library settings - Darwin uses INSTALL_NAME_DIR instead!
##################################################################
if(NOT CMAKE_SYSTEM_NAME STREQUAL "Darwin")
    set(CMAKE_SKIP_BUILD_RPATH  FALSE)
    set(CMAKE_BUILD_WITH_INSTALL_RPATH FALSE)
    set(CMAKE_INSTALL_RPATH "${LIB_INSTALL_DIR}")
    set(CMAKE_INSTALL_RPATH_USE_LINK_PATH TRUE)
endif()

add_subdirectory(share)
add_subdirectory(include)
add_subdirectory(man)
add_subdirectory(src)
add_subdirectory(scripts)

#######################
## uninstall target
#######################
    CONFIGURE_FILE(
                   "${CMAKE_CURRENT_SOURCE_DIR}/cmake/cmake_uninstall.cmake.in"
                   "${CMAKE_CURRENT_BINARY_DIR}/cmake/cmake_uninstall.cmake"
                   IMMEDIATE @ONLY)
###########################
ADD_CUSTOM_TARGET(uninstall
                  "${CMAKE_COMMAND}" -P 
                  "${CMAKE_CURRENT_BINARY_DIR}/cmake/cmake_uninstall.cmake")
###########################


########################################################################
# Tests                                                                #
########################################################################

include(CTest)
mark_as_advanced(BUILD_TESTING)
IF(BUILD_TESTING)
	enable_testing()
	add_subdirectory(tests)
ENDIF()
<|MERGE_RESOLUTION|>--- conflicted
+++ resolved
@@ -12,11 +12,7 @@
 # machine with no git. 
 #
 # NOTE: when releasing the "-dev" suffix needs to be stripped off!
-<<<<<<< HEAD
-set(PROJECT_VERSION "4.5.3-GPU-dev")
-=======
-set(PROJECT_VERSION "4.6-dev")
->>>>>>> 0fd439d0
+set(PROJECT_VERSION "4.6-GPU-dev")
 set(CUSTOM_VERSION_STRING ""
     CACHE STRING "Custom version string (if empty, use hard-coded default)")
 mark_as_advanced(CUSTOM_VERSION_STRING)
@@ -26,13 +22,8 @@
 set(SOVERSION 6)
 # It is a bit irritating, but this has to be set separately for now!
 SET(CPACK_PACKAGE_VERSION_MAJOR "4")
-<<<<<<< HEAD
-SET(CPACK_PACKAGE_VERSION_MINOR "5")
-SET(CPACK_PACKAGE_VERSION_PATCH "4")
-=======
 SET(CPACK_PACKAGE_VERSION_MINOR "6")
 #SET(CPACK_PACKAGE_VERSION_PATCH "0")
->>>>>>> 0fd439d0
 
 
 # Cmake modules/macros are in a subdirectory to keep this file cleaner
@@ -207,46 +198,7 @@
 ########################################################################
 #Process MPI settings
 ########################################################################
-<<<<<<< HEAD
-include(CheckCSourceCompiles) # for gmxTestMPI_IN_PLACE
-if(GMX_MPI)
-	MESSAGE(WARNING "
-            There are known problems with some MPI implementations:
-                     OpenMPI version < 1.4.1
-                     MVAPICH2 version <= 1.4.1                               *")
-    if(GMX_THREADS)
-        #message(FATAL_ERROR "Thread-based parallelization conflicts with MPI.")
-        set(GMX_THREADS OFF CACHE BOOL 
-            "Thread-based parallelization conflicts with MPI." FORCE)
-    endif(GMX_THREADS)
-    find_package(MPI)
-    if(MPI_FOUND)
-        set(GROMACS_C_FLAGS ${GROMACS_FLAGS} ${MPI_COMPILE_FLAGS})
-	set(GROMACS_LINKER_FLAGS ${GROMACS_LINKER_FLAGS} ${MPI_LINK_FLAGS})
-        
-        include_directories(${MPI_INCLUDE_PATH})
-        list(APPEND GMX_EXTRA_LIBRARIES ${MPI_LIBRARIES})
-        add_definitions( -DMPI ) #for FAHCORE
-        include(gmxTestMPI_IN_PLACE)
-        if (GMX_MPI_IN_PLACE)
-            gmx_test_mpi_in_place(MPI_IN_PLACE_EXISTS)
-        endif (GMX_MPI_IN_PLACE)
-    else(MPI_FOUND)
-        message(FATAL_ERROR "MPI support requested, but no MPI compiler found.")
-    endif(MPI_FOUND)
-    include(gmxTestCatamount)
-    gmx_test_catamount(GMX_CRAY_XT3)
-    if(GMX_CRAY_XT3)
-        set(PKG_CFLAGS "${PKG_CFLAGS} -DGMX_CRAY_XT3")
-        set(GMX_NO_SYSTEM 1)
-        set(GMX_NO_NICE 1)
-    endif(GMX_CRAY_XT3)
-    set(GMX_LIB_MPI 1)
-    set(PKG_CFLAGS "${PKG_CFLAGS} -DGMX_LIB_MPI")
-endif(GMX_MPI)
-=======
 include(gmxManageMPI)
->>>>>>> 0fd439d0
 
 #######################################################################
 # Check for options incompatible with OpenMM build                    #
@@ -476,7 +428,6 @@
     find_package(OpenMM) 
 endif(GMX_OPENMM)
 
-<<<<<<< HEAD
 if(GMX_GPU)
     set(CUDA_BUILD_EMULATION OFF)
     if ("${CUDA_NVCC_FLAGS}" STREQUAL "")
@@ -495,45 +446,10 @@
     set(GROMACS_CXX_FLAGS "-fPIC ${GROMACS_CXX_FLAGS}")
 endif()
 
-if(GMX_OPENMP)   
-    # gcc 
-    if(CMAKE_COMPILER_IS_GNUCC)
-        CHECK_C_COMPILER_FLAG("-fopenmp" XFLAGS_OPENMP)
-         if (XFLAGS_OPENMP)
-            set(GROMACS_C_FLAGS "-fopenmp ${GROMACS_C_FLAGS}")
-        endif ()  
-    endif()
-    
-    # g++
-    if(CMAKE_COMPILER_IS_GNUCXX)
-        CHECK_C_COMPILER_FLAG("-fopenmp" XXFLAGS_OPENMP)
-         if (XXFLAGS_OPENMP)
-            set(GROMACS_C_FLAGS "-fopenmp ${GROMACS_CXX_FLAGS}")
-        endif ()  
-    endif()
-
-    # intel 
-    if (CMAKE_C_COMPILER_ID MATCHES "Intel")
-        CHECK_C_COMPILER_FLAG("-openmp" XFLAGS_OPENMP)
-        if (XFLAGS_OPENMP)
-            set(GROMACS_C_FLAGS "-openmp ${GROMACS_C_FLAGS}")
-        endif ()  
-    endif()
-
-    # intel 
-    if (CMAKE_CXX_COMPILER_ID MATCHES "Intel")
-        CHECK_C_COMPILER_FLAG("-openmp" XXFLAGS_OPENMP)
-         if (XXFLAGS_OPENMP)
-            set(GROMACS_C_FLAGS "-openmp ${GROMACS_C_FLAGS}")
-        endif ()  
-    endif()
-
-=======
 if(GMX_OPENMP)
     find_package(OpenMP REQUIRED)
     list(APPEND GROMACS_C_FLAGS ${OpenMP_C_FLAGS})
     list(APPEND GROMACS_CXX_FLAGS ${OpenMP_CXX_FLAGS})
->>>>>>> 0fd439d0
     add_definitions(-DGMX_OPENMP)
 endif()
 
@@ -572,16 +488,6 @@
     set(USE_VERSION_H OFF)
 endif()
 
-<<<<<<< HEAD
-if (GMX_DLOPEN)
-    list(APPEND GMX_EXTRA_LIBRARIES ${CMAKE_DL_LIBS})
-    set(PKG_DL_LIBS "-l${CMAKE_DL_LIBS}")
-else(GMX_DLOPEN)
-    set(PKG_DL_LIBS)
-endif (GMX_DLOPEN)
-
-=======
->>>>>>> 0fd439d0
 ########################################################################
 # Generate development version info for cache
 ########################################################################
@@ -667,7 +573,6 @@
     endif()
 	mark_as_advanced(GMX_ASM_USEASM-NASM)
 
-<<<<<<< HEAD
     if(HAVE_EMMINTRIN_H)
         if(GMX_IA32_ASM)
         if(GMX_DOUBLE)
@@ -683,33 +588,6 @@
         endif()
         endif()
     endif(HAVE_EMMINTRIN_H)
-=======
-    if (NOT GMX_64_BIT)
-        # for 32-bit compiles, we might need to turn on sse 
-        CHECK_C_COMPILER_FLAG("-msse2" XFLAGS_SSE)
-        if (XFLAGS_SSE)
-            set(GROMACS_C_FLAGS "-msse2 ${GROMACS_C_FLAGS}")
-        endif (XFLAGS_SSE)
-        CHECK_CXX_COMPILER_FLAG("-msse2" XXFLAGS_SSE)
-        if (XXFLAGS_SSE)
-            set(GROMACS_CXX_FLAGS "-msse2 ${GROMACS_CXX_FLAGS}")
-        endif (XXFLAGS_SSE)
-    endif (NOT GMX_64_BIT)
-
-    if(GMX_IA32_ASM)
-      if(GMX_DOUBLE)
-        set(GMX_IA32_SSE2 1)
-      else()
-       set(GMX_IA32_SSE 1)
-      endif()
-    elseif(GMX_X86_64_ASM)
-      if(GMX_DOUBLE)
-       set(GMX_X86_64_SSE2 1)
-      else()
-        set(GMX_X86_64_SSE 1)
-      endif()
-    endif()
->>>>>>> 0fd439d0
 
 
 elseif(${GMX_ACCELERATION} STREQUAL "FORTRAN")
@@ -730,12 +608,6 @@
     set(GMX_X11 OFF CACHE BOOL "X11 not compatible with BlueGene, disabled!" FORCE)
     set(GMX_THREADS OFF CACHE BOOL "Threads not compatible with BlueGene, disabled!" FORCE)
     set(GMX_MPI ON CACHE BOOL "Use MPI on BlueGene" FORCE)
-<<<<<<< HEAD
-    set(GMX_EXTERNAL_BLAS TRUE CACHE BOOL "Use MASSV for BLAS on BlueGene" FORCE)
-    set(GMX_EXTERNAL_LAPACK TRUE CACHE BOOL "Use MASSV for LAPACK on BlueGene" FORCE)
-    list(APPEND GMX_EXTRA_LIBRARIES massv)
-=======
->>>>>>> 0fd439d0
 elseif(${GMX_ACCELERATION} STREQUAL "POWER6")
     set(GMX_POWER6 1)
     set(GMX_SOFTWARE_INVSQRT OFF CACHE BOOL "Do not use software reciprocal square root on Power6" FORCE)
@@ -766,15 +638,6 @@
     if(prefix)
       set(prefix "${prefix} ##")
     endif(prefix)
-<<<<<<< HEAD
-
-    if(isupper)
-        set(F77_FUNCDEF   "${prefix} NAME ## ${suffix}")
-        set(F77_FUNCDEF_  "${prefix} NAME ## ${suffix}${extrasuffix}")
-    else(isupper)
-        set(F77_FUNCDEF   "${prefix} name ## ${suffix}")
-        set(F77_FUNCDEF_  "${prefix} name ## ${suffix}${extrasuffix}")
-=======
     if(suffix)
       set(suffix "## ${suffix}")
       if(extrasuffix)
@@ -793,7 +656,6 @@
     else(isupper)
         set(F77_FUNCDEF   "${prefix} name ${suffix}")
         set(F77_FUNCDEF_  "${prefix} name ${extrasuffix}")
->>>>>>> 0fd439d0
     endif(isupper)
 else(GMX_FORTRAN OR GMX_POWER6)
         set(F77_FUNCDEF   "name ## _")
@@ -899,32 +761,22 @@
   if(GMX_EXTERNAL_BLAS)
     #FindBLAS needs Fortran
     enable_language(Fortran)
-<<<<<<< HEAD
-    find_package(BLAS REQUIRED)
-    list(APPEND	GMX_EXTRA_LIBRARIES ${BLAS_LIBRARIES})
-=======
     if (GMX_BLAS_USER)
         list(APPEND GMX_EXTRA_LIBRARIES ${GMX_BLAS_USER})
     else(GMX_BLAS_USER)
         find_package(BLAS REQUIRED)
         list(APPEND GMX_EXTRA_LIBRARIES ${BLAS_LIBRARIES})
     endif(GMX_BLAS_USER)
->>>>>>> 0fd439d0
   endif(GMX_EXTERNAL_BLAS)
   if(GMX_EXTERNAL_LAPACK)
     #FindLAPACK needs Fortran
     enable_language(Fortran)
-<<<<<<< HEAD
-    find_package(LAPACK REQUIRED)
-    list(APPEND	GMX_EXTRA_LIBRARIES ${LAPACK_LIBRARIES})
-=======
 	if (GMX_LAPACK_USER)
         list(APPEND GMX_EXTRA_LIBRARIES ${GMX_LAPACK_USER})
 	else(GMX_LAPACK_USER)
         find_package(LAPACK REQUIRED)
         list(APPEND GMX_EXTRA_LIBRARIES ${LAPACK_LIBRARIES})
     endif(GMX_LAPACK_USER)
->>>>>>> 0fd439d0
   endif(GMX_EXTERNAL_LAPACK)
 endif(HAVE_MKL OR ACCELERATE_FRAMEWORK)
 mark_as_advanced(GMX_EXTERNAL_LAPACK)
