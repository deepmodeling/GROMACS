/*
 * 
 *                This source code is part of
 * 
 *                 G   R   O   M   A   C   S
 * 
 *          GROningen MAchine for Chemical Simulations
 * 
 *                        VERSION 3.2.0
 * Written by David van der Spoel, Erik Lindahl, Berk Hess, and others.
 * Copyright (c) 1991-2000, University of Groningen, The Netherlands.
 * Copyright (c) 2001-2004, The GROMACS development team,
 * check out http://www.gromacs.org for more information.

 * This program is free software; you can redistribute it and/or
 * modify it under the terms of the GNU General Public License
 * as published by the Free Software Foundation; either version 2
 * of the License, or (at your option) any later version.
 * 
 * If you want to redistribute modifications, please consider that
 * scientific software is very special. Version control is crucial -
 * bugs must be traceable. We will be happy to consider code for
 * inclusion in the official distribution, but derived work must not
 * be called official GROMACS. Details are found in the README & COPYING
 * files - if they are missing, get the official version at www.gromacs.org.
 * 
 * To help us fund GROMACS development, we humbly ask that you cite
 * the papers on the package - you can find them in the top README file.
 * 
 * For more info, check our website at http://www.gromacs.org
 * 
 * And Hey:
 * Gromacs Runs On Most of All Computer Systems
 */

#ifndef _txtdump_h
#define _txtdump_h


#include <stdio.h>
#include "typedefs.h"
#include "tpxio.h"

#ifdef __cplusplus
extern "C" {
#endif


#define LINE_WIDTH	80
#define RMARGIN		10
#define	USE_WIDTH	((LINE_WIDTH)-(RMARGIN))
#define INDENT		3

int pr_indent(FILE *fp,int n);
int available(FILE *fp,void *p,int indent,const char *title);
int pr_title(FILE *fp,int indent,const char *title);
int pr_title_n(FILE *fp,int indent,const char *title,int n);
int pr_title_nxn(FILE *fp,int indent,const char *title,int n1,int n2);
void pr_ivec(FILE *fp,int indent,const char *title,int vec[],int n, gmx_bool bShowNumbers);
void pr_ivecs(FILE *fp,int indent,const char *title,ivec vec[],int n, gmx_bool bShowNumbers);
void pr_bvec(FILE *fp,int indent,const char *title,gmx_bool vec[],int n, gmx_bool bShowNnumbers);
void pr_rvec(FILE *fp,int indent,const char *title,real vec[],int n, gmx_bool bShowNumbers);
void pr_dvec(FILE *fp,int indent,const char *title,double vec[],int n, gmx_bool bShowNumbers);
void pr_rvecs(FILE *fp,int indent,const char *title,rvec vec[],int n);
void pr_rvecs_len(FILE *fp,int indent,const char *title,rvec vec[],int n);
void pr_reals(FILE *fp,int indent,const char *title,real vec[],int n);
void pr_doubles(FILE *fp,int indent,const char *title,double *vec,int n);
void pr_block(FILE *fp,int indent,const char *title,t_block *block,gmx_bool bShowNumbers);
void pr_blocka(FILE *fp,int indent,const char *title,t_blocka *block,gmx_bool bShowNumbers);
void pr_ilist(FILE *fp,int indent,const char *title,
	       t_functype *functype,t_ilist *ilist, gmx_bool bShowNumbers);
void pr_iparams(FILE *fp,t_functype ftype,t_iparams *iparams);
void pr_idef(FILE *fp,int indent,const char *title,t_idef *idef, gmx_bool bShowNumbers);
void pr_inputrec(FILE *fp,int indent,const char *title,t_inputrec *ir,
		 gmx_bool bMDPformat);
void pr_atoms(FILE *fp,int indent,const char *title,t_atoms *atoms, 
	      gmx_bool bShownumbers);
void pr_atomtypes(FILE *fp,int indent,const char *title,
		  t_atomtypes *atomtypes,gmx_bool bShowNumbers);
void pr_mtop(FILE *fp,int indent,const char *title,gmx_mtop_t *mtop,
<<<<<<< HEAD
	     bool bShowNumbers);
void pr_top(FILE *fp,int indent,const char *title,t_topology *top, bool bShowNumbers);

=======
	     gmx_bool bShowNumbers);
void pr_top(FILE *fp,int indent,const char *title,t_topology *top, gmx_bool bShowNumbers);
>>>>>>> be66ba7f
/*
 * This routine prints out a (human) readable representation of 
 * the topology to the file fp. Ident specifies the number of 
 * spaces the text should be indented. Title is used to print a 
 * header text.
 */
void pr_header(FILE *fp,int indent,const char *title,t_tpxheader *sh);
/*
 * This routine prints out a (human) readable representation of
 * a header to the file fp. Ident specifies the number of spaces
 * the text should be indented. Title is used to print a header text.
 */

void pr_commrec(FILE *fp,int indent,t_commrec *cr);

#ifdef __cplusplus
}
#endif

#endif	/* _txtdump_h */<|MERGE_RESOLUTION|>--- conflicted
+++ resolved
@@ -78,14 +78,9 @@
 void pr_atomtypes(FILE *fp,int indent,const char *title,
 		  t_atomtypes *atomtypes,gmx_bool bShowNumbers);
 void pr_mtop(FILE *fp,int indent,const char *title,gmx_mtop_t *mtop,
-<<<<<<< HEAD
-	     bool bShowNumbers);
-void pr_top(FILE *fp,int indent,const char *title,t_topology *top, bool bShowNumbers);
-
-=======
 	     gmx_bool bShowNumbers);
 void pr_top(FILE *fp,int indent,const char *title,t_topology *top, gmx_bool bShowNumbers);
->>>>>>> be66ba7f
+
 /*
  * This routine prints out a (human) readable representation of 
  * the topology to the file fp. Ident specifies the number of 
