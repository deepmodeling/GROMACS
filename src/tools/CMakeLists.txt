--- conflicted
+++ resolved
@@ -46,13 +46,8 @@
     g_helixorient g_principal g_dipoles g_disre g_dist
     g_dyndom g_enemat g_energy g_lie g_filter g_gyrate
     g_h2order g_hbond g_helix g_mindist g_msd g_morph g_nmeig
-<<<<<<< HEAD
     g_nmens g_order g_kinetics g_polystat g_potential g_rama g_rdf g_rms
-    g_rmsf g_rotacf g_saltbr g_sas g_select g_sgangle g_sham g_sorient
-=======
-    g_nmens g_order g_polystat g_potential g_rama g_rdf g_rms
     g_rmsf g_rotacf g_saltbr g_sas g_sgangle g_sham g_sorient
->>>>>>> 4a86a9d8
     g_spol g_spatial g_tcaf g_traj g_tune_pme g_vanhove
     g_velacc g_clustsize g_mdmat g_wham g_sigeps g_bar
     g_pme_error g_rmsdist g_rotmat)
