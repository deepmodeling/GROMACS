--- conflicted
+++ resolved
@@ -2337,15 +2337,10 @@
     }
     
     /* Initial values */
-<<<<<<< HEAD
     t0           = inputrec->init_t;
     lam0         = inputrec->fepvals->init_lambda;
     t            = t0;
     lambda       = lam0;
-=======
-    t      = inputrec->init_t;
-    lambda = inputrec->init_lambda;
->>>>>>> 90961ba7
     
     init_nrnb(nrnb);
     
@@ -2506,11 +2501,8 @@
             fflush(stderr);
         }
     }
-<<<<<<< HEAD
     t=t0+step*inputrec->delta_t;
     lambda=lam0+step*inputrec->fepvals->delta_lambda;
-=======
->>>>>>> 90961ba7
     
     if (MASTER(cr)) 
     {
