--- conflicted
+++ resolved
@@ -66,14 +66,11 @@
 #include "qmmm.h"
 #include "copyrite.h"
 #include "mtop_util.h"
-<<<<<<< HEAD
 #include "nbnxn_search.h"
 #include "statutil.h"
 #include "gmx_omp_nthreads.h"
 
-=======
 #include "gmx_detectcpu.h"
->>>>>>> ab7c13b6
 
 #ifdef _MSC_VER
 /* MSVC definition for __cpuid() */
@@ -1337,113 +1334,6 @@
 }
 
 
-<<<<<<< HEAD
-/* Return TRUE if the CPU vendor is Intel, or possibly Intel and x86_64 */
-static gmx_bool 
-check_intel_x86_64()
-{
-    unsigned int level;
-    unsigned int _ebx,_ecx,_edx;
-    gmx_bool status;
-    int CPUInfo[4];
-
-    level = 0;
-#ifdef _MSC_VER
-    __cpuid(CPUInfo,0);
-	
-    _ebx=CPUInfo[1];
-    _ecx=CPUInfo[2];
-    _edx=CPUInfo[3];
-
-#elif defined(__x86_64__)
-    __asm__ ("push %%rbx\n\tcpuid\n\tmov %%rbx, %%rax\n\tpop %%rbx\n"   \
-             : "=a" (_ebx), "=c" (_ecx), "=d" (_edx)                    \
-             : "1" (level));
-#else
-    _ebx=_ecx=_edx=0;
-#endif
-
-    /* In sequence these ints as chars read "GenuineIntel" */
-    status = (_ebx == 0x756e6547 &&
-              _edx == 0x49656e69 &&
-              _ecx == 0x6c65746e);
-
-    return status;
-}
-
-typedef struct
-{
-    gmx_bool sse2;
-    gmx_bool sse4_1;
-    gmx_bool avx;
-    gmx_bool avx_intel;
-} cpuinfo_t;
-
-/* Return 1 if SSE2 support is present, otherwise 0. */
-static void 
-get_cpuinfo(cpuinfo_t *cpuinfo)
-{
-#if ( defined(GMX_IA32_SSE2) || defined(GMX_X86_64_SSE2) || defined(GMX_IA32_SSE) || defined(GMX_X86_64_SSE)|| defined(GMX_SSE2) )
-	unsigned int level;
-	unsigned int _eax,_ebx,_ecx,_edx;
-	int status;
-	int CPUInfo[4];
-    gmx_bool intel_x86_64;
-
-    /* This code is tricky.
-     * Moving this call further down changes the results of the assembly
-     * for getting the CPU vendor information.
-     */
-	intel_x86_64 = check_intel_x86_64();
-
-	level = 1;
-#ifdef _MSC_VER
-	__cpuid(CPUInfo,1);
-	
-	_eax=CPUInfo[0];
-	_ebx=CPUInfo[1];
-	_ecx=CPUInfo[2];
-	_edx=CPUInfo[3];
-	
-#elif defined(__x86_64__)
-	/* GCC 64-bit inline asm */
-	__asm__ ("push %%rbx\n\tcpuid\n\tpop %%rbx\n"                 \
-			 : "=a" (_eax), "=S" (_ebx), "=c" (_ecx), "=d" (_edx) \
-			 : "0" (level));
-#elif defined(__i386__)
-	__asm__ ("push %%ebx\n\tcpuid\n\tpop %%ebx\n"                 \
-			 : "=a" (_eax), "=S" (_ebx), "=c" (_ecx), "=d" (_edx) \
-			 : "0" (level));
-#else
-	_eax=_ebx=_ecx=_edx=0;
-#endif
-    
-    /* Features:
-     * SSE      Bit 25 of edx should be set
-     * SSE2     Bit 26 of edx should be set
-     * SSE3     Bit  0 of ecx should be set
-     * SSE4.1   Bit 19 of ecx should be set
-     * AVX      Bit 28 of ecx should be set
-     */
-    cpuinfo->sse2      = (_edx & (1 << 26)) != 0;
-    cpuinfo->sse4_1    = (_ecx & (1 << 19)) != 0;
-    cpuinfo->avx       = (_ecx & (1 << 28)) != 0;
-    cpuinfo->avx_intel = (cpuinfo->avx && intel_x86_64);
-
-    if (debug)
-    {
-        fprintf(debug,"cpuinfo: sse2 %d sse4_1 %d avx %d avx_intel %d\n",
-                cpuinfo->sse2,cpuinfo->sse4_1,cpuinfo->avx,cpuinfo->avx_intel);
-    }
-#else
-    cpuinfo->sse2      = FALSE;
-    cpuinfo->sse4_1    = FALSE;
-    cpuinfo->avx       = FALSE;
-    cpuinfo->avx_intel = FALSE;
-#endif
-}
-
-
 static void init_forcerec_f_threads(t_forcerec *fr,int grpp_nener)
 {
     int t,i;
@@ -1665,30 +1555,30 @@
 
 static void pick_nbnxn_kernel_cpu(FILE *fp,
                                   const t_commrec *cr,
+                                  const gmx_detectcpu_t *cpu_info,
                                   gmx_bool tabulated_force,
                                   int *kernel_type)
 {
-#if defined(GMX_IA32_SSE2) || defined(GMX_X86_64_SSE2) || defined(GMX_IA32_SSE) || defined(GMX_X86_64_SSE)|| defined(GMX_SSE2)
+#ifdef GMX_X86_SSE2
     /* by default we'll use the 4xN SSE/AVX 128-bit kernels */
     if (getenv("GMX_NOOPTIMIZEDKERNELS") == NULL)
     {
-        cpuinfo_t cpuinfo;
+        gmx_detectcpu_t cpuinfo;
 #ifdef GMX_DOUBLE
         gmx_bool double_prec = TRUE;
 #else
         gmx_bool double_prec = FALSE;
 #endif
 
-        get_cpuinfo(&cpuinfo);
-
-        /* On Intel Sandy-Bridge AVX kernels are always faster, except for
-         * tabulated forces in single precision, which are memory limited.
-         * On AMD Bulldozer AVX is much slower than SSE.
+        gmx_detectcpu(&cpuinfo);
+
+        /* On Intel Sandy-Bridge AVX-256 kernels are always faster.
+         * On AMD Bulldozer AVX0-256 is much slower than AVX-128.
          */
-        if (cpuinfo.avx_intel &&
-            (double_prec || !tabulated_force))
-        {
-#ifdef GMX_AVX
+        if (cpu_info->feature[GMX_DETECTCPU_FEATURE_X86_AVX] &&
+            cpu_info->vendorid != GMX_DETECTCPU_VENDOR_AMD)
+        {
+#ifdef GMX_X86_AVX_256
             *kernel_type = nbk4xN_X86_SIMD256;
 #else
             md_print_warning(cr,fp,"NOTE: Gromacs was compiled without AVX support,\n      can not use the faster AVX kernels\n");
@@ -1706,19 +1596,12 @@
         }
         if (getenv("GMX_NBNXN_AVX256") != NULL)
         {
-#ifdef GMX_AVX
+#ifdef GMX_X86_AVX_256
             *kernel_type = nbk4xN_X86_SIMD256;
 #else
             gmx_fatal(FARGS,"You requested AVX-256 nbnxn kernels, but Gromacs was built without AVX support");
 #endif
         }
-
-#ifndef GMX_SSE4_1
-        if (*kernel_type == nbk4xN_X86_SIMD128 && cpuinfo.sse4_1)
-        {
-            md_print_warning(cr,fp,"NOTE: Gromacs was compiled without SSE4.1 support,\n      can not use the faster SSE4.1 kernels\n");
-        }
-#endif
     }
     else
 #endif
@@ -1735,6 +1618,7 @@
                        int *kernel_type)
 {
     gmx_bool emulateGPU=FALSE;
+    gmx_detectcpu_t cpu_information;
 
     *kernel_type = nbkNotSet;
 
@@ -1787,9 +1671,13 @@
         }
     }
 
+    /* We store the CPU info in forcerec, but we might not have it here yet */
+    gmx_detectcpu(&cpu_information);
+
     if (*kernel_type == nbkNotSet)
     {
-        pick_nbnxn_kernel_cpu(fp,cr,tabulated_force,kernel_type);
+        pick_nbnxn_kernel_cpu(fp,cr,&cpu_information,tabulated_force,
+                              kernel_type);
     }
 
     if (fp != NULL)
@@ -2119,8 +2007,6 @@
         }
     }
 }
-=======
->>>>>>> ab7c13b6
 
 void init_forcerec(FILE *fp,
                    const output_env_t oenv,
@@ -2279,24 +2165,6 @@
         bGenericKernelOnly = TRUE;
         bNoSolvOpt         = TRUE;
     }
-<<<<<<< HEAD
-
-    fr->UseOptimizedKernels = (getenv("GMX_NOOPTIMIZEDKERNELS") == NULL);
-    if(fp && fr->UseOptimizedKernels==FALSE)
-    {
-        fprintf(fp,
-                "\nFound environment variable GMX_NOOPTIMIZEDKERNELS.\n"
-                "Disabling SSE/SSE2/Altivec/ia64/Power6/Bluegene specific kernels.\n\n");
-    }    
-
-#if ( defined(GMX_IA32_SSE2) || defined(GMX_X86_64_SSE2) || defined(GMX_IA32_SSE) || defined(GMX_X86_64_SSE)|| defined(GMX_SSE2) )
-    {
-        cpuinfo_t cpuinfo;
-
-        get_cpuinfo(&cpuinfo);
-
-        fr->UseOptimizedKernels = cpuinfo.sse2;
-=======
     
     if( (getenv("GMX_DISABLE_ACCELERATION") != NULL) || (getenv("GMX_NOOPTIMIZEDKERNELS") != NULL) )
     {
@@ -2307,7 +2175,6 @@
                     "\nFound environment variable GMX_DISABLE_ACCELERATION.\n"
                     "Disabling all architecture-specific (e.g. SSE2/SSE4/AVX) routines.\n\n");
         }
->>>>>>> ab7c13b6
     }
 
     /* Check if we can/should do all-vs-all kernels */
@@ -2752,15 +2619,9 @@
     /* Initialize neighbor search */
     init_ns(fp,cr,&fr->ns,fr,mtop,box);
     
-<<<<<<< HEAD
     if (cr->duty & DUTY_PP)
     {
-        gmx_setup_kernels(fp,bGenericKernelOnly);
-
-=======
-    if (cr->duty & DUTY_PP){
         gmx_setup_kernels(fp,fr,bGenericKernelOnly);
->>>>>>> ab7c13b6
         if (ir->bAdress)
         {
             gmx_setup_adress_kernels(fp,bGenericKernelOnly);
