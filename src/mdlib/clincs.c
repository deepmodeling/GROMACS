/* -*- mode: c; tab-width: 4; indent-tabs-mode: nil; c-basic-offset: 4; c-file-style: "stroustrup"; -*-
 *
 * 
 *                This source code is part of
 * 
 *                 G   R   O   M   A   C   S
 * 
 *          GROningen MAchine for Chemical Simulations
 * 
 *                        VERSION 3.2.0
 * Written by David van der Spoel, Erik Lindahl, Berk Hess, and others.
 * Copyright (c) 1991-2000, University of Groningen, The Netherlands.
 * Copyright (c) 2001-2004, The GROMACS development team,
 * check out http://www.gromacs.org for more information.
 *
 * This program is free software; you can redistribute it and/or
 * modify it under the terms of the GNU General Public License
 * as published by the Free Software Foundation; either version 2
 * of the License, or (at your option) any later version.
 * 
 * If you want to redistribute modifications, please consider that
 * scientific software is very special. Version control is crucial -
 * bugs must be traceable. We will be happy to consider code for
 * inclusion in the official distribution, but derived work must not
 * be called official GROMACS. Details are found in the README & COPYING
 * files - if they are missing, get the official version at www.gromacs.org.
 * 
 * To help us fund GROMACS development, we humbly ask that you cite
 * the papers on the package - you can find them in the top README file.
 * 
 * For more info, check our website at http://www.gromacs.org
 * 
 * And Hey:
 * GROwing Monsters And Cloning Shrimps
 */
/* This file is completely threadsafe - keep it that way! */
#ifdef HAVE_CONFIG_H
#include <config.h>
#endif

#include <math.h>
#include "main.h"
#include "constr.h"
#include "copyrite.h"
#include "physics.h"
#include "vec.h"
#include "pbc.h"
#include "smalloc.h"
#include "mdrun.h"
#include "nrnb.h"
#include "domdec.h"
#include "partdec.h"
#include "mtop_util.h"
#include "gmxfio.h"
#include "gmx_omp_nthreads.h"

typedef struct {
    int b0;           /* first constraint for this thread */
    int b1;           /* b1-1 is the last constraint for this thread */
    int nind;         /* number of indices */
    int *ind;         /* constraint index for updating atom data */
    int nind_r;       /* number of indices */
    int *ind_r;       /* constraint index for updating atom data */
    int ind_nalloc;   /* allocation size of ind and ind_r */
} lincs_thread_t;

typedef struct gmx_lincsdata {
    int  ncg;         /* the global number of constraints */
    int  ncg_flex;    /* the global number of flexible constraints */
    int  ncg_triangle;/* the global number of constraints in triangles */
    int  nIter;       /* the number of iterations */
    int  nOrder;      /* the order of the matrix expansion */
    int  nc;          /* the number of constraints */
    int  nc_alloc;    /* the number we allocated memory for */
    int  ncc;         /* the number of constraint connections */
    int  ncc_alloc;   /* the number we allocated memory for */
    real matlam;      /* the FE lambda value used for filling blc and blmf */
    real *bllen0;     /* the reference distance in topology A */
    real *ddist;      /* the reference distance in top B - the r.d. in top A */
    int  *bla;        /* the atom pairs involved in the constraints */
    real *blc;        /* 1/sqrt(invmass1 + invmass2) */
    real *blc1;       /* as blc, but with all masses 1 */
    int  *blnr;       /* index into blbnb and blmf */
    int  *blbnb;      /* list of constraint connections */
    int  ntriangle;   /* the local number of constraints in triangles */
    int  *triangle;   /* the list of triangle constraints */
    int  *tri_bits;   /* the bits tell if the matrix element should be used */
    int  ncc_triangle;/* the number of constraint connections in triangles */
    real *blmf;       /* matrix of mass factors for constraint connections */
    real *blmf1;      /* as blmf, but with all masses 1 */
    real *bllen;      /* the reference bond length */
    int  nth;         /* The number of threads doing LINCS */
    lincs_thread_t *th; /* LINCS thread division */
    unsigned *atf;    /* atom flags for thread parallelization */
    int  atf_nalloc;  /* allocation size of atf */
    /* arrays for temporary storage in the LINCS algorithm */
    rvec *tmpv;
    real *tmpncc;
    real *tmp1;
    real *tmp2;
    real *tmp3;
    real *tmp4;
    real *mlambda;  /* the Lagrange multipliers * -1 */
    /* storage for the constraint RMS relative deviation output */
    real rmsd_data[3];
} t_gmx_lincsdata;

real *lincs_rmsd_data(struct gmx_lincsdata *lincsd)
{
    return lincsd->rmsd_data;
}

real lincs_rmsd(struct gmx_lincsdata *lincsd,gmx_bool bSD2)
{
    if (lincsd->rmsd_data[0] > 0)
    {
        return sqrt(lincsd->rmsd_data[bSD2 ? 2 : 1]/lincsd->rmsd_data[0]);
    }
    else
    {
        return 0;
    }
}

/* Do a set of nrec LINCS matrix multiplications.
 * This function will return with up to date thread-local
 * constraint data, without an OpenMP barrier.
 */
static void lincs_matrix_expand(const struct gmx_lincsdata *lincsd,
                                int b0,int b1,
                                const real *blcc,
                                real *rhs1,real *rhs2,real *sol)
{
    int  nrec,rec,b,j,n,nr0,nr1;
    real mvb,*swap;
    int  ntriangle,tb,bits;
    const int *blnr=lincsd->blnr,*blbnb=lincsd->blbnb;
    const int *triangle=lincsd->triangle,*tri_bits=lincsd->tri_bits;
    
    ntriangle = lincsd->ntriangle;
    nrec      = lincsd->nOrder;
    
    for(rec=0; rec<nrec; rec++)
    {
#pragma omp barrier
        for(b=b0; b<b1; b++)
        {
            mvb = 0;
            for(n=blnr[b]; n<blnr[b+1]; n++)
            {
                j = blbnb[n];
                mvb = mvb + blcc[n]*rhs1[j];
            }
            rhs2[b] = mvb;
            sol[b]  = sol[b] + mvb;
        }
        swap = rhs1;
        rhs1 = rhs2;
        rhs2 = swap;
    } /* nrec*(ncons+2*nrtot) flops */
    
    if (ntriangle > 0)
    {
        /* Perform an extra nrec recursions for only the constraints
         * involved in rigid triangles.
         * In this way their accuracy should come close to those of the other
         * constraints, since traingles of constraints can produce eigenvalues
         * around 0.7, while the effective eigenvalue for bond constraints
         * is around 0.4 (and 0.7*0.7=0.5).
         */
        /* We need to copy the temporary array, since only the elements
         * for constraints involved in triangles are updated
         * and then the pointers are swapped.
         */
        for(b=b0; b<b1; b++)
        {
            rhs2[b] = rhs1[b];
        }
#pragma omp barrier
#pragma omp master
        {
            for(rec=0; rec<nrec; rec++)
            {
                for(tb=0; tb<ntriangle; tb++)
                {
                    b    = triangle[tb];
                    bits = tri_bits[tb];
                    mvb = 0;
                    nr0 = blnr[b];
                    nr1 = blnr[b+1];
                    for(n=nr0; n<nr1; n++)
                    {
                        if (bits & (1<<(n-nr0)))
                        {
                            j = blbnb[n];
                            mvb = mvb + blcc[n]*rhs1[j];
                    }
                    }
                    rhs2[b] = mvb;
                    sol[b]  = sol[b] + mvb;
                }
                swap = rhs1;
                rhs1 = rhs2;
                rhs2 = swap;
            }
        } /* flops count is missing here */

        /* We need a barrier here as the calling routine will continue
         * to operate on the thread-local constraints without barrier.
         */
#pragma omp barrier
    }
}

static void lincs_update_atoms_noind(int ncons,const int *bla,
                                     real prefac,
                                     const real *fac,rvec *r,
                                     const real *invmass,
                                     rvec *x)
{
    int  b,i,j;
    real mvb,im1,im2,tmp0,tmp1,tmp2;

    for(b=0; b<ncons; b++)
    {
        i = bla[2*b];
        j = bla[2*b+1];
        mvb = prefac*fac[b];
        im1 = invmass[i];
        im2 = invmass[j];
        tmp0 = r[b][0]*mvb;
        tmp1 = r[b][1]*mvb;
        tmp2 = r[b][2]*mvb;
        x[i][0] -= tmp0*im1;
        x[i][1] -= tmp1*im1;
        x[i][2] -= tmp2*im1;
        x[j][0] += tmp0*im2;
        x[j][1] += tmp1*im2;
        x[j][2] += tmp2*im2;
    } /* 16 ncons flops */
}

static void lincs_update_atoms_ind(int ncons,const int *ind,const int *bla,
                                   real prefac,
                                   const real *fac,rvec *r,
                                   const real *invmass,
                                   rvec *x)
{
    int  bi,b,i,j;
    real mvb,im1,im2,tmp0,tmp1,tmp2;

    for(bi=0; bi<ncons; bi++)
    {
        b = ind[bi];
        i = bla[2*b];
        j = bla[2*b+1];
        mvb = prefac*fac[b];
        im1 = invmass[i];
        im2 = invmass[j];
        tmp0 = r[b][0]*mvb;
        tmp1 = r[b][1]*mvb;
        tmp2 = r[b][2]*mvb;
        x[i][0] -= tmp0*im1;
        x[i][1] -= tmp1*im1;
        x[i][2] -= tmp2*im1;
        x[j][0] += tmp0*im2;
        x[j][1] += tmp1*im2;
        x[j][2] += tmp2*im2;
    } /* 16 ncons flops */
}

static void lincs_update_atoms(struct gmx_lincsdata *li,int th,
                               real prefac,
                               const real *fac,rvec *r,
                               const real *invmass,
                               rvec *x)
{
    if (li->nth == 1)
    {
        /* Single thread, we simply update for all constraints */
        lincs_update_atoms_noind(li->nc,li->bla,prefac,fac,r,invmass,x);
    }
    else
    {
        /* Update the atom vector components for our thread local
         * constraints that only access our local atom range.
         * This can be done without a barrier.
         */
        lincs_update_atoms_ind(li->th[th].nind,li->th[th].ind,
                               li->bla,prefac,fac,r,invmass,x);

        if (li->th[li->nth].nind > 0)
        {
            /* Update the constraints that operate on atoms
             * in multiple thread atom blocks on the master thread.
             */
#pragma omp barrier
#pragma omp master
            {    
                lincs_update_atoms_ind(li->th[li->nth].nind,
                                       li->th[li->nth].ind,
                                       li->bla,prefac,fac,r,invmass,x);
            }
        }
    }
}

static void do_lincsp(rvec *x,rvec *f,rvec *fp,t_pbc *pbc,
                      struct gmx_lincsdata *lincsd,real *invmass,
                      int econq,real *dvdlambda,
                      gmx_bool bCalcVir,tensor rmdf)
{
    int     b,i,j,k,n;
    real    tmp0,tmp1,tmp2,im1,im2,mvb,rlen,len,wfac,lam;  
    rvec    dx;
    int     ncons,*bla,*blnr,*blbnb;
    rvec    *r;
    real    *blc,*blmf,*blcc,*rhs1,*rhs2,*sol;
    
    ncons  = lincsd->nc;
    bla    = lincsd->bla;
    r      = lincsd->tmpv;
    blnr   = lincsd->blnr;
    blbnb  = lincsd->blbnb;
    if (econq != econqForce)
    {
        /* Use mass-weighted parameters */
        blc  = lincsd->blc;
        blmf = lincsd->blmf; 
    }
    else
    {
        /* Use non mass-weighted parameters */
        blc  = lincsd->blc1;
        blmf = lincsd->blmf1;
    }
    blcc   = lincsd->tmpncc;
    rhs1   = lincsd->tmp1;
    rhs2   = lincsd->tmp2;
    sol    = lincsd->tmp3;
    
    if (econq != econqForce)
    {
        dvdlambda = NULL;
    }
    
    /* Compute normalized i-j vectors */
    if (pbc)
    {
        for(b=0; b<ncons; b++)
        {
            pbc_dx_aiuc(pbc,x[bla[2*b]],x[bla[2*b+1]],dx);
            unitv(dx,r[b]);
        }
    }
    else
    {
        for(b=0; b<ncons; b++)
        {
            rvec_sub(x[bla[2*b]],x[bla[2*b+1]],dx);
            unitv(dx,r[b]);
        } /* 16 ncons flops */
    }
    
    for(b=0; b<ncons; b++)
    {
        tmp0 = r[b][0];
        tmp1 = r[b][1];
        tmp2 = r[b][2];
        i = bla[2*b];
        j = bla[2*b+1];
        for(n=blnr[b]; n<blnr[b+1]; n++)
        {
            k = blbnb[n];
            blcc[n] = blmf[n]*(tmp0*r[k][0] + tmp1*r[k][1] + tmp2*r[k][2]); 
        } /* 6 nr flops */
        mvb = blc[b]*(tmp0*(f[i][0] - f[j][0]) +
                      tmp1*(f[i][1] - f[j][1]) +    
                      tmp2*(f[i][2] - f[j][2]));
        rhs1[b] = mvb;
        sol[b]  = mvb;
        /* 7 flops */
    }
    /* Together: 23*ncons + 6*nrtot flops */
    
    lincs_matrix_expand(lincsd,0,ncons,blcc,rhs1,rhs2,sol);
    /* nrec*(ncons+2*nrtot) flops */
    
    if (econq != econqForce)
    {
        for(b=0; b<ncons; b++)
        {
            /* With econqDeriv_FlexCon only use the flexible constraints */
            if (econq != econqDeriv_FlexCon ||
                (lincsd->bllen0[b] == 0 && lincsd->ddist[b] == 0))
            {
                i = bla[2*b];
                j = bla[2*b+1];
                mvb = blc[b]*sol[b];
                im1 = invmass[i];
                im2 = invmass[j];
                tmp0 = r[b][0]*mvb;
                tmp1 = r[b][1]*mvb;
                tmp2 = r[b][2]*mvb;
                fp[i][0] -= tmp0*im1;
                fp[i][1] -= tmp1*im1;
                fp[i][2] -= tmp2*im1;
                fp[j][0] += tmp0*im2;
                fp[j][1] += tmp1*im2;
                fp[j][2] += tmp2*im2;
                if (dvdlambda)
                {
                    /* This is only correct with forces and invmass=1 */
                    *dvdlambda -= mvb*lincsd->ddist[b];
                }
            }
        } /* 16 ncons flops */
    }
    else
    {
        for(b=0; b<ncons; b++)
        {
            i = bla[2*b];
            j = bla[2*b+1];
            mvb = blc[b]*sol[b];
            tmp0 = r[b][0]*mvb;
            tmp1 = r[b][1]*mvb;
            tmp2 = r[b][2]*mvb;
            fp[i][0] -= tmp0;
            fp[i][1] -= tmp1;
            fp[i][2] -= tmp2;
            fp[j][0] += tmp0;
            fp[j][1] += tmp1;
            fp[j][2] += tmp2;
            if (dvdlambda)
            {
                *dvdlambda -= mvb*lincsd->ddist[b];
            }
        }
        /* 10 ncons flops */
    }
    
    if (bCalcVir)
    {
        /* Constraint virial,
         * determines sum r_bond x delta f,
         * where delta f is the constraint correction
         * of the quantity that is being constrained.
         */
        for(b=0; b<ncons; b++)
        {
            mvb = lincsd->bllen[b]*blc[b]*sol[b];
            for(i=0; i<DIM; i++)
            {
                tmp1 = mvb*r[b][i];
                for(j=0; j<DIM; j++)
                {
                    rmdf[i][j] += tmp1*r[b][j];
                }
            }
        } /* 23 ncons flops */
    }
}

static void do_lincs(rvec *x,rvec *xp,matrix box,t_pbc *pbc,
                     struct gmx_lincsdata *lincsd,int th,
                     real *invmass,
					 t_commrec *cr,
                     gmx_bool bCalcLambda,
                     real wangle,int *warn,
                     real invdt,rvec *v,
                     gmx_bool bCalcVir,tensor rmdr)
{
    int     b0,b1,b,i,j,k,n,iter;
    real    tmp0,tmp1,tmp2,im1,im2,mvb,rlen,len,len2,dlen2,wfac;
    rvec    dx;
    int     ncons,*bla,*blnr,*blbnb;
    rvec    *r;
    real    *blc,*blmf,*bllen,*blcc,*rhs1,*rhs2,*sol,*blc_sol,*mlambda;
    int     *nlocat;

    b0 = lincsd->th[th].b0;
    b1 = lincsd->th[th].b1;

    ncons  = lincsd->nc;
    bla    = lincsd->bla;
    r      = lincsd->tmpv;
    blnr   = lincsd->blnr;
    blbnb  = lincsd->blbnb;
    blc    = lincsd->blc;
    blmf   = lincsd->blmf;
    bllen  = lincsd->bllen;
    blcc   = lincsd->tmpncc;
    rhs1   = lincsd->tmp1;
    rhs2   = lincsd->tmp2;
    sol    = lincsd->tmp3;
    blc_sol= lincsd->tmp4;
    mlambda= lincsd->mlambda;
    
    if (DOMAINDECOMP(cr) && cr->dd->constraints)
    {
        nlocat = dd_constraints_nlocalatoms(cr->dd);
    }
    else if (PARTDECOMP(cr))
    {
        nlocat = pd_constraints_nlocalatoms(cr->pd);
    }
    else
    {
        nlocat = NULL;
    }
    
    *warn = 0;

    if (pbc)
    {
        /* Compute normalized i-j vectors */
        for(b=b0; b<b1; b++)
        {
            pbc_dx_aiuc(pbc,x[bla[2*b]],x[bla[2*b+1]],dx);
            unitv(dx,r[b]);
        }
#pragma omp barrier
        for(b=b0; b<b1; b++)
        {
            for(n=blnr[b]; n<blnr[b+1]; n++)
            {
                blcc[n] = blmf[n]*iprod(r[b],r[blbnb[n]]);
            }
            pbc_dx_aiuc(pbc,xp[bla[2*b]],xp[bla[2*b+1]],dx);
            mvb = blc[b]*(iprod(r[b],dx) - bllen[b]);
            rhs1[b] = mvb;
            sol[b]  = mvb;
        }
    }
    else
    {
        /* Compute normalized i-j vectors */
        for(b=b0; b<b1; b++)
        {
            i = bla[2*b];
            j = bla[2*b+1];
            tmp0 = x[i][0] - x[j][0];
            tmp1 = x[i][1] - x[j][1];
            tmp2 = x[i][2] - x[j][2];
            rlen = gmx_invsqrt(tmp0*tmp0+tmp1*tmp1+tmp2*tmp2);
            r[b][0] = rlen*tmp0;
            r[b][1] = rlen*tmp1;
            r[b][2] = rlen*tmp2;
        } /* 16 ncons flops */

#pragma omp barrier
        for(b=b0; b<b1; b++)
        {
            tmp0 = r[b][0];
            tmp1 = r[b][1];
            tmp2 = r[b][2];
            len = bllen[b];
            i = bla[2*b];
            j = bla[2*b+1];
            for(n=blnr[b]; n<blnr[b+1]; n++)
            {
                k = blbnb[n];
                blcc[n] = blmf[n]*(tmp0*r[k][0] + tmp1*r[k][1] + tmp2*r[k][2]); 
            } /* 6 nr flops */
            mvb = blc[b]*(tmp0*(xp[i][0] - xp[j][0]) +
                          tmp1*(xp[i][1] - xp[j][1]) +    
                          tmp2*(xp[i][2] - xp[j][2]) - len);
            rhs1[b] = mvb;
            sol[b]  = mvb;
            /* 10 flops */
        }
        /* Together: 26*ncons + 6*nrtot flops */
    }
    
    lincs_matrix_expand(lincsd,b0,b1,blcc,rhs1,rhs2,sol);
    /* nrec*(ncons+2*nrtot) flops */

    for(b=b0; b<b1; b++)
    {
        mlambda[b] = blc[b]*sol[b]; 
    }

    /* Update the coordinates */
    lincs_update_atoms(lincsd,th,1.0,mlambda,r,invmass,xp);

    /*     
     ********  Correction for centripetal effects  ********  
     */
  
    wfac = cos(DEG2RAD*wangle);
    wfac = wfac*wfac;
	
    for(iter=0; iter<lincsd->nIter; iter++)
    {
        if ((DOMAINDECOMP(cr) && cr->dd->constraints) ||
            PARTDECOMP(cr))
        {
#pragma omp barrier
#pragma omp master
            {
                 /* Communicate the corrected non-local coordinates */
                if (DOMAINDECOMP(cr))
                {
                    dd_move_x_constraints(cr->dd,box,xp,NULL);
                }
                else
                {
                    pd_move_x_constraints(cr,xp,NULL);
                }
            }
        }
        
#pragma omp barrier
        for(b=b0; b<b1; b++)
        {
            len = bllen[b];
            if (pbc)
            {
                pbc_dx_aiuc(pbc,xp[bla[2*b]],xp[bla[2*b+1]],dx);
            }
            else
            {
                rvec_sub(xp[bla[2*b]],xp[bla[2*b+1]],dx);
            }
            len2 = len*len;
            dlen2 = 2*len2 - norm2(dx);
            if (dlen2 < wfac*len2 && (nlocat==NULL || nlocat[b]))
            {
                *warn = b;
            }
            if (dlen2 > 0)
            {
                mvb = blc[b]*(len - dlen2*gmx_invsqrt(dlen2));
            }
            else
            {
                mvb = blc[b]*len;
            }
            rhs1[b] = mvb;
            sol[b]  = mvb;
        } /* 20*ncons flops */
        
        lincs_matrix_expand(lincsd,b0,b1,blcc,rhs1,rhs2,sol);
        /* nrec*(ncons+2*nrtot) flops */

        for(b=b0; b<b1; b++)
        {
            mvb = blc[b]*sol[b];
            blc_sol[b]  = mvb;
            mlambda[b] += mvb;
        }

        /* Update the coordinates */
        lincs_update_atoms(lincsd,th,1.0,blc_sol,r,invmass,xp);
    }
    /* nit*ncons*(37+9*nrec) flops */

    if (v != NULL)
    {
        /* Update the velocities */
        lincs_update_atoms(lincsd,th,invdt,mlambda,r,invmass,v);
        /* 16 ncons flops */
    }
    
    if (nlocat && bCalcLambda)
    {
        /* Only account for local atoms */
        for(b=b0; b<b1; b++)
        {
            mlambda[b] *= 0.5*nlocat[b];
        }
#pragma omp barrier
    }

    if (bCalcVir)
    {
#pragma omp master
        {        
            /* Constraint virial */
            for(b=0; b<ncons; b++)
            {
                tmp0 = -bllen[b]*mlambda[b];
                for(i=0; i<DIM; i++)
                {
                    tmp1 = tmp0*r[b][i];
                    for(j=0; j<DIM; j++)
                    {
                        rmdr[i][j] -= tmp1*r[b][j];
                    }
                }
            } /* 22 ncons flops */
        }
    }
    
    /* Total:
     * 26*ncons + 6*nrtot + nrec*(ncons+2*nrtot)
     * + nit * (20*ncons + nrec*(ncons+2*nrtot) + 17 ncons)
     *
     * (26+nrec)*ncons + (6+2*nrec)*nrtot
     * + nit * ((37+nrec)*ncons + 2*nrec*nrtot)
     * if nit=1
     * (63+nrec)*ncons + (6+4*nrec)*nrtot
     */
}

void set_lincs_matrix(struct gmx_lincsdata *li,real *invmass,real lambda)
{
    int i,a1,a2,n,k,sign,center;
    int end,nk,kk;
    const real invsqrt2=0.7071067811865475244;
    
    for(i=0; (i<li->nc); i++)
    {
        a1 = li->bla[2*i];
        a2 = li->bla[2*i+1];
        li->blc[i]  = gmx_invsqrt(invmass[a1] + invmass[a2]);
        li->blc1[i] = invsqrt2;
    }
    
    /* Construct the coupling coefficient matrix blmf */
    li->ntriangle = 0;
    li->ncc_triangle = 0;
    for(i=0; (i<li->nc); i++)
    {
        a1 = li->bla[2*i];
        a2 = li->bla[2*i+1];
        for(n=li->blnr[i]; (n<li->blnr[i+1]); n++)
        {
            k = li->blbnb[n];
            if (a1 == li->bla[2*k] || a2 == li->bla[2*k+1])
            {
                sign = -1;
            }
            else
            {
                sign = 1;
            }
            if (a1 == li->bla[2*k] || a1 == li->bla[2*k+1])
            {
                center = a1;
                end    = a2;
            }
            else
            {
                center = a2;
                end    = a1;
            }
            li->blmf[n]  = sign*invmass[center]*li->blc[i]*li->blc[k];
            li->blmf1[n] = sign*0.5;
            if (li->ncg_triangle > 0)
            {
                /* Look for constraint triangles */
                for(nk=li->blnr[k]; (nk<li->blnr[k+1]); nk++)
                {
                    kk = li->blbnb[nk];
                    if (kk != i && kk != k &&
                        (li->bla[2*kk] == end || li->bla[2*kk+1] == end))
                    {
                        if (li->ntriangle == 0 || 
                            li->triangle[li->ntriangle-1] < i)
                        {
                            /* Add this constraint to the triangle list */
                            li->triangle[li->ntriangle] = i;
                            li->tri_bits[li->ntriangle] = 0;
                            li->ntriangle++;
                            if (li->blnr[i+1] - li->blnr[i] > sizeof(li->tri_bits[0])*8 - 1)
                            {
                                gmx_fatal(FARGS,"A constraint is connected to %d constraints, this is more than the %d allowed for constraints participating in triangles",
                                          li->blnr[i+1] - li->blnr[i],
                                          sizeof(li->tri_bits[0])*8-1);
                            }
                        }
                        li->tri_bits[li->ntriangle-1] |= (1<<(n-li->blnr[i]));
                        li->ncc_triangle++;
                    }
                }
            }
        }
    }
    
    if (debug)
    {
        fprintf(debug,"Of the %d constraints %d participate in triangles\n",
                li->nc,li->ntriangle);
        fprintf(debug,"There are %d couplings of which %d in triangles\n",
                li->ncc,li->ncc_triangle);
    }
    
    /* Set matlam,
     * so we know with which lambda value the masses have been set.
     */
    li->matlam = lambda;
}

static int count_triangle_constraints(t_ilist *ilist,t_blocka *at2con)
{
    int  ncon1,ncon_tot;
    int  c0,a00,a01,n1,c1,a10,a11,ac1,n2,c2,a20,a21;
    int  ncon_triangle;
    gmx_bool bTriangle;
    t_iatom *ia1,*ia2,*iap;
    
    ncon1    = ilist[F_CONSTR].nr/3;
    ncon_tot = ncon1 + ilist[F_CONSTRNC].nr/3;

    ia1 = ilist[F_CONSTR].iatoms;
    ia2 = ilist[F_CONSTRNC].iatoms;
    
    ncon_triangle = 0;
    for(c0=0; c0<ncon_tot; c0++)
    {
        bTriangle = FALSE;
        iap = constr_iatomptr(ncon1,ia1,ia2,c0);
        a00 = iap[1];
        a01 = iap[2];
        for(n1=at2con->index[a01]; n1<at2con->index[a01+1]; n1++)
        {
            c1 = at2con->a[n1];
            if (c1 != c0)
            {
                iap = constr_iatomptr(ncon1,ia1,ia2,c1);
                a10 = iap[1];
                a11 = iap[2];
                if (a10 == a01)
                {
                    ac1 = a11;
                }
                else
                {
                    ac1 = a10;
                }
                for(n2=at2con->index[ac1]; n2<at2con->index[ac1+1]; n2++)
                {
                    c2 = at2con->a[n2];
                    if (c2 != c0 && c2 != c1)
                    {
                        iap = constr_iatomptr(ncon1,ia1,ia2,c2);
                        a20 = iap[1];
                        a21 = iap[2];
                        if (a20 == a00 || a21 == a00)
                        {
                            bTriangle = TRUE;
                        }
                    }
                }
            }
        }
        if (bTriangle)
        {
            ncon_triangle++;
        }
    }
    
    return ncon_triangle;
}

static int int_comp(const void *a,const void *b)
{
    return (*(int *)a) - (*(int *)b);
}

gmx_lincsdata_t init_lincs(FILE *fplog,gmx_mtop_t *mtop,
                           int nflexcon_global,t_blocka *at2con,
                           gmx_bool bPLINCS,int nIter,int nProjOrder)
{
    struct gmx_lincsdata *li;
    int mb;
    gmx_moltype_t *molt;
    
    if (fplog)
    {
        fprintf(fplog,"\nInitializing%s LINear Constraint Solver\n",
                bPLINCS ? " Parallel" : "");
    }
    
    snew(li,1);
    
    li->ncg      =
        gmx_mtop_ftype_count(mtop,F_CONSTR) +
        gmx_mtop_ftype_count(mtop,F_CONSTRNC);
    li->ncg_flex = nflexcon_global;
    
    li->ncg_triangle = 0;
    for(mb=0; mb<mtop->nmolblock; mb++)
    {
        molt = &mtop->moltype[mtop->molblock[mb].type];
        li->ncg_triangle +=
            mtop->molblock[mb].nmol*
            count_triangle_constraints(molt->ilist,
                                       &at2con[mtop->molblock[mb].type]);
    }
    
    li->nIter  = nIter;
    li->nOrder = nProjOrder;

    /* LINCS can run on any number of threads.
     * Currently the number is fixed for the whole simulation,
     * but it could be set in set_lincs().
     */
    li->nth = gmx_omp_nthreads_get(emntLINCS);
    if (li->nth == 1)
    {
        snew(li->th,1);
    }
    else
    {
        /* Allocate an extra elements for "thread-overlap" constraints */
        snew(li->th,li->nth+1);
    }
    if (debug)
    {
        fprintf(debug,"LINCS: using %d threads\n",li->nth);
    }

    if (bPLINCS || li->ncg_triangle > 0)
    {
        please_cite(fplog,"Hess2008a");
    }
    else
    {
        please_cite(fplog,"Hess97a");
    }
    
    if (fplog)
    {
        fprintf(fplog,"The number of constraints is %d\n",li->ncg);
        if (bPLINCS)
        {
            fprintf(fplog,"There are inter charge-group constraints,\n"
                    "will communicate selected coordinates each lincs iteration\n");
        }
        if (li->ncg_triangle > 0)
        {
            fprintf(fplog,
                    "%d constraints are involved in constraint triangles,\n"
                    "will apply an additional matrix expansion of order %d for couplings\n"
                    "between constraints inside triangles\n",
                    li->ncg_triangle,li->nOrder);
        }
    }
    
    return li;
}

/* Sets up the work division over the threads */
static void lincs_thread_setup(struct gmx_lincsdata *li,int natoms)
{
    lincs_thread_t *li_m;
    int th;
    unsigned *atf;
    int a;

    if (natoms > li->atf_nalloc)
    {
        li->atf_nalloc = over_alloc_large(natoms);
        srenew(li->atf,li->atf_nalloc);
    }

    atf = li->atf;
    /* Clear the atom flags */
    for(a=0; a<natoms; a++)
    {
        atf[a] = 0;
    }

    for(th=0; th<li->nth; th++)
    {
        lincs_thread_t *li_th;
        int b;

        li_th = &li->th[th];
        
        /* The constraints are divided equally over the threads */
        li_th->b0 = (li->nc* th   )/li->nth;
        li_th->b1 = (li->nc*(th+1))/li->nth;

        if (th < sizeof(*atf)*8)
        {
            /* For each atom set a flag for constraints from each */
            for(b=li_th->b0; b<li_th->b1; b++)
            {
                atf[li->bla[b*2]  ] |= (1U<<th);
                atf[li->bla[b*2+1]] |= (1U<<th);
            }
        }
    }

#pragma omp parallel for num_threads(li->nth) schedule(static)
    for(th=0; th<li->nth; th++)
    {
        lincs_thread_t *li_th;
        unsigned mask;
        int b;

        li_th = &li->th[th];
        
        if (li_th->b1 - li_th->b0 > li_th->ind_nalloc)
        {
            li_th->ind_nalloc = over_alloc_large(li_th->b1-li_th->b0);
            srenew(li_th->ind,li_th->ind_nalloc);
            srenew(li_th->ind_r,li_th->ind_nalloc);
        }

        if (th < sizeof(*atf)*8)
        {
            mask = (1U<<th) - 1U;

            li_th->nind   = 0;
            li_th->nind_r = 0;
            for(b=li_th->b0; b<li_th->b1; b++)
            {
                /* We let the constraint with the lowest thread index
                 * operate on atoms with constraints from multiple threads.
                 */
                if (((atf[li->bla[b*2]]   & mask) == 0) &&
                    ((atf[li->bla[b*2+1]] & mask) == 0))
                {
                    /* Add the constraint to the local atom update index */
                    li_th->ind[li_th->nind++] = b;
                }
                else
                {
                    /* Add the constraint to the rest block */
                    li_th->ind_r[li_th->nind_r++] = b;
                }
            }
        }
        else
        {
            /* We are out of bits, assign all constraints to rest */
            for(b=li_th->b0; b<li_th->b1; b++)
            {
                li_th->ind_r[li_th->nind_r++] = b;
            }
        }
    }

    /* We need to copy all constraints which have not be assigned
     * to a thread to a separate list which will be handled by one thread.
     */
    li_m = &li->th[li->nth];

    li_m->nind = 0;
    for(th=0; th<li->nth; th++)
    {
        lincs_thread_t *li_th;
        int b;

        li_th   = &li->th[th];

        if (li_m->nind + li_th->nind_r > li_m->ind_nalloc)
        {
            li_m->ind_nalloc = over_alloc_large(li_m->nind+li_th->nind_r);
            srenew(li_m->ind,li_m->ind_nalloc);
        }

        for(b=0; b<li_th->nind_r; b++)
        {
            li_m->ind[li_m->nind++] = li_th->ind_r[b];
        }

        if (debug)
        {
            fprintf(debug,"LINCS thread %d: %d constraints\n",
                    th,li_th->nind);
        }
    }

    if (debug)
    {
        fprintf(debug,"LINCS thread r: %d constraints\n",
                li_m->nind);
    }
}


void set_lincs(t_idef *idef,t_mdatoms *md,
               gmx_bool bDynamics,t_commrec *cr,
               struct gmx_lincsdata *li)
{
    int      start,natoms,nflexcon;
    t_blocka at2con;
    t_iatom  *iatom;
    int      i,k,ncc_alloc,ni,con,nconnect,concon;
    int      type,a1,a2;
    real     lenA=0,lenB;
    gmx_bool     bLocal;

    li->nc = 0;
    li->ncc = 0;
    /* Zero the thread index ranges.
     * Otherwise without local constraints we could return with old ranges.
     */
    for(i=0; i<li->nth; i++)
    {
        li->th[i].b0   = 0;
        li->th[i].b1   = 0;
        li->th[i].nind = 0;
    }
    if (li->nth > 1)
    {
        li->th[li->nth].nind = 0;
    }
		
    /* This is the local topology, so there are only F_CONSTR constraints */
    if (idef->il[F_CONSTR].nr == 0)
    {
        /* There are no constraints,
         * we do not need to fill any data structures.
         */
        return;
    }
    
    if (debug)
    {
        fprintf(debug,"Building the LINCS connectivity\n");
    }
    
    if (DOMAINDECOMP(cr))
    {
        if (cr->dd->constraints)
        {
            dd_get_constraint_range(cr->dd,&start,&natoms);
        }
        else
        {
            natoms = cr->dd->nat_home;
        }
        start = 0;
    }
    else if(PARTDECOMP(cr))
	{
		pd_get_constraint_range(cr->pd,&start,&natoms);
	}
	else
    {
        start  = md->start;
        natoms = md->homenr;
    }
    at2con = make_at2con(start,natoms,idef->il,idef->iparams,bDynamics,
                         &nflexcon);

	
    if (idef->il[F_CONSTR].nr/3 > li->nc_alloc || li->nc_alloc == 0)
    {
        li->nc_alloc = over_alloc_dd(idef->il[F_CONSTR].nr/3);
        srenew(li->bllen0,li->nc_alloc);
        srenew(li->ddist,li->nc_alloc);
        srenew(li->bla,2*li->nc_alloc);
        srenew(li->blc,li->nc_alloc);
        srenew(li->blc1,li->nc_alloc);
        srenew(li->blnr,li->nc_alloc+1);
        srenew(li->bllen,li->nc_alloc);
        srenew(li->tmpv,li->nc_alloc);
        srenew(li->tmp1,li->nc_alloc);
        srenew(li->tmp2,li->nc_alloc);
        srenew(li->tmp3,li->nc_alloc);
        srenew(li->tmp4,li->nc_alloc);
        srenew(li->mlambda,li->nc_alloc);
        if (li->ncg_triangle > 0)
        {
            /* This is allocating too much, but it is difficult to improve */
            srenew(li->triangle,li->nc_alloc);
            srenew(li->tri_bits,li->nc_alloc);
        }
    }
    
    iatom = idef->il[F_CONSTR].iatoms;
    
    ncc_alloc = li->ncc_alloc;
    li->blnr[0] = 0;
    
    ni = idef->il[F_CONSTR].nr/3;

    con = 0;
    nconnect = 0;
    li->blnr[con] = nconnect;
    for(i=0; i<ni; i++)
    {
        bLocal = TRUE;
        type = iatom[3*i];
        a1   = iatom[3*i+1];
        a2   = iatom[3*i+2];
        lenA = idef->iparams[type].constr.dA;
        lenB = idef->iparams[type].constr.dB;
        /* Skip the flexible constraints when not doing dynamics */
        if (bDynamics || lenA!=0 || lenB!=0)
        {
            li->bllen0[con]  = lenA;
            li->ddist[con]   = lenB - lenA;
            /* Set the length to the topology A length */
            li->bllen[con]   = li->bllen0[con];
            li->bla[2*con]   = a1;
            li->bla[2*con+1] = a2;
            /* Construct the constraint connection matrix blbnb */
            for(k=at2con.index[a1-start]; k<at2con.index[a1-start+1]; k++)
            {
                concon = at2con.a[k];
                if (concon != i)
                {
                    if (nconnect >= ncc_alloc)
                    {
                        ncc_alloc = over_alloc_small(nconnect+1);
                        srenew(li->blbnb,ncc_alloc);
                    }
                    li->blbnb[nconnect++] = concon;
                }
            }
            for(k=at2con.index[a2-start]; k<at2con.index[a2-start+1]; k++)
            {
                concon = at2con.a[k];
                if (concon != i)
                {
                    if (nconnect+1 > ncc_alloc)
                    {
                        ncc_alloc = over_alloc_small(nconnect+1);
                        srenew(li->blbnb,ncc_alloc);
                    }
                    li->blbnb[nconnect++] = concon;
                }
            }
            li->blnr[con+1] = nconnect;
            
            if (cr->dd == NULL)
            {
                /* Order the blbnb matrix to optimize memory access */
                qsort(&(li->blbnb[li->blnr[con]]),li->blnr[con+1]-li->blnr[con],
                      sizeof(li->blbnb[0]),int_comp);
            }
            /* Increase the constraint count */
            con++;
        }
    }
    
    done_blocka(&at2con);

    /* This is the real number of constraints,
     * without dynamics the flexible constraints are not present.
     */
    li->nc = con;
    
    li->ncc = li->blnr[con];
    if (cr->dd == NULL)
    {
        /* Since the matrix is static, we can free some memory */
        ncc_alloc = li->ncc;
        srenew(li->blbnb,ncc_alloc);
    }
    
    if (ncc_alloc > li->ncc_alloc)
    {
        li->ncc_alloc = ncc_alloc;
        srenew(li->blmf,li->ncc_alloc);
        srenew(li->blmf1,li->ncc_alloc);
        srenew(li->tmpncc,li->ncc_alloc);
    }
    
    if (debug)
    {
        fprintf(debug,"Number of constraints is %d, couplings %d\n",
                li->nc,li->ncc);
    }

    if (li->nth == 1)
    {
        li->th[0].b0 = 0;
        li->th[0].b1 = li->nc;
    }
    else
    {
        lincs_thread_setup(li,md->nr);
    }

    set_lincs_matrix(li,md->invmass,md->lambda);
}

static void lincs_warning(FILE *fplog,
                          gmx_domdec_t *dd,rvec *x,rvec *xprime,t_pbc *pbc,
                          int ncons,int *bla,real *bllen,real wangle,
                          int maxwarn,int *warncount)
{
    int b,i,j;
    rvec v0,v1;
    real wfac,d0,d1,cosine;
    char buf[STRLEN];
    
    wfac=cos(DEG2RAD*wangle);
    
    sprintf(buf,"bonds that rotated more than %g degrees:\n"
            " atom 1 atom 2  angle  previous, current, constraint length\n",
            wangle);
    fprintf(stderr,"%s",buf);
    if (fplog)
    {
        fprintf(fplog,"%s",buf);
    }
    
    for(b=0;b<ncons;b++)
    {
        i = bla[2*b];
        j = bla[2*b+1];
        if (pbc)
        {
            pbc_dx_aiuc(pbc,x[i],x[j],v0);
            pbc_dx_aiuc(pbc,xprime[i],xprime[j],v1);
        }
        else
        {
            rvec_sub(x[i],x[j],v0);
            rvec_sub(xprime[i],xprime[j],v1);
        }
        d0 = norm(v0);
        d1 = norm(v1);
        cosine = iprod(v0,v1)/(d0*d1);
        if (cosine < wfac)
        {
            sprintf(buf," %6d %6d  %5.1f  %8.4f %8.4f    %8.4f\n",
                    ddglatnr(dd,i),ddglatnr(dd,j),
                    RAD2DEG*acos(cosine),d0,d1,bllen[b]);
            fprintf(stderr,"%s",buf);
            if (fplog)
            {
                fprintf(fplog,"%s",buf);
            }
            if (!gmx_isfinite(d1))
            {
                gmx_fatal(FARGS,"Bond length not finite.");
            }

            (*warncount)++;
        }
    }
    if (*warncount > maxwarn)
    {
        too_many_constraint_warnings(econtLINCS,*warncount);
    }
}

static void cconerr(gmx_domdec_t *dd,
                    int ncons,int *bla,real *bllen,rvec *x,t_pbc *pbc,
                    real *ncons_loc,real *ssd,real *max,int *imax)
{
    real      len,d,ma,ssd2,r2;
    int       *nlocat,count,b,im;
    rvec      dx;
    
    if (dd && dd->constraints)
    {
        nlocat = dd_constraints_nlocalatoms(dd);
    }
    else
    {
        nlocat = 0;
    }
    
    ma = 0;
    ssd2 = 0;
    im = 0;
    count = 0;
    for(b=0;b<ncons;b++)
    {
        if (pbc)
        {
            pbc_dx_aiuc(pbc,x[bla[2*b]],x[bla[2*b+1]],dx);
        }
        else {
            rvec_sub(x[bla[2*b]],x[bla[2*b+1]],dx);
        }
        r2 = norm2(dx);
        len = r2*gmx_invsqrt(r2);
        d = fabs(len/bllen[b]-1);
        if (d > ma && (nlocat==NULL || nlocat[b]))
        {
            ma = d;
            im = b;
        }
        if (nlocat == NULL)
        {
            ssd2 += d*d;
            count++;
        }
        else
        {
            ssd2 += nlocat[b]*d*d;
            count += nlocat[b];
        }
    }
    
    *ncons_loc = (nlocat ? 0.5 : 1)*count;
    *ssd       = (nlocat ? 0.5 : 1)*ssd2;
    *max = ma;
    *imax = im;
}

static void dump_conf(gmx_domdec_t *dd,struct gmx_lincsdata *li,
                      t_blocka *at2con,
                      char *name,gmx_bool bAll,rvec *x,matrix box)
{
    char str[STRLEN];
    FILE *fp;
    int  ac0,ac1,i;
    
    dd_get_constraint_range(dd,&ac0,&ac1);
    
    sprintf(str,"%s_%d_%d_%d.pdb",name,dd->ci[XX],dd->ci[YY],dd->ci[ZZ]);
    fp = gmx_fio_fopen(str,"w");
    fprintf(fp,"CRYST1%9.3f%9.3f%9.3f%7.2f%7.2f%7.2f P 1           1\n",
            10*norm(box[XX]),10*norm(box[YY]),10*norm(box[ZZ]),
            90.0,90.0,90.0);
    for(i=0; i<ac1; i++)
    {
        if (i < dd->nat_home || (bAll && i >= ac0 && i < ac1))
        {
            fprintf(fp,"%-6s%5u  %-4.4s%3.3s %c%4d    %8.3f%8.3f%8.3f%6.2f%6.2f\n",
                    "ATOM",ddglatnr(dd,i),"C","ALA",' ',i+1,
                    10*x[i][XX],10*x[i][YY],10*x[i][ZZ],
                    1.0,i<dd->nat_tot ? 0.0 : 1.0);
        }
    }
    if (bAll)
    {
        for(i=0; i<li->nc; i++)
        {
            fprintf(fp,"CONECT%5d%5d\n",
                    ddglatnr(dd,li->bla[2*i]),
                    ddglatnr(dd,li->bla[2*i+1]));
        }
    }
    gmx_fio_fclose(fp);
}

gmx_bool constrain_lincs(FILE *fplog,gmx_bool bLog,gmx_bool bEner,
                         t_inputrec *ir,
                         gmx_large_int_t step,
                         struct gmx_lincsdata *lincsd,t_mdatoms *md,
                         t_commrec *cr, 
                         rvec *x,rvec *xprime,rvec *min_proj,
                         matrix box,t_pbc *pbc,
                         real lambda,real *dvdlambda,
                         real invdt,rvec *v,
                         gmx_bool bCalcVir,tensor rmdr,
                         int econq,
                         t_nrnb *nrnb,
                         int maxwarn,int *warncount)
{
    char  buf[STRLEN],buf2[22],buf3[STRLEN];
<<<<<<< HEAD
    int   i,warn=0,p_imax,error;
    real  ncons_loc,p_ssd,p_max;
=======
    int   i,warn,p_imax,error;
    real  ncons_loc,p_ssd,p_max=0;
    t_pbc pbc,*pbc_null;
>>>>>>> d0050783
    rvec  dx;
    gmx_bool  bOK;
    
    bOK = TRUE;
    
    if (lincsd->nc == 0 && cr->dd == NULL)
    {
        if (bLog || bEner)
        {
            lincsd->rmsd_data[0] = 0;
            if (ir->eI == eiSD2 && v == NULL)
            {
                i = 2;
            }
            else
            {
                i = 1;
            }
            lincsd->rmsd_data[i] = 0;
        }
        
        return bOK;
    }
    
    if (econq == econqCoord)
    {
        if (ir->efep != efepNO)
        {
            if (md->nMassPerturbed && lincsd->matlam != md->lambda)
            {
                set_lincs_matrix(lincsd,md->invmass,md->lambda);
            }
            
            for(i=0; i<lincsd->nc; i++)
            {
                lincsd->bllen[i] = lincsd->bllen0[i] + lambda*lincsd->ddist[i];
            }
        }
        
        if (lincsd->ncg_flex)
        {
            /* Set the flexible constraint lengths to the old lengths */
            if (pbc != NULL)
            {
                for(i=0; i<lincsd->nc; i++)
                {
                    if (lincsd->bllen[i] == 0) {
                        pbc_dx_aiuc(pbc,x[lincsd->bla[2*i]],x[lincsd->bla[2*i+1]],dx);
                        lincsd->bllen[i] = norm(dx);
                    }
                }
            }
            else
            {
                for(i=0; i<lincsd->nc; i++)
                {
                    if (lincsd->bllen[i] == 0)
                    {
                        lincsd->bllen[i] =
                            sqrt(distance2(x[lincsd->bla[2*i]],
                                           x[lincsd->bla[2*i+1]]));
                    }
                }
            }
        }
        
        if (bLog && fplog)
        {
            cconerr(cr->dd,lincsd->nc,lincsd->bla,lincsd->bllen,xprime,pbc,
                    &ncons_loc,&p_ssd,&p_max,&p_imax);
        }

        /* The (only) OpenMP parallel region of constrain_lincs */
        {
            int th;

#pragma omp parallel for num_threads(lincsd->nth) schedule(static)
            for(th=0; th<lincsd->nth; th++)
            {
                do_lincs(x,xprime,box,pbc,lincsd,th,
                         md->invmass,cr,
                         bCalcVir || (ir->efep != efepNO),
                         ir->LincsWarnAngle,&warn,
                         invdt,v,bCalcVir,rmdr);
            }
        }
        
        if (ir->efep != efepNO)
        {
            real dt_2,dvdl=0;
            
            dt_2 = 1.0/(ir->delta_t*ir->delta_t);
            for(i=0; (i<lincsd->nc); i++)
            {
                dvdl -= lincsd->mlambda[i]*dt_2*lincsd->ddist[i];
            }
            *dvdlambda += dvdl;
		}
        
        if (bLog && fplog && lincsd->nc > 0)
        {
            fprintf(fplog,"   Rel. Constraint Deviation:  RMS         MAX     between atoms\n");
            fprintf(fplog,"       Before LINCS          %.6f    %.6f %6d %6d\n",
                    sqrt(p_ssd/ncons_loc),p_max,
                    ddglatnr(cr->dd,lincsd->bla[2*p_imax]),
                    ddglatnr(cr->dd,lincsd->bla[2*p_imax+1]));
        }
        if (bLog || bEner)
        {
            cconerr(cr->dd,lincsd->nc,lincsd->bla,lincsd->bllen,xprime,pbc,
                    &ncons_loc,&p_ssd,&p_max,&p_imax);
            /* Check if we are doing the second part of SD */
            if (ir->eI == eiSD2 && v == NULL)
            {
                i = 2;
            }
            else
            {
                i = 1;
            }
            lincsd->rmsd_data[0] = ncons_loc;
            lincsd->rmsd_data[i] = p_ssd;
        }
        else
        {
            lincsd->rmsd_data[0] = 0;
            lincsd->rmsd_data[1] = 0;
            lincsd->rmsd_data[2] = 0;
        }
        if (bLog && fplog && lincsd->nc > 0)
        {
            fprintf(fplog,
                    "        After LINCS          %.6f    %.6f %6d %6d\n\n",
                    sqrt(p_ssd/ncons_loc),p_max,
                    ddglatnr(cr->dd,lincsd->bla[2*p_imax]),
                    ddglatnr(cr->dd,lincsd->bla[2*p_imax+1]));
        }
        
        if (warn > 0)
        {
            if (maxwarn >= 0)
            {
                cconerr(cr->dd,lincsd->nc,lincsd->bla,lincsd->bllen,xprime,pbc,
                        &ncons_loc,&p_ssd,&p_max,&p_imax);
                if (MULTISIM(cr))
                {
                    sprintf(buf3," in simulation %d", cr->ms->sim);
                }
                else
                {
                    buf3[0] = 0;
                }
                sprintf(buf,"\nStep %s, time %g (ps)  LINCS WARNING%s\n"
                        "relative constraint deviation after LINCS:\n"
                        "rms %.6f, max %.6f (between atoms %d and %d)\n",
                        gmx_step_str(step,buf2),ir->init_t+step*ir->delta_t,
                        buf3,
                        sqrt(p_ssd/ncons_loc),p_max,
                        ddglatnr(cr->dd,lincsd->bla[2*p_imax]),
                        ddglatnr(cr->dd,lincsd->bla[2*p_imax+1]));
                if (fplog)
                {
                    fprintf(fplog,"%s",buf);
                }
                fprintf(stderr,"%s",buf);
                lincs_warning(fplog,cr->dd,x,xprime,pbc,
                              lincsd->nc,lincsd->bla,lincsd->bllen,
                              ir->LincsWarnAngle,maxwarn,warncount);
            }
            bOK = (p_max < 0.5);
        }
        
        if (lincsd->ncg_flex) {
            for(i=0; (i<lincsd->nc); i++)
                if (lincsd->bllen0[i] == 0 && lincsd->ddist[i] == 0)
                    lincsd->bllen[i] = 0;
        }
    } 
    else
    {
        do_lincsp(x,xprime,min_proj,pbc,lincsd,md->invmass,econq,dvdlambda,
                  bCalcVir,rmdr);
    }
  
    /* count assuming nit=1 */
    inc_nrnb(nrnb,eNR_LINCS,lincsd->nc);
    inc_nrnb(nrnb,eNR_LINCSMAT,(2+lincsd->nOrder)*lincsd->ncc);
    if (lincsd->ntriangle > 0)
    {
        inc_nrnb(nrnb,eNR_LINCSMAT,lincsd->nOrder*lincsd->ncc_triangle);
    }
    if (v)
    {
        inc_nrnb(nrnb,eNR_CONSTR_V,lincsd->nc*2);
    }
    if (bCalcVir)
    {
        inc_nrnb(nrnb,eNR_CONSTR_VIR,lincsd->nc);
    }

    return bOK;
}<|MERGE_RESOLUTION|>--- conflicted
+++ resolved
@@ -1445,14 +1445,8 @@
                          int maxwarn,int *warncount)
 {
     char  buf[STRLEN],buf2[22],buf3[STRLEN];
-<<<<<<< HEAD
     int   i,warn=0,p_imax,error;
-    real  ncons_loc,p_ssd,p_max;
-=======
-    int   i,warn,p_imax,error;
     real  ncons_loc,p_ssd,p_max=0;
-    t_pbc pbc,*pbc_null;
->>>>>>> d0050783
     rvec  dx;
     gmx_bool  bOK;
     
