--- conflicted
+++ resolved
@@ -115,7 +115,8 @@
 
 static void reduce_thread_forces(int n,rvec *f,
                                  tensor vir,
-                                 real *Vcorr,real *dvdl,
+                                 real *Vcorr,
+                                 int efpt_ind,real *dvdl,
                                  int nthreads,f_thread_t *f_t)
 {
     int t,i;
@@ -132,7 +133,7 @@
     for(t=1; t<nthreads; t++)
     {
         *Vcorr += f_t[t].Vcorr;
-        *dvdl  += f_t[t].dvdl;
+        *dvdl  += f_t[t].dvdl[efpt_ind];
         m_add(vir,f_t[t].vir,vir);
     }
 }
@@ -167,18 +168,14 @@
     int     pme_flags;
     matrix  boxs;
     rvec    box_size;
-<<<<<<< HEAD
-    real    dvdlambda,Vsr,Vlr,Vcorr=0;
-=======
-    real    Vsr,Vlr,Vcorr=0,vdip,vcharge;
->>>>>>> c7a82654
+    real    Vsr,Vlr,Vcorr=0;
     t_pbc   pbc;
     real    dvdgb;
     char    buf[22];
     gmx_enerdata_t ed_lam;
     double  clam_i,vlam_i;
-    real    dvdl_dum[efptNR], dvdlambda[efptNR], lam_i[efptNR];
-    real    dvdlsum,dvdl_walls;
+    real    dvdl_dum[efptNR], dvdl, dvdl_nb[efptNR], lam_i[efptNR];
+    real    dvdlsum;
 
 #ifdef GMX_MPI
     double  t0=0.0,t1,t2,t3; /* time measurement for coarse load balancing */
@@ -192,7 +189,7 @@
     /* reset free energy components */
     for (i=0;i<efptNR;i++)
     {
-        dvdlambda[i] = 0;
+        dvdl_nb[i]  = 0;
         dvdl_dum[i] = 0;
     }
 
@@ -233,23 +230,17 @@
     if (ir->nwall)
     {
         /* foreign lambda component for walls */
-        dvdl_walls = do_walls(ir,fr,box,md,x,f,lambda[efptVDW],
-                 enerd->grpp.ener[egLJSR],nrnb);
-        PRINT_SEPDVDL("Walls",0.0,dvdl_walls);
-        dvdlambda[efptVDW] += dvdl_walls;
-        enerd->dvdl_lin[efptVDW] += dvdl_walls;
+        dvdl = do_walls(ir,fr,box,md,x,f,lambda[efptVDW],
+                        enerd->grpp.ener[egLJSR],nrnb);
+        PRINT_SEPDVDL("Walls",0.0,dvdl);
+        enerd->dvdl_lin[efptVDW] += dvdl;
     }
 
 	/* If doing GB, reset dvda and calculate the Born radii */
 	if (ir->implicit_solvent)
 	{
-<<<<<<< HEAD
-
-                wallcycle_sub_start(wcycle, ewcsNONBONDED);
-=======
-		/* wallcycle_start(wcycle,ewcGB); */
-
->>>>>>> c7a82654
+        wallcycle_sub_start(wcycle, ewcsNONBONDED);
+
 		for(i=0;i<born->nr;i++)
 		{
 			fr->dvda[i]=0;
@@ -259,8 +250,8 @@
 		{
 			calc_gb_rad(cr,fr,ir,top,atype,x,&(fr->gblist),born,md,nrnb);
 		}
-<<<<<<< HEAD
-                wallcycle_sub_stop(wcycle, ewcsNONBONDED);
+
+        wallcycle_sub_stop(wcycle, ewcsNONBONDED);
 	}
 
     where();
@@ -279,41 +270,17 @@
                     enerd->grpp.ener[egLJSR],
                     enerd->grpp.ener[egCOULSR],
                     enerd->grpp.ener[egGB],box_size,nrnb,
-                    lambda,&dvdlambda,-1,-1,donb_flags);
+                    lambda,dvdl_nb,-1,-1,donb_flags);
         wallcycle_sub_stop(wcycle, ewcsNONBONDED);
     }
 
-=======
-
-		/* wallcycle_stop(wcycle, ewcGB); */
-	}
-
-    where();
-    donb_flags = 0;
-    if (flags & GMX_FORCE_FORCES)
-    {
-        donb_flags |= GMX_DONB_FORCES;
-    }
-
-    do_nonbonded(cr,fr,x,f,md,excl,
-                 fr->bBHAM ?
-                 enerd->grpp.ener[egBHAMSR] :
-                 enerd->grpp.ener[egLJSR],
-                 enerd->grpp.ener[egCOULSR],
-				 enerd->grpp.ener[egGB],box_size,nrnb,
-                 lambda,dvdlambda,-1,-1,donb_flags);
->>>>>>> c7a82654
     /* If we do foreign lambda and we have soft-core interactions
      * we have to recalculate the (non-linear) energies contributions.
      */
     if (fepvals->n_lambda > 0 && (flags & GMX_FORCE_DHDL) && fepvals->sc_alpha != 0)
     {
-<<<<<<< HEAD
         wallcycle_sub_start(wcycle, ewcsNONBONDED);
-        init_enerdata(mtop->groups.grps[egcENER].nr,ir->n_flambda,&ed_lam);
-=======
         init_enerdata(mtop->groups.grps[egcENER].nr,fepvals->n_lambda,&ed_lam);
->>>>>>> c7a82654
 
         for(i=0; i<enerd->n_lambda; i++)
         {
@@ -338,20 +305,12 @@
     }
     where();
 
-<<<<<<< HEAD
-    /* If we are doing GB, calculate bonded forces and apply corrections
-     * to the solvation forces */
-    if (ir->implicit_solvent)
-    {
-        wallcycle_sub_start(wcycle, ewcsBONDED);
-        calc_gb_forces(cr,md,born,top,atype,x,f,fr,idef,
-=======
 	/* If we are doing GB, calculate bonded forces and apply corrections
 	 * to the solvation forces */
     /* MRS: Eventually, many need to include free energy contribution here! */
-	if (ir->implicit_solvent)  {
+	if (ir->implicit_solvent)
+    {
 		calc_gb_forces(cr,md,born,top,atype,x,f,fr,idef,
->>>>>>> c7a82654
                        ir->gb_algorithm,ir->sa_algorithm,nrnb,bBornRadii,&pbc,graph,enerd);
         wallcycle_sub_stop(wcycle, ewcsBONDED);
     }
@@ -366,11 +325,11 @@
 
     if (fepvals->sc_alpha!=0)
     {
-        enerd->dvdl_nonlin[efptVDW] += dvdlambda[efptVDW];
+        enerd->dvdl_nonlin[efptVDW] += dvdl_nb[efptVDW];
     }
     else
     {
-        enerd->dvdl_lin[efptVDW] += dvdlambda[efptVDW];
+        enerd->dvdl_lin[efptVDW] += dvdl_nb[efptVDW];
     }
 
     if (fepvals->sc_alpha!=0)
@@ -378,11 +337,11 @@
         /* even though coulomb part is linear, we already added it, beacuse we
            need to go through the vdw calculation anyway */
     {
-        enerd->dvdl_nonlin[efptCOUL] += dvdlambda[efptCOUL];
+        enerd->dvdl_nonlin[efptCOUL] += dvdl_nb[efptCOUL];
     }
     else
     {
-        enerd->dvdl_lin[efptCOUL] += dvdlambda[efptCOUL];
+        enerd->dvdl_lin[efptCOUL] += dvdl_nb[efptCOUL];
     }
 
     Vsr = 0;
@@ -396,7 +355,7 @@
                  enerd->grpp.ener[egLJSR][i])
                 + enerd->grpp.ener[egCOULSR][i] + enerd->grpp.ener[egGB][i];
         }
-        dvdlsum = dvdlambda[efptVDW]+dvdlambda[efptCOUL];
+        dvdlsum = dvdl_nb[efptVDW] + dvdl_nb[efptCOUL];
         PRINT_SEPDVDL("VdW and Coulomb SR particle-p.",Vsr,dvdlsum);
     }
     debug_gmx();
@@ -448,7 +407,7 @@
         calc_bonds(fplog,cr->ms,
                    idef,x,hist,f,fr,&pbc,graph,enerd,nrnb,lambda,md,fcd,
                    DOMAINDECOMP(cr) ? cr->dd->gatindex : NULL, atype, born,
-                   flags & (GMX_FORCE_VIRIAL | GMX_FORCE_ENERGY),
+                   flags,
                    fr->bSepDVDL && do_per_step(step,ir->nstlog),step);
 
         /* Check if we have to determine energy differences
@@ -499,8 +458,8 @@
 
         if (fr->bEwald)
         {
-            Vcorr     = 0;
-            dvdlambda = 0;
+            Vcorr = 0;
+            dvdl  = 0;
 
             /* With the Verlet scheme exclusion forces are calculated
              * in the non-bonded kernel.
@@ -513,7 +472,6 @@
                 ir->ewald_geometry != eewg3D ||
                 ir->epsilon_surface != 0)
             {
-<<<<<<< HEAD
                 int nthreads,t;
 
                 wallcycle_sub_start(wcycle, ewcsEWALD_CORRECTION);
@@ -530,60 +488,45 @@
                     int s,e,i;
                     rvec *fnv;
                     tensor *vir;
-                    real *Vcorrt,*dvdl;
+                    real *Vcorrt,*dvdlt;
                     if (t == 0)
                     {
                         fnv    = fr->f_novirsum;
                         vir    = &fr->vir_el_recip;
                         Vcorrt = &Vcorr;
-                        dvdl   = &dvdlambda;
+                        dvdlt  = &dvdl;
                     }
                     else
                     {
                         fnv    = fr->f_t[t].f;
                         vir    = &fr->f_t[t].vir;
                         Vcorrt = &fr->f_t[t].Vcorr;
-                        dvdl   = &fr->f_t[t].dvdl;
+                        dvdlt  = &fr->f_t[t].dvdl[efptCOUL];
                         for(i=0; i<fr->natoms_force; i++)
                         {
                             clear_rvec(fnv[i]);
                         }
                         clear_mat(*vir);
                     }
-                    *dvdl = 0;
+                    *dvdlt = 0;
                     *Vcorrt =
                         ewald_LRcorrection(fplog,
                                            fr->excl_load[t],fr->excl_load[t+1],
                                            cr,t,fr,
-=======
-                dvdlambda[efptCOUL] = 0;
-                Vcorr = ewald_LRcorrection(fplog,md->start,md->start+md->homenr,
-                                           cr,fr,
->>>>>>> c7a82654
                                            md->chargeA,
                                            md->nChargePerturbed ? md->chargeB : NULL,
                                            ir->cutoff_scheme != ecutsVERLET,
                                            excl,x,bSB ? boxs : box,mu_tot,
                                            ir->ewald_geometry,
                                            ir->epsilon_surface,
-<<<<<<< HEAD
                                            fnv,*vir,
-                                           lambda,dvdl);
+                                           lambda[efptCOUL],dvdlt);
                 }
                 if (nthreads > 1)
-=======
-                                           lambda[efptCOUL],&dvdlambda[efptCOUL],&vdip,&vcharge);
-                PRINT_SEPDVDL("Ewald excl./charge/dip. corr.",Vcorr,dvdlambda);
-                enerd->dvdl_lin[efptCOUL] += dvdlambda[efptCOUL];
-            }
-            else
-            {
-                if (ir->ewald_geometry != eewg3D || ir->epsilon_surface != 0)
->>>>>>> c7a82654
                 {
                     reduce_thread_forces(fr->natoms_force,fr->f_novirsum,
                                          fr->vir_el_recip,
-                                         &Vcorr,&dvdlambda,
+                                         &Vcorr,efptCOUL,&dvdl,
                                          nthreads,fr->f_t);
                 }
 
@@ -592,16 +535,16 @@
 
             if (fr->n_tpi == 0)
             {
-                Vcorr += ewald_charge_correction(cr,fr,lambda,box,
-                                                 &dvdlambda,fr->vir_el_recip);
-            }
-
-            PRINT_SEPDVDL("Ewald excl./charge/dip. corr.",Vcorr,dvdlambda);
-            enerd->dvdl_lin += dvdlambda;
-        }
-
-        dvdlambda[efptCOUL] = 0;
+                Vcorr += ewald_charge_correction(cr,fr,lambda[efptCOUL],box,
+                                                 &dvdl,fr->vir_el_recip);
+            }
+
+            PRINT_SEPDVDL("Ewald excl./charge/dip. corr.",Vcorr,dvdl);
+            enerd->dvdl_lin[efptCOUL] += dvdl;
+        }
+
         status = 0;
+        dvdl = 0;
         switch (fr->eeltype)
         {
         case eelPME:
@@ -638,7 +581,7 @@
                                         DOMAINDECOMP(cr) ? dd_pme_maxshift_y(cr->dd) : 0,
                                         nrnb,wcycle,
                                         fr->vir_el_recip,fr->ewaldcoeff,
-                                        &Vlr,lambda[efptCOUL],&dvdlambda[efptCOUL],
+                                        &Vlr,lambda[efptCOUL],&dvdl,
                                         pme_flags);
                     *cycles_pme = wallcycle_stop(wcycle,ewcPMEMESH);
 
@@ -660,7 +603,7 @@
                                         md->chargeA + md->homenr - fr->n_tpi,
                                         &Vlr);
                 }
-                PRINT_SEPDVDL("PME mesh",Vlr,dvdlambda[efptCOUL]);
+                PRINT_SEPDVDL("PME mesh",Vlr,dvdl);
             }
             else
             {
@@ -674,8 +617,8 @@
                            md->chargeA,md->chargeB,
                            box_size,cr,md->homenr,
                            fr->vir_el_recip,fr->ewaldcoeff,
-                           lambda[efptCOUL],&dvdlambda[efptCOUL],fr->ewald_table);
-            PRINT_SEPDVDL("Ewald long-range",Vlr,dvdlambda[efptCOUL]);
+                           lambda[efptCOUL],&dvdl,fr->ewald_table);
+            PRINT_SEPDVDL("Ewald long-range",Vlr,dvdl);
             break;
         default:
             Vlr = 0;
@@ -687,7 +630,7 @@
             gmx_fatal(FARGS,"Error %d in long range electrostatics routine %s",
                       status,EELTYPE(fr->eeltype));
 		}
-        enerd->dvdl_lin[efptCOUL] += dvdlambda[efptCOUL];
+        enerd->dvdl_lin[efptCOUL] += dvdl;
         enerd->term[F_COUL_RECIP] = Vlr + Vcorr;
         if (debug)
         {
@@ -701,27 +644,20 @@
     {
         if (EEL_RF(fr->eeltype))
         {
-<<<<<<< HEAD
-            dvdlambda = 0;
-            
             /* With the Verlet scheme exclusion forces are calculated
              * in the non-bonded kernel.
              */
             if (ir->cutoff_scheme != ecutsVERLET && fr->eeltype != eelRF_NEC)
-=======
-            dvdlambda[efptCOUL] = 0;
-
-            if (fr->eeltype != eelRF_NEC)
->>>>>>> c7a82654
-            {
+            {
+                dvdl = 0;
                 enerd->term[F_RF_EXCL] =
                     RF_excl_correction(fplog,fr,graph,md,excl,x,f,
-                                       fr->fshift,&pbc,lambda[efptCOUL],&dvdlambda[efptCOUL]);
-            }
-
-            enerd->dvdl_lin[efptCOUL] += dvdlambda[efptCOUL];
+                                       fr->fshift,&pbc,lambda[efptCOUL],&dvdl);
+            }
+
+            enerd->dvdl_lin[efptCOUL] += dvdl;
             PRINT_SEPDVDL("RF exclusion correction",
-                          enerd->term[F_RF_EXCL],dvdlambda[efptCOUL]);
+                          enerd->term[F_RF_EXCL],dvdl);
         }
     }
     where();
