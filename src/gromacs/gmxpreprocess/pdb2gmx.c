/*
 * This file is part of the GROMACS molecular simulation package.
 *
 * Copyright (c) 1991-2000, University of Groningen, The Netherlands.
 * Copyright (c) 2001-2004, The GROMACS development team.
 * Copyright (c) 2013,2014,2015, by the GROMACS development team, led by
 * Mark Abraham, David van der Spoel, Berk Hess, and Erik Lindahl,
 * and including many others, as listed in the AUTHORS file in the
 * top-level source directory and at http://www.gromacs.org.
 *
 * GROMACS is free software; you can redistribute it and/or
 * modify it under the terms of the GNU Lesser General Public License
 * as published by the Free Software Foundation; either version 2.1
 * of the License, or (at your option) any later version.
 *
 * GROMACS is distributed in the hope that it will be useful,
 * but WITHOUT ANY WARRANTY; without even the implied warranty of
 * MERCHANTABILITY or FITNESS FOR A PARTICULAR PURPOSE.  See the GNU
 * Lesser General Public License for more details.
 *
 * You should have received a copy of the GNU Lesser General Public
 * License along with GROMACS; if not, see
 * http://www.gnu.org/licenses, or write to the Free Software Foundation,
 * Inc., 51 Franklin Street, Fifth Floor, Boston, MA  02110-1301  USA.
 *
 * If you want to redistribute modifications to GROMACS, please
 * consider that scientific software is very special. Version
 * control is crucial - bugs must be traceable. We will be happy to
 * consider code for inclusion in the official distribution, but
 * derived work must not be called official GROMACS. Details are found
 * in the README & COPYING files - if they are missing, get the
 * official version at http://www.gromacs.org.
 *
 * To help us fund GROMACS development, we humbly ask that you cite
 * the research papers on the package. Check out http://www.gromacs.org.
 */
#include "gmxpre.h"

#include "pdb2gmx.h"

#include <ctype.h>
#include <stdlib.h>
#include <string.h>
#include <time.h>

#include "gromacs/commandline/pargs.h"
#include "gromacs/fileio/confio.h"
#include "gromacs/fileio/gmxfio.h"
#include "gromacs/fileio/pdbio.h"
#include "gromacs/fileio/strdb.h"
#include "gromacs/gmxlib/conformation-utilities.h"
#include "gromacs/gmxpreprocess/fflibutil.h"
#include "gromacs/gmxpreprocess/genhydro.h"
#include "gromacs/gmxpreprocess/h_db.h"
#include "gromacs/gmxpreprocess/hizzie.h"
#include "gromacs/gmxpreprocess/pdb2top.h"
#include "gromacs/gmxpreprocess/pgutil.h"
#include "gromacs/gmxpreprocess/resall.h"
#include "gromacs/gmxpreprocess/specbond.h"
#include "gromacs/gmxpreprocess/ter_db.h"
#include "gromacs/gmxpreprocess/toputil.h"
#include "gromacs/gmxpreprocess/xlate.h"
#include "gromacs/legacyheaders/copyrite.h"
#include "gromacs/legacyheaders/macros.h"
#include "gromacs/legacyheaders/readinp.h"
#include "gromacs/legacyheaders/typedefs.h"
#include "gromacs/math/vec.h"
#include "gromacs/topology/atomprop.h"
#include "gromacs/topology/block.h"
#include "gromacs/topology/index.h"
#include "gromacs/topology/residuetypes.h"
#include "gromacs/topology/symtab.h"
#include "gromacs/utility/cstringutil.h"
#include "gromacs/utility/dir_separator.h"
#include "gromacs/utility/fatalerror.h"
#include "gromacs/utility/smalloc.h"

typedef struct {
    char gmx[6];
    char main[6];
    char nter[6];
    char cter[6];
    char bter[6];
} rtprename_t;


static const char *res2bb_notermini(const char *name,
                                    int nrr, const rtprename_t *rr)
{
    /* NOTE: This function returns the main building block name,
     *       it does not take terminal renaming into account.
     */
    int i;

    i = 0;
    while (i < nrr && gmx_strcasecmp(name, rr[i].gmx) != 0)
    {
        i++;
    }

    return (i < nrr ? rr[i].main : name);
}

static const char *select_res(int nr, int resnr,
                              const char *name[], const char *expl[],
                              const char *title,
                              int nrr, const rtprename_t *rr)
{
    int sel = 0;

    printf("Which %s type do you want for residue %d\n", title, resnr+1);
    for (sel = 0; (sel < nr); sel++)
    {
        printf("%d. %s (%s)\n",
               sel, expl[sel], res2bb_notermini(name[sel], nrr, rr));
    }
    printf("\nType a number:"); fflush(stdout);

    if (scanf("%d", &sel) != 1)
    {
        gmx_fatal(FARGS, "Answer me for res %s %d!", title, resnr+1);
    }

    return name[sel];
}

static const char *get_asptp(int resnr, int nrr, const rtprename_t *rr)
{
    enum {
        easp, easpH, easpNR
    };
    const char *lh[easpNR]   = { "ASP", "ASPH" };
    const char *expl[easpNR] = {
        "Not protonated (charge -1)",
        "Protonated (charge 0)"
    };

    return select_res(easpNR, resnr, lh, expl, "ASPARTIC ACID", nrr, rr);
}

static const char *get_glutp(int resnr, int nrr, const rtprename_t *rr)
{
    enum {
        eglu, egluH, egluNR
    };
    const char *lh[egluNR]   = { "GLU", "GLUH" };
    const char *expl[egluNR] = {
        "Not protonated (charge -1)",
        "Protonated (charge 0)"
    };

    return select_res(egluNR, resnr, lh, expl, "GLUTAMIC ACID", nrr, rr);
}

static const char *get_glntp(int resnr, int nrr, const rtprename_t *rr)
{
    enum {
        egln, eglnH, eglnNR
    };
    const char *lh[eglnNR]   = { "GLN", "QLN" };
    const char *expl[eglnNR] = {
        "Not protonated (charge 0)",
        "Protonated (charge +1)"
    };

    return select_res(eglnNR, resnr, lh, expl, "GLUTAMINE", nrr, rr);
}

static const char *get_lystp(int resnr, int nrr, const rtprename_t *rr)
{
    enum {
        elys, elysH, elysNR
    };
    const  char *lh[elysNR]   = { "LYSN", "LYS" };
    const char  *expl[elysNR] = {
        "Not protonated (charge 0)",
        "Protonated (charge +1)"
    };

    return select_res(elysNR, resnr, lh, expl, "LYSINE", nrr, rr);
}

static const char *get_argtp(int resnr, int nrr, const rtprename_t *rr)
{
    enum {
        earg, eargH, eargNR
    };
    const  char *lh[eargNR]   = { "ARGN", "ARG" };
    const char  *expl[eargNR] = {
        "Not protonated (charge 0)",
        "Protonated (charge +1)"
    };

    return select_res(eargNR, resnr, lh, expl, "ARGININE", nrr, rr);
}

static const char *get_histp(int resnr, int nrr, const rtprename_t *rr)
{
    const char *expl[ehisNR] = {
        "H on ND1 only",
        "H on NE2 only",
        "H on ND1 and NE2",
        "Coupled to Heme"
    };

    return select_res(ehisNR, resnr, hh, expl, "HISTIDINE", nrr, rr);
}

static void read_rtprename(const char *fname, FILE *fp,
                           int *nrtprename, rtprename_t **rtprename)
{
    char         line[STRLEN], buf[STRLEN];
    int          n;
    rtprename_t *rr;
    int          ncol, nc;

    n  = *nrtprename;
    rr = *rtprename;

    ncol = 0;
    while (get_a_line(fp, line, STRLEN))
    {
        srenew(rr, n+1);
        nc = sscanf(line, "%s %s %s %s %s %s",
                    rr[n].gmx, rr[n].main, rr[n].nter, rr[n].cter, rr[n].bter, buf);
        if (ncol == 0)
        {
            if (nc != 2 && nc != 5)
            {
                gmx_fatal(FARGS, "Residue renaming database '%s' has %d columns instead of %d, %d or %d", fname, ncol, 2, 5);
            }
            ncol = nc;
        }
        else if (nc != ncol)
        {
            gmx_fatal(FARGS, "A line in residue renaming database '%s' has %d columns, while previous lines have %d columns", fname, nc, ncol);
        }

        if (nc == 2)
        {
            /* This file does not have special termini names, copy them from main */
            strcpy(rr[n].nter, rr[n].main);
            strcpy(rr[n].cter, rr[n].main);
            strcpy(rr[n].bter, rr[n].main);
        }

        n++;
    }

    *nrtprename = n;
    *rtprename  = rr;
}

static char *search_resrename(int nrr, rtprename_t *rr,
                              const char *name,
                              gmx_bool bStart, gmx_bool bEnd,
                              gmx_bool bCompareFFRTPname)
{
    char *nn;
    int   i;

    nn = NULL;

    i = 0;
    while (i < nrr && ((!bCompareFFRTPname && strcmp(name, rr[i].gmx)  != 0) ||
                       ( bCompareFFRTPname && strcmp(name, rr[i].main) != 0)))
    {
        i++;
    }

    /* If found in the database, rename this residue's rtp building block,
     * otherwise keep the old name.
     */
    if (i < nrr)
    {
        if (bStart && bEnd)
        {
            nn = rr[i].bter;
        }
        else if (bStart)
        {
            nn = rr[i].nter;
        }
        else if (bEnd)
        {
            nn = rr[i].cter;
        }
        else
        {
            nn = rr[i].main;
        }

        if (nn[0] == '-')
        {
            gmx_fatal(FARGS, "In the chosen force field there is no residue type for '%s'%s", name, bStart ? ( bEnd ? " as a standalone (starting & ending) residue" : " as a starting terminus") : (bEnd ? " as an ending terminus" : ""));
        }
    }

    return nn;
}


static void rename_resrtp(t_atoms *pdba, int nterpairs, int *r_start, int *r_end,
                          int nrr, rtprename_t *rr, t_symtab *symtab,
                          gmx_bool bVerbose)
{
    int      r, i, j;
    gmx_bool bStart, bEnd;
    char    *nn;
    gmx_bool bFFRTPTERRNM;

    bFFRTPTERRNM = (getenv("GMX_NO_FFRTP_TER_RENAME") == NULL);

    for (r = 0; r < pdba->nres; r++)
    {
        bStart = FALSE;
        bEnd   = FALSE;
        for (j = 0; j < nterpairs; j++)
        {
            if (r == r_start[j])
            {
                bStart = TRUE;
            }
        }
        for (j = 0; j < nterpairs; j++)
        {
            if (r == r_end[j])
            {
                bEnd = TRUE;
            }
        }

        nn = search_resrename(nrr, rr, *pdba->resinfo[r].rtp, bStart, bEnd, FALSE);

        if (bFFRTPTERRNM && nn == NULL && (bStart || bEnd))
        {
            /* This is a terminal residue, but the residue name,
             * currently stored in .rtp, is not a standard residue name,
             * but probably a force field specific rtp name.
             * Check if we need to rename it because it is terminal.
             */
            nn = search_resrename(nrr, rr,
                                  *pdba->resinfo[r].rtp, bStart, bEnd, TRUE);
        }

        if (nn != NULL && strcmp(*pdba->resinfo[r].rtp, nn) != 0)
        {
            if (bVerbose)
            {
                printf("Changing rtp entry of residue %d %s to '%s'\n",
                       pdba->resinfo[r].nr, *pdba->resinfo[r].name, nn);
            }
            pdba->resinfo[r].rtp = put_symtab(symtab, nn);
        }
    }
}

static void pdbres_to_gmxrtp(t_atoms *pdba)
{
    int i;

    for (i = 0; (i < pdba->nres); i++)
    {
        if (pdba->resinfo[i].rtp == NULL)
        {
            pdba->resinfo[i].rtp = pdba->resinfo[i].name;
        }
    }
}

static void rename_pdbres(t_atoms *pdba, const char *oldnm, const char *newnm,
                          gmx_bool bFullCompare, t_symtab *symtab)
{
    char *resnm;
    int   i;

    for (i = 0; (i < pdba->nres); i++)
    {
        resnm = *pdba->resinfo[i].name;
        if ((bFullCompare && (gmx_strcasecmp(resnm, oldnm) == 0)) ||
            (!bFullCompare && strstr(resnm, oldnm) != NULL))
        {
            /* Rename the residue name (not the rtp name) */
            pdba->resinfo[i].name = put_symtab(symtab, newnm);
        }
    }
}

static void rename_bb(t_atoms *pdba, const char *oldnm, const char *newnm,
                      gmx_bool bFullCompare, t_symtab *symtab)
{
    char *bbnm;
    int   i;

    for (i = 0; (i < pdba->nres); i++)
    {
        /* We have not set the rtp name yes, use the residue name */
        bbnm = *pdba->resinfo[i].name;
        if ((bFullCompare && (gmx_strcasecmp(bbnm, oldnm) == 0)) ||
            (!bFullCompare && strstr(bbnm, oldnm) != NULL))
        {
            /* Change the rtp builing block name */
            pdba->resinfo[i].rtp = put_symtab(symtab, newnm);
        }
    }
}

static void rename_bbint(t_atoms *pdba, const char *oldnm,
                         const char *gettp(int, int, const rtprename_t *),
                         gmx_bool bFullCompare,
                         t_symtab *symtab,
                         int nrr, const rtprename_t *rr)
{
    int         i;
    const char *ptr;
    char       *bbnm;

    for (i = 0; i < pdba->nres; i++)
    {
        /* We have not set the rtp name yes, use the residue name */
        bbnm = *pdba->resinfo[i].name;
        if ((bFullCompare && (strcmp(bbnm, oldnm) == 0)) ||
            (!bFullCompare && strstr(bbnm, oldnm) != NULL))
        {
            ptr                  = gettp(i, nrr, rr);
            pdba->resinfo[i].rtp = put_symtab(symtab, ptr);
        }
    }
}

static void check_occupancy(t_atoms *atoms, const char *filename, gmx_bool bVerbose)
{
    int i, ftp;
    int nzero   = 0;
    int nnotone = 0;

    ftp = fn2ftp(filename);
    if (!atoms->pdbinfo || ((ftp != efPDB) && (ftp != efBRK) && (ftp != efENT)))
    {
        fprintf(stderr, "No occupancies in %s\n", filename);
    }
    else
    {
        for (i = 0; (i < atoms->nr); i++)
        {
            if (atoms->pdbinfo[i].occup != 1)
            {
                if (bVerbose)
                {
                    fprintf(stderr, "Occupancy for atom %s%d-%s is %f rather than 1\n",
                            *atoms->resinfo[atoms->atom[i].resind].name,
                            atoms->resinfo[ atoms->atom[i].resind].nr,
                            *atoms->atomname[i],
                            atoms->pdbinfo[i].occup);
                }
                if (atoms->pdbinfo[i].occup == 0)
                {
                    nzero++;
                }
                else
                {
                    nnotone++;
                }
            }
        }
        if (nzero == atoms->nr)
        {
            fprintf(stderr, "All occupancy fields zero. This is probably not an X-Ray structure\n");
        }
        else if ((nzero > 0) || (nnotone > 0))
        {
            fprintf(stderr,
                    "\n"
                    "WARNING: there were %d atoms with zero occupancy and %d atoms with\n"
                    "         occupancy unequal to one (out of %d atoms). Check your pdb file.\n"
                    "\n",
                    nzero, nnotone, atoms->nr);
        }
        else
        {
            fprintf(stderr, "All occupancies are one\n");
        }
    }
}

void write_posres(char *fn, t_atoms *pdba, real fc)
{
    FILE *fp;
    int   i;

    fp = gmx_fio_fopen(fn, "w");
    fprintf(fp,
            "; In this topology include file, you will find position restraint\n"
            "; entries for all the heavy atoms in your original pdb file.\n"
            "; This means that all the protons which were added by pdb2gmx are\n"
            "; not restrained.\n"
            "\n"
            "[ position_restraints ]\n"
            "; %4s%6s%8s%8s%8s\n", "atom", "type", "fx", "fy", "fz"
            );
    for (i = 0; (i < pdba->nr); i++)
    {
        if (!is_hydrogen(*pdba->atomname[i]) && !is_dummymass(*pdba->atomname[i])
            && !is_drude(*pdba->atomname[i]) && !is_lonepair(*pdba->atomname[i]))
        {
            fprintf(fp, "%6d%6d  %g  %g  %g\n", i+1, 1, fc, fc, fc);
        }
    }
    gmx_fio_fclose(fp);
}

static int read_pdball(const char *inf, const char *outf, char *title,
                       t_atoms *atoms, rvec **x,
                       int *ePBC, matrix box, gmx_bool bRemoveH,
                       t_symtab *symtab, gmx_residuetype_t *rt, const char *watres,
                       gmx_atomprop_t aps, gmx_bool bVerbose)
/* Read a pdb file. (containing proteins) */
{
    int  natom, new_natom, i;

    /* READ IT */
    printf("Reading %s...\n", inf);
    get_stx_coordnum(inf, &natom);
    init_t_atoms(atoms, natom, TRUE);
    snew(*x, natom);
    read_stx_conf(inf, title, atoms, *x, NULL, ePBC, box);
    if (fn2ftp(inf) == efPDB)
    {
        get_pdb_atomnumber(atoms, aps);
    }
    if (bRemoveH)
    {
        new_natom = 0;
        for (i = 0; i < atoms->nr; i++)
        {
            if (!is_hydrogen(*atoms->atomname[i]))
            {
                atoms->atom[new_natom]     = atoms->atom[i];
                atoms->atomname[new_natom] = atoms->atomname[i];
                atoms->pdbinfo[new_natom]  = atoms->pdbinfo[i];
                copy_rvec((*x)[i], (*x)[new_natom]);
                new_natom++;
            }
        }
        atoms->nr = new_natom;
        natom     = new_natom;
    }

    printf("Read");
    if (title && title[0])
    {
        printf(" '%s',", title);
    }
    printf(" %d atoms\n", natom);

    /* Rename residues */
    rename_pdbres(atoms, "HOH", watres, FALSE, symtab);
    rename_pdbres(atoms, "SOL", watres, FALSE, symtab);
    rename_pdbres(atoms, "WAT", watres, FALSE, symtab);

    rename_atoms("xlateat.dat", NULL,
                 atoms, symtab, NULL, TRUE, rt, TRUE, bVerbose);

    if (natom == 0)
    {
        return 0;
    }

    if (outf)
    {
        write_sto_conf(outf, title, atoms, *x, NULL, *ePBC, box);
    }

    return natom;
}

void process_chain(t_atoms *pdba, rvec *x,
                   gmx_bool bTrpU, gmx_bool bPheU, gmx_bool bTyrU,
                   gmx_bool bLysMan, gmx_bool bAspMan, gmx_bool bGluMan,
                   gmx_bool bHisMan, gmx_bool bArgMan, gmx_bool bGlnMan,
                   real angle, real distance, t_symtab *symtab,
                   int nrr, const rtprename_t *rr)
{
    /* Rename aromatics, lys, asp and histidine */
    if (bTyrU)
    {
        rename_bb(pdba, "TYR", "TYRU", FALSE, symtab);
    }
    if (bTrpU)
    {
        rename_bb(pdba, "TRP", "TRPU", FALSE, symtab);
    }
    if (bPheU)
    {
        rename_bb(pdba, "PHE", "PHEU", FALSE, symtab);
    }
    if (bLysMan)
    {
        rename_bbint(pdba, "LYS", get_lystp, FALSE, symtab, nrr, rr);
    }
    if (bArgMan)
    {
        rename_bbint(pdba, "ARG", get_argtp, FALSE, symtab, nrr, rr);
    }
    if (bGlnMan)
    {
        rename_bbint(pdba, "GLN", get_glntp, FALSE, symtab, nrr, rr);
    }
    if (bAspMan)
    {
        rename_bbint(pdba, "ASP", get_asptp, FALSE, symtab, nrr, rr);
    }
    else
    {
        rename_bb(pdba, "ASPH", "ASP", FALSE, symtab);
    }
    if (bGluMan)
    {
        rename_bbint(pdba, "GLU", get_glutp, FALSE, symtab, nrr, rr);
    }
    else
    {
        rename_bb(pdba, "GLUH", "GLU", FALSE, symtab);
    }

    if (!bHisMan)
    {
        set_histp(pdba, x, angle, distance);
    }
    else
    {
        rename_bbint(pdba, "HIS", get_histp, TRUE, symtab, nrr, rr);
    }

    /* Initialize the rtp builing block names with the residue names
     * for the residues that have not been processed above.
     */
    pdbres_to_gmxrtp(pdba);

    /* Now we have all rtp names set.
     * The rtp names will conform to Gromacs naming,
     * unless the input pdb file contained one or more force field specific
     * rtp names as residue names.
     */
}

/* struct for sorting the atoms from the pdb file */
typedef struct {
    int  resnr;  /* residue number               */
    int  j;      /* database order index         */
    int  index;  /* original atom number         */
    char anm1;   /* second letter of atom name   */
    char altloc; /* alternate location indicator */
} t_pdbindex;

int pdbicomp(const void *a, const void *b)
{
    t_pdbindex *pa, *pb;
    int         d;

    pa = (t_pdbindex *)a;
    pb = (t_pdbindex *)b;

    d = (pa->resnr - pb->resnr);
    if (d == 0)
    {
        d = (pa->j - pb->j);
        if (d == 0)
        {
            d = (pa->anm1 - pb->anm1);
            if (d == 0)
            {
                d = (pa->altloc - pb->altloc);
            }
        }
    }

    return d;
}

static void sort_pdbatoms(t_restp restp[],
                          int natoms, t_atoms **pdbaptr, rvec **x,
                          t_blocka *block, char ***gnames)
{
    t_atoms     *pdba, *pdbnew;
    rvec       **xnew;
    int          i, j;
    t_restp     *rptr;
    t_hackblock *hbr;
    t_pdbindex  *pdbi;
    atom_id     *a;
    char        *atomnm;

    pdba   = *pdbaptr;
    natoms = pdba->nr;
    pdbnew = NULL;
    snew(xnew, 1);
    snew(pdbi, natoms);

    for (i = 0; i < natoms; i++)
    {
        atomnm = *pdba->atomname[i];
        rptr   = &restp[pdba->atom[i].resind];
        for (j = 0; (j < rptr->natom); j++)
        {
            if (gmx_strcasecmp(atomnm, *(rptr->atomname[j])) == 0)
            {
                break;
            }
        }
        if (j == rptr->natom)
        {
            char buf[STRLEN];

            sprintf(buf,
                    "Atom %s in residue %s %d was not found in rtp entry %s with %d atoms\n"
                    "while sorting atoms.\n%s", atomnm,
                    *pdba->resinfo[pdba->atom[i].resind].name,
                    pdba->resinfo[pdba->atom[i].resind].nr,
                    rptr->resname,
                    rptr->natom,
                    is_hydrogen(atomnm) ?
                    "\nFor a hydrogen, this can be a different protonation state, or it\n"
                    "might have had a different number in the PDB file and was rebuilt\n"
                    "(it might for instance have been H3, and we only expected H1 & H2).\n"
                    "Note that hydrogens might have been added to the entry for the N-terminus.\n"
                    "Remove this hydrogen or choose a different protonation state to solve it.\n"
                    "Option -ignh will ignore all hydrogens in the input." : ".");
            gmx_fatal(FARGS, buf);
        }
        /* make shadow array to be sorted into indexgroup */
        pdbi[i].resnr  = pdba->atom[i].resind;
        pdbi[i].j      = j;
        pdbi[i].index  = i;
        pdbi[i].anm1   = atomnm[1];
        pdbi[i].altloc = pdba->pdbinfo[i].altloc;
    }
    qsort(pdbi, natoms, (size_t)sizeof(pdbi[0]), pdbicomp);

    /* pdba is sorted in pdbnew using the pdbi index */
    snew(a, natoms);
    snew(pdbnew, 1);
    init_t_atoms(pdbnew, natoms, TRUE);
    snew(*xnew, natoms);
    pdbnew->nr   = pdba->nr;
    pdbnew->nres = pdba->nres;
    sfree(pdbnew->resinfo);
    pdbnew->resinfo = pdba->resinfo;
    for (i = 0; i < natoms; i++)
    {
        pdbnew->atom[i]     = pdba->atom[pdbi[i].index];
        pdbnew->atomname[i] = pdba->atomname[pdbi[i].index];
        pdbnew->pdbinfo[i]  = pdba->pdbinfo[pdbi[i].index];
        copy_rvec((*x)[pdbi[i].index], (*xnew)[i]);
        /* make indexgroup in block */
        a[i] = pdbi[i].index;
    }
    /* clean up */
    sfree(pdba->atomname);
    sfree(pdba->atom);
    sfree(pdba->pdbinfo);
    sfree(pdba);
    sfree(*x);
    /* copy the sorted pdbnew back to pdba */
    *pdbaptr = pdbnew;
    *x       = *xnew;
    add_grp(block, gnames, natoms, a, "prot_sort");
    sfree(xnew);
    sfree(a);
    sfree(pdbi);
}

static int remove_duplicate_atoms(t_atoms *pdba, rvec x[], gmx_bool bVerbose)
{
    int        i, j, oldnatoms, ndel;
    t_resinfo *ri;

    printf("Checking for duplicate atoms....\n");
    oldnatoms    = pdba->nr;
    ndel         = 0;
    /* NOTE: pdba->nr is modified inside the loop */
    for (i = 1; (i < pdba->nr); i++)
    {
        /* compare 'i' and 'i-1', throw away 'i' if they are identical
           this is a 'while' because multiple alternate locations can be present */
        while ( (i < pdba->nr) &&
                (pdba->atom[i-1].resind == pdba->atom[i].resind) &&
                (strcmp(*pdba->atomname[i-1], *pdba->atomname[i]) == 0) )
        {
            ndel++;
            if (bVerbose)
            {
                ri = &pdba->resinfo[pdba->atom[i].resind];
                printf("deleting duplicate atom %4s  %s%4d%c",
                       *pdba->atomname[i], *ri->name, ri->nr, ri->ic);
                if (ri->chainid && (ri->chainid != ' '))
                {
                    printf(" ch %c", ri->chainid);
                }
                if (pdba->pdbinfo)
                {
                    if (pdba->pdbinfo[i].atomnr)
                    {
                        printf("  pdb nr %4d", pdba->pdbinfo[i].atomnr);
                    }
                    if (pdba->pdbinfo[i].altloc && (pdba->pdbinfo[i].altloc != ' '))
                    {
                        printf("  altloc %c", pdba->pdbinfo[i].altloc);
                    }
                }
                printf("\n");
            }
            pdba->nr--;
            /* We can not free, since it might be in the symtab */
            /* sfree(pdba->atomname[i]); */
            for (j = i; j < pdba->nr; j++)
            {
                pdba->atom[j]     = pdba->atom[j+1];
                pdba->atomname[j] = pdba->atomname[j+1];
                pdba->pdbinfo[j]  = pdba->pdbinfo[j+1];
                copy_rvec(x[j+1], x[j]);
            }
            srenew(pdba->atom,     pdba->nr);
            /* srenew(pdba->atomname, pdba->nr); */
            srenew(pdba->pdbinfo,  pdba->nr);
        }
    }
    if (pdba->nr != oldnatoms)
    {
        printf("Now there are %d atoms. Deleted %d duplicates.\n", pdba->nr, ndel);
    }

    return pdba->nr;
}

void find_nc_ter(t_atoms *pdba, int r0, int r1, int *r_start, int *r_end,
                 gmx_residuetype_t *rt)
{
    int         i;
    const char *p_startrestype;
    const char *p_restype;
    int         nstartwarn, nendwarn;

    *r_start = -1;
    *r_end   = -1;

    nstartwarn = 0;
    nendwarn   = 0;

    /* Find the starting terminus (typially N or 5') */
    for (i = r0; i < r1 && *r_start == -1; i++)
    {
        gmx_residuetype_get_type(rt, *pdba->resinfo[i].name, &p_startrestype);
        if (!gmx_strcasecmp(p_startrestype, "Protein") || !gmx_strcasecmp(p_startrestype, "DNA") || !gmx_strcasecmp(p_startrestype, "RNA") )
        {
            printf("Identified residue %s%d as a starting terminus.\n", *pdba->resinfo[i].name, pdba->resinfo[i].nr);
            *r_start = i;
        }
        else
        {
            if (nstartwarn < 5)
            {
                printf("Warning: Starting residue %s%d in chain not identified as Protein/RNA/DNA.\n", *pdba->resinfo[i].name, pdba->resinfo[i].nr);
            }
            if (nstartwarn == 5)
            {
                printf("More than 5 unidentified residues at start of chain - disabling further warnings.\n");
            }
            nstartwarn++;
        }
    }

    if (*r_start >= 0)
    {
        /* Go through the rest of the residues, check that they are the same class, and identify the ending terminus. */
        for (i = *r_start; i < r1; i++)
        {
            gmx_residuetype_get_type(rt, *pdba->resinfo[i].name, &p_restype);
            if (!gmx_strcasecmp(p_restype, p_startrestype) && nendwarn == 0)
            {
                *r_end = i;
            }
            else
            {
                if (nendwarn < 5)
                {
                    printf("Warning: Residue %s%d in chain has different type (%s) from starting residue %s%d (%s).\n",
                           *pdba->resinfo[i].name, pdba->resinfo[i].nr, p_restype,
                           *pdba->resinfo[*r_start].name, pdba->resinfo[*r_start].nr, p_startrestype);
                }
                if (nendwarn == 5)
                {
                    printf("More than 5 unidentified residues at end of chain - disabling further warnings.\n");
                }
                nendwarn++;
            }
        }
    }

    if (*r_end >= 0)
    {
        printf("Identified residue %s%d as a ending terminus.\n", *pdba->resinfo[*r_end].name, pdba->resinfo[*r_end].nr);
    }
}


static void
modify_chain_numbers(t_atoms *       pdba,
                     const char *    chainsep)
{
    int           i;
    char          old_prev_chainid;
    char          old_this_chainid;
    int           old_prev_chainnum;
    int           old_this_chainnum;
    t_resinfo    *ri;
    char          select[STRLEN];
    int           new_chainnum;
    int           this_atomnum;
    int           prev_atomnum;
    const char *  prev_atomname;
    const char *  this_atomname;
    const char *  prev_resname;
    const char *  this_resname;
    int           prev_resnum;
    int           this_resnum;
    char          prev_chainid;
    char          this_chainid;
    int           prev_chainnumber;
    int           this_chainnumber;

    enum
    {
        SPLIT_ID_OR_TER,
        SPLIT_ID_AND_TER,
        SPLIT_ID_ONLY,
        SPLIT_TER_ONLY,
        SPLIT_INTERACTIVE
    }
    splitting;

    splitting = SPLIT_TER_ONLY; /* keep compiler happy */

    /* Be a bit flexible to catch typos */
    if (!strncmp(chainsep, "id_o", 4))
    {
        /* For later interactive splitting we tentatively assign new chain numbers at either changing id or ter records */
        splitting = SPLIT_ID_OR_TER;
        printf("Splitting chemical chains based on TER records or chain id changing.\n");
    }
    else if (!strncmp(chainsep, "int", 3))
    {
        /* For later interactive splitting we tentatively assign new chain numbers at either changing id or ter records */
        splitting = SPLIT_INTERACTIVE;
        printf("Splitting chemical chains interactively.\n");
    }
    else if (!strncmp(chainsep, "id_a", 4))
    {
        splitting = SPLIT_ID_AND_TER;
        printf("Splitting chemical chains based on TER records and chain id changing.\n");
    }
    else if (strlen(chainsep) == 2 && !strncmp(chainsep, "id", 4))
    {
        splitting = SPLIT_ID_ONLY;
        printf("Splitting chemical chains based on changing chain id only (ignoring TER records).\n");
    }
    else if (chainsep[0] == 't')
    {
        splitting = SPLIT_TER_ONLY;
        printf("Splitting chemical chains based on TER records only (ignoring chain id).\n");
    }
    else
    {
        gmx_fatal(FARGS, "Unidentified setting for chain separation: %s\n", chainsep);
    }

    /* The default chain enumeration is based on TER records only, which is reflected in chainnum below */

    old_prev_chainid  = '?';
    old_prev_chainnum = -1;
    new_chainnum      = -1;

    this_atomname       = NULL;
    this_atomnum        = -1;
    this_resname        = NULL;
    this_resnum         = -1;
    this_chainid        = '?';
    this_chainnumber    = -1;

    for (i = 0; i < pdba->nres; i++)
    {
        ri                 = &pdba->resinfo[i];
        old_this_chainid   = ri->chainid;
        old_this_chainnum  = ri->chainnum;

        prev_atomname      = this_atomname;
        prev_atomnum       = this_atomnum;
        prev_resname       = this_resname;
        prev_resnum        = this_resnum;
        prev_chainid       = this_chainid;
        prev_chainnumber   = this_chainnumber;

        this_atomname      = *(pdba->atomname[i]);
        this_atomnum       = (pdba->pdbinfo != NULL) ? pdba->pdbinfo[i].atomnr : i+1;
        this_resname       = *ri->name;
        this_resnum        = ri->nr;
        this_chainid       = ri->chainid;
        this_chainnumber   = ri->chainnum;

        switch (splitting)
        {
            case SPLIT_ID_OR_TER:
                if (old_this_chainid != old_prev_chainid || old_this_chainnum != old_prev_chainnum)
                {
                    new_chainnum++;
                }
                break;

            case SPLIT_ID_AND_TER:
                if (old_this_chainid != old_prev_chainid && old_this_chainnum != old_prev_chainnum)
                {
                    new_chainnum++;
                }
                break;

            case SPLIT_ID_ONLY:
                if (old_this_chainid != old_prev_chainid)
                {
                    new_chainnum++;
                }
                break;

            case SPLIT_TER_ONLY:
                if (old_this_chainnum != old_prev_chainnum)
                {
                    new_chainnum++;
                }
                break;
            case SPLIT_INTERACTIVE:
                if (old_this_chainid != old_prev_chainid || old_this_chainnum != old_prev_chainnum)
                {
                    if (i > 0)
                    {
                        printf("Split the chain (and introduce termini) between residue %s%d (chain id '%c', atom %d %s)\n"
                               "and residue %s%d (chain id '%c', atom %d %s) ? [n/y]\n",
                               prev_resname, prev_resnum, prev_chainid, prev_atomnum, prev_atomname,
                               this_resname, this_resnum, this_chainid, this_atomnum, this_atomname);

                        if (NULL == fgets(select, STRLEN-1, stdin))
                        {
                            gmx_fatal(FARGS, "Error reading from stdin");
                        }
                    }
                    if (i == 0 || select[0] == 'y')
                    {
                        new_chainnum++;
                    }
                }
                break;
            default:
                gmx_fatal(FARGS, "Internal inconsistency - this shouldn't happen...");
                break;
        }
        old_prev_chainid  = old_this_chainid;
        old_prev_chainnum = old_this_chainnum;

        ri->chainnum = new_chainnum;
    }
}


typedef struct {
    char     chainid;
    char     chainnum;
    int      start;
    int      natom;
    gmx_bool bAllWat;
    int      nterpairs;
    int     *chainstart;
} t_pdbchain;

typedef struct {
    char          chainid;
    int           chainnum;
    gmx_bool      bAllWat;
    int           nterpairs;
    int          *chainstart;
    t_hackblock **ntdb;
    t_hackblock **ctdb;
    int          *r_start;
    int          *r_end;
    t_atoms      *pdba;
    rvec         *x;
} t_chain;

int gmx_pdb2gmx(int argc, char *argv[])
{
    const char *desc[] = {
        "[THISMODULE] reads a [REF].pdb[ref] (or [REF].gro[ref]) file, reads",
        "some database files, adds hydrogens to the molecules and generates",
        "coordinates in GROMACS (GROMOS), or optionally [REF].pdb[ref], format",
        "and a topology in GROMACS format.",
        "These files can subsequently be processed to generate a run input file.",
        "[PAR]",
        "[THISMODULE] will search for force fields by looking for",
        "a [TT]forcefield.itp[tt] file in subdirectories [TT]<forcefield>.ff[tt]",
        "of the current working directory and of the GROMACS library directory",
        "as inferred from the path of the binary or the [TT]GMXLIB[tt] environment",
        "variable.",
        "By default the forcefield selection is interactive,",
        "but you can use the [TT]-ff[tt] option to specify one of the short names",
        "in the list on the command line instead. In that case [THISMODULE] just looks",
        "for the corresponding [TT]<forcefield>.ff[tt] directory.",
        "[PAR]",
        "After choosing a force field, all files will be read only from",
        "the corresponding force field directory.",
        "If you want to modify or add a residue types, you can copy the force",
        "field directory from the GROMACS library directory to your current",
        "working directory. If you want to add new protein residue types,",
        "you will need to modify [TT]residuetypes.dat[tt] in the library directory",
        "or copy the whole library directory to a local directory and set",
        "the environment variable [TT]GMXLIB[tt] to the name of that directory.",
        "Check Chapter 5 of the manual for more information about file formats.",
        "[PAR]",

        "Note that a [REF].pdb[ref] file is nothing more than a file format, and it",
        "need not necessarily contain a protein structure. Every kind of",
        "molecule for which there is support in the database can be converted.",
        "If there is no support in the database, you can add it yourself.[PAR]",

        "The program has limited intelligence, it reads a number of database",
        "files, that allow it to make special bonds (Cys-Cys, Heme-His, etc.),",
        "if necessary this can be done manually. The program can prompt the",
        "user to select which kind of LYS, ASP, GLU, CYS or HIS residue is",
        "desired. For Lys the choice is between neutral (two protons on NZ) or",
        "protonated (three protons, default), for Asp and Glu unprotonated",
        "(default) or protonated, for His the proton can be either on ND1,",
        "on NE2 or on both. By default these selections are done automatically.",
        "For His, this is based on an optimal hydrogen bonding",
        "conformation. Hydrogen bonds are defined based on a simple geometric",
        "criterion, specified by the maximum hydrogen-donor-acceptor angle",
        "and donor-acceptor distance, which are set by [TT]-angle[tt] and",
        "[TT]-dist[tt] respectively.[PAR]",

        "The protonation state of N- and C-termini can be chosen interactively",
        "with the [TT]-ter[tt] flag.  Default termini are ionized (NH3+ and COO-),",
        "respectively.  Some force fields support zwitterionic forms for chains of",
        "one residue, but for polypeptides these options should NOT be selected.",
        "The AMBER force fields have unique forms for the terminal residues,",
        "and these are incompatible with the [TT]-ter[tt] mechanism. You need",
        "to prefix your N- or C-terminal residue names with \"N\" or \"C\"",
        "respectively to use these forms, making sure you preserve the format",
        "of the coordinate file. Alternatively, use named terminating residues",
        "(e.g. ACE, NME).[PAR]",

        "The separation of chains is not entirely trivial since the markup",
        "in user-generated PDB files frequently varies and sometimes it",
        "is desirable to merge entries across a TER record, for instance",
        "if you want a disulfide bridge or distance restraints between",
        "two protein chains or if you have a HEME group bound to a protein.",
        "In such cases multiple chains should be contained in a single",
        "[TT]moleculetype[tt] definition.",
        "To handle this, [THISMODULE] uses two separate options.",
        "First, [TT]-chainsep[tt] allows you to choose when a new chemical chain should",
        "start, and termini added when applicable. This can be done based on the",
        "existence of TER records, when the chain id changes, or combinations of either",
        "or both of these. You can also do the selection fully interactively.",
        "In addition, there is a [TT]-merge[tt] option that controls how multiple chains",
        "are merged into one moleculetype, after adding all the chemical termini (or not).",
        "This can be turned off (no merging), all non-water chains can be merged into a",
        "single molecule, or the selection can be done interactively.[PAR]",

        "[THISMODULE] will also check the occupancy field of the [REF].pdb[ref] file.",
        "If any of the occupancies are not one, indicating that the atom is",
        "not resolved well in the structure, a warning message is issued.",
        "When a [REF].pdb[ref] file does not originate from an X-ray structure determination",
        "all occupancy fields may be zero. Either way, it is up to the user",
        "to verify the correctness of the input data (read the article!).[PAR]",

        "During processing the atoms will be reordered according to GROMACS",
        "conventions. With [TT]-n[tt] an index file can be generated that",
        "contains one group reordered in the same way. This allows you to",
        "convert a GROMOS trajectory and coordinate file to GROMOS. There is",
        "one limitation: reordering is done after the hydrogens are stripped",
        "from the input and before new hydrogens are added. This means that",
        "you should not use [TT]-ignh[tt].[PAR]",

        "The [REF].gro[ref] and [TT].g96[tt] file formats do not support chain",
        "identifiers. Therefore it is useful to enter a [REF].pdb[ref] file name at",
        "the [TT]-o[tt] option when you want to convert a multi-chain [REF].pdb[ref] file.",
        "[PAR]",

        "The option [TT]-vsite[tt] removes hydrogen and fast improper dihedral",
        "motions. Angular and out-of-plane motions can be removed by changing",
        "hydrogens into virtual sites and fixing angles, which fixes their",
        "position relative to neighboring atoms. Additionally, all atoms in the",
        "aromatic rings of the standard amino acids (i.e. PHE, TRP, TYR and HIS)",
        "can be converted into virtual sites, eliminating the fast improper dihedral",
        "fluctuations in these rings. [BB]Note[bb] that in this case all other hydrogen",
        "atoms are also converted to virtual sites. The mass of all atoms that are",
        "converted into virtual sites, is added to the heavy atoms.[PAR]",
        "Also slowing down of dihedral motion can be done with [TT]-heavyh[tt]",
        "done by increasing the hydrogen-mass by a factor of 4. This is also",
        "done for water hydrogens to slow down the rotational motion of water.",
        "The increase in mass of the hydrogens is subtracted from the bonded",
        "(heavy) atom so that the total mass of the system remains the same."
    };


    FILE             *fp, *top_file, *top_file2, *itp_file = NULL;
    int               natom, nres;
    t_atoms           pdba_all, *pdba;
    t_atoms          *atoms;
    t_resinfo        *ri;
    t_blocka         *block;
    int               chain, nch, maxch, nwaterchain;
    t_pdbchain       *pdb_ch;
    t_chain          *chains, *cc;
    char              select[STRLEN];
    int               nincl, nmol;
    char            **incls;
    t_mols           *mols;
    char            **gnames;
    int               ePBC;
    matrix            box;
    rvec              box_space;
    int               i, j, k, l, nrtp;
    int              *swap_index, si;
    t_restp          *restp;
    t_hackblock      *ah;
    t_symtab          symtab;
    gpp_atomtype_t    atype;
    gmx_residuetype_t*rt;
    const char       *top_fn;
    char              fn[256], itp_fn[STRLEN], posre_fn[STRLEN], buf_fn[STRLEN];
    char              molname[STRLEN], title[STRLEN], quote[STRLEN];
    char             *c, forcefield[STRLEN], ffdir[STRLEN];
    char              ffname[STRLEN], suffix[STRLEN], buf[STRLEN];
    char             *watermodel;
    const char       *watres;
    int               nrtpf;
    char            **rtpf;
    char              rtp[STRLEN];
    int               nrrn;
    char            **rrn;
    int               nrtprename, naa;
    rtprename_t      *rtprename = NULL;
    int               nah, nNtdb, nCtdb, ntdblist;
    t_hackblock      *ntdb, *ctdb, **tdblist;
    int               nssbonds;
    t_ssbond         *ssbonds;
    rvec             *pdbx, *x;
    gmx_bool          bVsites = FALSE, bWat, bPrevWat = FALSE, bITP, bVsiteAromatics = FALSE, bVsiteLP = FALSE, bCheckMerge;
    real              mHmult  = 0;
    t_hackblock      *hb_chain;
    t_restp          *restp_chain;
    output_env_t      oenv;
    const char       *p_restype;
    int               rc;
    int               this_atomnum;
    int               prev_atomnum;
    const char     *  prev_atomname;
    const char     *  this_atomname;
    const char     *  prev_resname;
    const char     *  this_resname;
    int               prev_resnum;
    int               this_resnum;
    char              prev_chainid;
    char              this_chainid;
    int               prev_chainnumber;
    int               this_chainnumber;
    int               nid_used;
    int               this_chainstart;
    int               prev_chainstart;
    gmx_bool          bMerged;
    int               nchainmerges;

    gmx_atomprop_t    aps;

    t_filenm          fnm[] = {
        { efSTX, "-f", "eiwit.pdb", ffREAD  },
        { efSTO, "-o", "conf",      ffWRITE },
        { efTOP, NULL, NULL,        ffWRITE },
        { efITP, "-i", "posre",     ffWRITE },
        { efNDX, "-n", "clean",     ffOPTWR },
        { efSTO, "-q", "clean.pdb", ffOPTWR }
    };
#define NFILE asize(fnm)


    /* Command line arguments must be static */
    static gmx_bool    bNewRTP        = FALSE;
    static gmx_bool    bInter         = FALSE, bCysMan = FALSE;
    static gmx_bool    bLysMan        = FALSE, bAspMan = FALSE, bGluMan = FALSE, bHisMan = FALSE;
    static gmx_bool    bGlnMan        = FALSE, bArgMan = FALSE;
    static gmx_bool    bTerMan        = FALSE, bUnA = FALSE, bHeavyH;
    static gmx_bool    bSort          = TRUE, bAllowMissing = FALSE, bRemoveH = FALSE;
    static gmx_bool    bDeuterate     = FALSE, bVerbose = FALSE, bChargeGroups = TRUE, bCmap = TRUE;
    static gmx_bool    bRenumRes      = FALSE, bRTPresname = FALSE;
    static gmx_bool    bDrude         = FALSE;
    static real        angle          = 135.0, distance = 0.3, posre_fc = 1000;
    static real        long_bond_dist = 0.25, short_bond_dist = 0.05;
    static const char *vsitestr[]     = { NULL, "none", "hydrogens", "aromatics", NULL };
    static const char *watstr[]       = { NULL, "select", "none", "spc", "spce", "tip3p", "tip4p", "tip5p", NULL };
    static const char *chainsep[]     = { NULL, "id_or_ter", "id_and_ter", "ter", "id", "interactive", NULL };
    static const char *merge[]        = {NULL, "no", "all", "interactive", NULL };
    static const char *ff             = "select";

    t_pargs            pa[] = {
        { "-newrtp", FALSE, etBOOL, {&bNewRTP},
          "HIDDENWrite the residue database in new format to [TT]new.rtp[tt]"},
        { "-lb",     FALSE, etREAL, {&long_bond_dist},
          "HIDDENLong bond warning distance" },
        { "-sb",     FALSE, etREAL, {&short_bond_dist},
          "HIDDENShort bond warning distance" },
        { "-chainsep", FALSE, etENUM, {chainsep},
          "Condition in PDB files when a new chain should be started (adding termini)" },
        { "-merge",  FALSE, etENUM, {&merge},
          "Merge multiple chains into a single [moleculetype]" },
        { "-ff",     FALSE, etSTR,  {&ff},
          "Force field, interactive by default. Use [TT]-h[tt] for information." },
        { "-water",  FALSE, etENUM, {watstr},
          "Water model to use" },
        { "-inter",  FALSE, etBOOL, {&bInter},
          "Set the next 8 options to interactive"},
        { "-ss",     FALSE, etBOOL, {&bCysMan},
          "Interactive SS bridge selection" },
        { "-ter",    FALSE, etBOOL, {&bTerMan},
          "Interactive termini selection, instead of charged (default)" },
        { "-lys",    FALSE, etBOOL, {&bLysMan},
          "Interactive lysine selection, instead of charged" },
        { "-arg",    FALSE, etBOOL, {&bArgMan},
          "Interactive arginine selection, instead of charged" },
        { "-asp",    FALSE, etBOOL, {&bAspMan},
          "Interactive aspartic acid selection, instead of charged" },
        { "-glu",    FALSE, etBOOL, {&bGluMan},
          "Interactive glutamic acid selection, instead of charged" },
        { "-gln",    FALSE, etBOOL, {&bGlnMan},
          "Interactive glutamine selection, instead of neutral" },
        { "-his",    FALSE, etBOOL, {&bHisMan},
          "Interactive histidine selection, instead of checking H-bonds" },
        { "-angle",  FALSE, etREAL, {&angle},
          "Minimum hydrogen-donor-acceptor angle for a H-bond (degrees)" },
        { "-dist",   FALSE, etREAL, {&distance},
          "Maximum donor-acceptor distance for a H-bond (nm)" },
        { "-una",    FALSE, etBOOL, {&bUnA},
          "Select aromatic rings with united CH atoms on phenylalanine, "
          "tryptophane and tyrosine" },
        { "-sort",   FALSE, etBOOL, {&bSort},
          "HIDDENSort the residues according to database, turning this off is dangerous as charge groups might be broken in parts" },
        { "-ignh",   FALSE, etBOOL, {&bRemoveH},
          "Ignore hydrogen atoms that are in the coordinate file" },
        { "-missing", FALSE, etBOOL, {&bAllowMissing},
          "Continue when atoms are missing, dangerous" },
        { "-v",      FALSE, etBOOL, {&bVerbose},
          "Be slightly more verbose in messages" },
        { "-posrefc", FALSE, etREAL, {&posre_fc},
          "Force constant for position restraints" },
        { "-vsite",  FALSE, etENUM, {vsitestr},
          "Convert atoms to virtual sites" },
        { "-heavyh", FALSE, etBOOL, {&bHeavyH},
          "Make hydrogen atoms heavy" },
        { "-deuterate", FALSE, etBOOL, {&bDeuterate},
          "Change the mass of hydrogens to 2 amu" },
        { "-chargegrp", TRUE, etBOOL, {&bChargeGroups},
          "Use charge groups in the [REF].rtp[ref] file"  },
        { "-cmap", TRUE, etBOOL, {&bCmap},
          "Use cmap torsions (if enabled in the [REF].rtp[ref] file)"  },
        { "-renum", TRUE, etBOOL, {&bRenumRes},
          "Renumber the residues consecutively in the output"  },
        { "-rtpres", TRUE, etBOOL, {&bRTPresname},
<<<<<<< HEAD
          "Use [TT].rtp[tt] entry names as residue names"  },
        { "-charmmdrude", FALSE, etBOOL, {&bDrude},
          "Add Drude oscillators to structure. ONLY for the CHARMM-Drude force field." }
=======
          "Use [REF].rtp[ref] entry names as residue names"  }
>>>>>>> 4cf66de4
    };
#define NPARGS asize(pa)

    if (!parse_common_args(&argc, argv, 0, NFILE, fnm, asize(pa), pa, asize(desc), desc,
                           0, NULL, &oenv))
    {
        return 0;
    }

    /* Force field selection, interactive or direct */
    choose_ff(strcmp(ff, "select") == 0 ? NULL : ff,
              forcefield, sizeof(forcefield),
              ffdir, sizeof(ffdir));

    if (strlen(forcefield) > 0)
    {
        strcpy(ffname, forcefield);
        ffname[0] = toupper(ffname[0]);
    }
    else
    {
        gmx_fatal(FARGS, "Empty forcefield string");
    }

    printf("\nUsing the %s force field in directory %s\n\n",
           ffname, ffdir);

    choose_watermodel(watstr[0], ffdir, &watermodel);

    if (bInter)
    {
        /* if anything changes here, also change description of -inter */
        bCysMan = TRUE;
        bTerMan = TRUE;
        bLysMan = TRUE;
        bArgMan = TRUE;
        bAspMan = TRUE;
        bGluMan = TRUE;
        bGlnMan = TRUE;
        bHisMan = TRUE;
    }

    if (bHeavyH)
    {
        mHmult = 4.0;
    }
    else if (bDeuterate)
    {
        mHmult = 2.0;
    }
    else
    {
        mHmult = 1.0;
    }

    switch (vsitestr[0][0])
    {
        case 'n': /* none */
            bVsites         = FALSE;
            bVsiteAromatics = FALSE;
            break;
        case 'h': /* hydrogens */
            bVsites         = TRUE;
            bVsiteAromatics = FALSE;
            break;
        case 'a': /* aromatics */
            bVsites         = TRUE;
            bVsiteAromatics = TRUE;
            break;
        default:
            gmx_fatal(FARGS, "DEATH HORROR in $s (%d): vsitestr[0]='%s'",
                      __FILE__, __LINE__, vsitestr[0]);
    } /* end switch */

    /* Open the symbol table */
    open_symtab(&symtab);

    /* Residue type database */
    gmx_residuetype_init(&rt);

    /* Read residue renaming database(s), if present */
    nrrn = fflib_search_file_end(ffdir, ".r2b", FALSE, &rrn);

    nrtprename = 0;
    rtprename  = NULL;
    for (i = 0; i < nrrn; i++)
    {
        fp = fflib_open(rrn[i]);
        read_rtprename(rrn[i], fp, &nrtprename, &rtprename);
        gmx_ffclose(fp);
        sfree(rrn[i]);
    }
    sfree(rrn);

    /* Add all alternative names from the residue renaming database to the list of recognized amino/nucleic acids. */
    naa = 0;
    for (i = 0; i < nrtprename; i++)
    {
        rc = gmx_residuetype_get_type(rt, rtprename[i].gmx, &p_restype);

        /* Only add names if the 'standard' gromacs/iupac base name was found */
        if (rc == 0)
        {
            gmx_residuetype_add(rt, rtprename[i].main, p_restype);
            gmx_residuetype_add(rt, rtprename[i].nter, p_restype);
            gmx_residuetype_add(rt, rtprename[i].cter, p_restype);
            gmx_residuetype_add(rt, rtprename[i].bter, p_restype);
        }
    }

    clear_mat(box);
    if (watermodel != NULL && (strstr(watermodel, "4p") ||
                               strstr(watermodel, "4P")))
    {
        watres = "HO4";
    }
    else if (watermodel != NULL && (strstr(watermodel, "5p") ||
                                    strstr(watermodel, "5P")))
    {
        watres = "HO5";
    }
    else
    {
        watres = "HOH";
    }

    aps   = gmx_atomprop_init();
    natom = read_pdball(opt2fn("-f", NFILE, fnm), opt2fn_null("-q", NFILE, fnm), title,
                        &pdba_all, &pdbx, &ePBC, box, bRemoveH, &symtab, rt, watres,
                        aps, bVerbose);

    if (natom == 0)
    {
        gmx_fatal(FARGS, "No atoms found in pdb file %s\n", opt2fn("-f", NFILE, fnm));
    }

    printf("Analyzing pdb file\n");
    nch         = 0;
    maxch       = 0;
    nwaterchain = 0;

    modify_chain_numbers(&pdba_all, chainsep[0]);

    nchainmerges        = 0;

    this_atomname       = NULL;
    this_atomnum        = -1;
    this_resname        = NULL;
    this_resnum         = -1;
    this_chainid        = '?';
    this_chainnumber    = -1;
    this_chainstart     = 0;
    /* Keep the compiler happy */
    prev_chainstart     = 0;

    pdb_ch = NULL;

    bMerged = FALSE;
    for (i = 0; (i < natom); i++)
    {
        ri = &pdba_all.resinfo[pdba_all.atom[i].resind];

        prev_atomname      = this_atomname;
        prev_atomnum       = this_atomnum;
        prev_resname       = this_resname;
        prev_resnum        = this_resnum;
        prev_chainid       = this_chainid;
        prev_chainnumber   = this_chainnumber;
        if (!bMerged)
        {
            prev_chainstart    = this_chainstart;
        }

        this_atomname      = *pdba_all.atomname[i];
        this_atomnum       = (pdba_all.pdbinfo != NULL) ? pdba_all.pdbinfo[i].atomnr : i+1;
        this_resname       = *ri->name;
        this_resnum        = ri->nr;
        this_chainid       = ri->chainid;
        this_chainnumber   = ri->chainnum;

        bWat = gmx_strcasecmp(*ri->name, watres) == 0;
        if ((i == 0) || (this_chainnumber != prev_chainnumber) || (bWat != bPrevWat))
        {
            this_chainstart = pdba_all.atom[i].resind;

            bMerged = FALSE;
            if (i > 0 && !bWat)
            {
                if (!strncmp(merge[0], "int", 3))
                {
                    printf("Merge chain ending with residue %s%d (chain id '%c', atom %d %s) and chain starting with\n"
                           "residue %s%d (chain id '%c', atom %d %s) into a single moleculetype (keeping termini)? [n/y]\n",
                           prev_resname, prev_resnum, prev_chainid, prev_atomnum, prev_atomname,
                           this_resname, this_resnum, this_chainid, this_atomnum, this_atomname);

                    if (NULL == fgets(select, STRLEN-1, stdin))
                    {
                        gmx_fatal(FARGS, "Error reading from stdin");
                    }
                    bMerged = (select[0] == 'y');
                }
                else if (!strncmp(merge[0], "all", 3))
                {
                    bMerged = TRUE;
                }
            }

            if (bMerged)
            {
                pdb_ch[nch-1].chainstart[pdb_ch[nch-1].nterpairs] =
                    pdba_all.atom[i].resind - prev_chainstart;
                pdb_ch[nch-1].nterpairs++;
                srenew(pdb_ch[nch-1].chainstart, pdb_ch[nch-1].nterpairs+1);
                nchainmerges++;
            }
            else
            {
                /* set natom for previous chain */
                if (nch > 0)
                {
                    pdb_ch[nch-1].natom = i-pdb_ch[nch-1].start;
                }
                if (bWat)
                {
                    nwaterchain++;
                    ri->chainid = ' ';
                }
                /* check if chain identifier was used before */
                for (j = 0; (j < nch); j++)
                {
                    if (pdb_ch[j].chainid != ' ' && pdb_ch[j].chainid == ri->chainid)
                    {
                        printf("WARNING: Chain identifier '%c' is used in two non-sequential blocks.\n"
                               "They will be treated as separate chains unless you reorder your file.\n",
                               ri->chainid);
                    }
                }
                if (nch == maxch)
                {
                    maxch += 16;
                    srenew(pdb_ch, maxch);
                }
                pdb_ch[nch].chainid  = ri->chainid;
                pdb_ch[nch].chainnum = ri->chainnum;
                pdb_ch[nch].start    = i;
                pdb_ch[nch].bAllWat  = bWat;
                if (bWat)
                {
                    pdb_ch[nch].nterpairs = 0;
                }
                else
                {
                    pdb_ch[nch].nterpairs = 1;
                }
                snew(pdb_ch[nch].chainstart, pdb_ch[nch].nterpairs+1);
                /* modified [nch] to [0] below */
                pdb_ch[nch].chainstart[0] = 0;
                nch++;
            }
        }
        bPrevWat = bWat;
    }
    pdb_ch[nch-1].natom = natom-pdb_ch[nch-1].start;

    /* set all the water blocks at the end of the chain */
    snew(swap_index, nch);
    j = 0;
    for (i = 0; i < nch; i++)
    {
        if (!pdb_ch[i].bAllWat)
        {
            swap_index[j] = i;
            j++;
        }
    }
    for (i = 0; i < nch; i++)
    {
        if (pdb_ch[i].bAllWat)
        {
            swap_index[j] = i;
            j++;
        }
    }
    if (nwaterchain > 1)
    {
        printf("Moved all the water blocks to the end\n");
    }

    snew(chains, nch);
    /* copy pdb data and x for all chains */
    for (i = 0; (i < nch); i++)
    {
        si                   = swap_index[i];
        chains[i].chainid    = pdb_ch[si].chainid;
        chains[i].chainnum   = pdb_ch[si].chainnum;
        chains[i].bAllWat    = pdb_ch[si].bAllWat;
        chains[i].nterpairs  = pdb_ch[si].nterpairs;
        chains[i].chainstart = pdb_ch[si].chainstart;
        snew(chains[i].ntdb, pdb_ch[si].nterpairs);
        snew(chains[i].ctdb, pdb_ch[si].nterpairs);
        snew(chains[i].r_start, pdb_ch[si].nterpairs);
        snew(chains[i].r_end, pdb_ch[si].nterpairs);

        snew(chains[i].pdba, 1);
        init_t_atoms(chains[i].pdba, pdb_ch[si].natom, TRUE);
        snew(chains[i].x, chains[i].pdba->nr);
        for (j = 0; j < chains[i].pdba->nr; j++)
        {
            chains[i].pdba->atom[j] = pdba_all.atom[pdb_ch[si].start+j];
            snew(chains[i].pdba->atomname[j], 1);
            *chains[i].pdba->atomname[j] =
                gmx_strdup(*pdba_all.atomname[pdb_ch[si].start+j]);
            chains[i].pdba->pdbinfo[j] = pdba_all.pdbinfo[pdb_ch[si].start+j];
            copy_rvec(pdbx[pdb_ch[si].start+j], chains[i].x[j]);
        }
        /* Re-index the residues assuming that the indices are continuous */
        k                    = chains[i].pdba->atom[0].resind;
        nres                 = chains[i].pdba->atom[chains[i].pdba->nr-1].resind - k + 1;
        chains[i].pdba->nres = nres;
        for (j = 0; j < chains[i].pdba->nr; j++)
        {
            chains[i].pdba->atom[j].resind -= k;
        }
        srenew(chains[i].pdba->resinfo, nres);
        for (j = 0; j < nres; j++)
        {
            chains[i].pdba->resinfo[j] = pdba_all.resinfo[k+j];
            snew(chains[i].pdba->resinfo[j].name, 1);
            *chains[i].pdba->resinfo[j].name = gmx_strdup(*pdba_all.resinfo[k+j].name);
            /* make all chain identifiers equal to that of the chain */
            chains[i].pdba->resinfo[j].chainid = pdb_ch[si].chainid;
        }
    }

    if (nchainmerges > 0)
    {
        printf("\nMerged chains into joint molecule definitions at %d places.\n\n",
               nchainmerges);
    }

    printf("There are %d chains and %d blocks of water and "
           "%d residues with %d atoms\n",
           nch-nwaterchain, nwaterchain,
           pdba_all.nres, natom);

    printf("\n  %5s  %4s %6s\n", "chain", "#res", "#atoms");
    for (i = 0; (i < nch); i++)
    {
        printf("  %d '%c' %5d %6d  %s\n",
               i+1, chains[i].chainid ? chains[i].chainid : '-',
               chains[i].pdba->nres, chains[i].pdba->nr,
               chains[i].bAllWat ? "(only water)" : "");
    }
    printf("\n");

    check_occupancy(&pdba_all, opt2fn("-f", NFILE, fnm), bVerbose);

    /* Read atomtypes... */
    atype = read_atype(ffdir, &symtab);

    /* read residue database */
    printf("Reading residue database... (%s)\n", forcefield);
    nrtpf = fflib_search_file_end(ffdir, ".rtp", TRUE, &rtpf);
    nrtp  = 0;
    restp = NULL;
    for (i = 0; i < nrtpf; i++)
    {
        read_resall(rtpf[i], &nrtp, &restp, atype, &symtab, FALSE);
        sfree(rtpf[i]);
    }
    sfree(rtpf);
    if (bNewRTP)
    {
        /* Not correct with multiple rtp input files with different bonded types */
        fp = gmx_fio_fopen("new.rtp", "w");
        print_resall(fp, nrtp, restp, atype);
        gmx_fio_fclose(fp);
    }

    /* read hydrogen database */
    nah = read_h_db(ffdir, &ah);

    /* Read Termini database... */
    nNtdb = read_ter_db(ffdir, 'n', &ntdb, atype);
    nCtdb = read_ter_db(ffdir, 'c', &ctdb, atype);

    top_fn   = ftp2fn(efTOP, NFILE, fnm);
    top_file = gmx_fio_fopen(top_fn, "w");

    print_top_header(top_file, top_fn, FALSE, ffdir, mHmult);

    nincl = 0;
    nmol  = 0;
    incls = NULL;
    mols  = NULL;
    nres  = 0;
    for (chain = 0; (chain < nch); chain++)
    {
        cc = &(chains[chain]);

        /* set pdba, natom and nres to the current chain */
        pdba  = cc->pdba;
        x     = cc->x;
        natom = cc->pdba->nr;
        nres  = cc->pdba->nres;

        if (cc->chainid && ( cc->chainid != ' ' ) )
        {
            printf("Processing chain %d '%c' (%d atoms, %d residues)\n",
                   chain+1, cc->chainid, natom, nres);
        }
        else
        {
            printf("Processing chain %d (%d atoms, %d residues)\n",
                   chain+1, natom, nres);
        }

        process_chain(pdba, x, bUnA, bUnA, bUnA, bLysMan, bAspMan, bGluMan,
                      bHisMan, bArgMan, bGlnMan, angle, distance, &symtab,
                      nrtprename, rtprename);

        cc->chainstart[cc->nterpairs] = pdba->nres;
        j = 0;
        for (i = 0; i < cc->nterpairs; i++)
        {
            find_nc_ter(pdba, cc->chainstart[i], cc->chainstart[i+1],
                        &(cc->r_start[j]), &(cc->r_end[j]), rt);

            if (cc->r_start[j] >= 0 && cc->r_end[j] >= 0)
            {
                j++;
            }
        }
        cc->nterpairs = j;
        if (cc->nterpairs == 0)
        {
            printf("Problem with chain definition, or missing terminal residues.\n"
                   "This chain does not appear to contain a recognized chain molecule.\n"
                   "If this is incorrect, you can edit residuetypes.dat to modify the behavior.\n");
        }

        /* Check for disulfides and other special bonds */
        nssbonds = mk_specbonds(pdba, x, bCysMan, &ssbonds, bVerbose);

        if (nrtprename > 0)
        {
            rename_resrtp(pdba, cc->nterpairs, cc->r_start, cc->r_end, nrtprename, rtprename,
                          &symtab, bVerbose);
        }

        if (debug)
        {
            if (nch == 1)
            {
                sprintf(fn, "chain.pdb");
            }
            else
            {
                sprintf(fn, "chain_%c%d.pdb", cc->chainid, cc->chainnum);
            }
            write_sto_conf(fn, title, pdba, x, NULL, ePBC, box);
        }


        for (i = 0; i < cc->nterpairs; i++)
        {

            /* Set termini.
             * We first apply a filter so we only have the
             * termini that can be applied to the residue in question
             * (or a generic terminus if no-residue specific is available).
             */
            /* First the N terminus */
            if (nNtdb > 0)
            {
                tdblist = filter_ter(nrtp, restp, nNtdb, ntdb,
                                     *pdba->resinfo[cc->r_start[i]].name,
                                     *pdba->resinfo[cc->r_start[i]].rtp,
                                     &ntdblist);
                if (ntdblist == 0)
                {
                    printf("No suitable end (N or 5') terminus found in database - assuming this residue\n"
                           "is already in a terminus-specific form and skipping terminus selection.\n");
                    cc->ntdb[i] = NULL;
                }
                else
                {
                    if (bTerMan && ntdblist > 1)
                    {
                        sprintf(select, "Select start terminus type for %s-%d",
                                *pdba->resinfo[cc->r_start[i]].name,
                                pdba->resinfo[cc->r_start[i]].nr);
                        cc->ntdb[i] = choose_ter(ntdblist, tdblist, select);
                    }
                    else
                    {
                        cc->ntdb[i] = tdblist[0];
                    }

                    printf("Start terminus %s-%d: %s\n",
                           *pdba->resinfo[cc->r_start[i]].name,
                           pdba->resinfo[cc->r_start[i]].nr,
                           (cc->ntdb[i])->name);
                    sfree(tdblist);
                }
            }
            else
            {
                cc->ntdb[i] = NULL;
            }

            /* And the C terminus */
            if (nCtdb > 0)
            {
                tdblist = filter_ter(nrtp, restp, nCtdb, ctdb,
                                     *pdba->resinfo[cc->r_end[i]].name,
                                     *pdba->resinfo[cc->r_end[i]].rtp,
                                     &ntdblist);
                if (ntdblist == 0)
                {
                    printf("No suitable end (C or 3') terminus found in database - assuming this residue\n"
                           "is already in a terminus-specific form and skipping terminus selection.\n");
                    cc->ctdb[i] = NULL;
                }
                else
                {
                    if (bTerMan && ntdblist > 1)
                    {
                        sprintf(select, "Select end terminus type for %s-%d",
                                *pdba->resinfo[cc->r_end[i]].name,
                                pdba->resinfo[cc->r_end[i]].nr);
                        cc->ctdb[i] = choose_ter(ntdblist, tdblist, select);
                    }
                    else
                    {
                        cc->ctdb[i] = tdblist[0];
                    }
                    printf("End terminus %s-%d: %s\n",
                           *pdba->resinfo[cc->r_end[i]].name,
                           pdba->resinfo[cc->r_end[i]].nr,
                           (cc->ctdb[i])->name);
                    sfree(tdblist);
                }
            }
            else
            {
                cc->ctdb[i] = NULL;
            }
        }
        /* lookup hackblocks and rtp for all residues */
        get_hackblocks_rtp(&hb_chain, &restp_chain,
                           nrtp, restp, pdba->nres, pdba->resinfo,
                           cc->nterpairs, cc->ntdb, cc->ctdb, cc->r_start, cc->r_end);
        /* ideally, now we would not need the rtp itself anymore, but do
           everything using the hb and restp arrays. Unfortunately, that
           requires some re-thinking of code in gen_vsite.c, which I won't
           do now :( AF 26-7-99 */

        rename_atoms(NULL, ffdir,
                     pdba, &symtab, restp_chain, FALSE, rt, FALSE, bVerbose);

        match_atomnames_with_rtp(restp_chain, hb_chain, pdba, x, bVerbose);

        if (bSort)
        {
            block = new_blocka();
            snew(gnames, 1);
            sort_pdbatoms(restp_chain, natom, &pdba, &x, block, &gnames);
            natom = remove_duplicate_atoms(pdba, x, bVerbose);
            if (ftp2bSet(efNDX, NFILE, fnm))
            {
                if (bRemoveH)
                {
                    fprintf(stderr, "WARNING: with the -remh option the generated "
                            "index file (%s) might be useless\n"
                            "(the index file is generated before hydrogens are added)",
                            ftp2fn(efNDX, NFILE, fnm));
                }
                write_index(ftp2fn(efNDX, NFILE, fnm), block, gnames, FALSE, 0);
            }
            for (i = 0; i < block->nr; i++)
            {
                sfree(gnames[i]);
            }
            sfree(gnames);
            done_blocka(block);
        }
        else
        {
            fprintf(stderr, "WARNING: "
                    "without sorting no check for duplicate atoms can be done\n");
        }

        /* Generate Hydrogen atoms (and termini) in the sequence */
        fprintf(stderr, "Generating any missing hydrogen atoms%s and/or adding termini.\n",
                bDrude ? ", Drudes, lone pairs," : "");

        /* Note that new function types have been added to cause add_h to build terminus-specific
         * Drudes and lone pairs, so this function builds more than just H now */ 
        natom = add_h(&pdba, &x, nah, ah,
                      cc->nterpairs, cc->ntdb, cc->ctdb, cc->r_start, cc->r_end, bAllowMissing,
                      NULL, NULL, TRUE, FALSE);

        /* At this point, pdba has all H and termini built, so we need to add lone pairs (if any)
         * and Drudes. For topology reasons and compatibility with CHARMM, we need to follow this
         * exact order, so that H are inserted first (above), then LP, and Drudes. */ 
        if (bDrude)
        {
            add_drude_lonepairs(&pdba, &x, restp_chain, nssbonds, ssbonds);
            add_drudes(&pdba, &x);
        }

        printf("Now there are %d residues with %d atoms\n",
               pdba->nres, pdba->nr);
        if (debug)
        {
            write_pdbfile(debug, title, pdba, x, ePBC, box, ' ', 0, NULL, TRUE);
        }

        if (debug)
        {
            for (i = 0; (i < natom); i++)
            {
                fprintf(debug, "Res %s%d atom %d %s\n",
                        *(pdba->resinfo[pdba->atom[i].resind].name),
                        pdba->resinfo[pdba->atom[i].resind].nr, i+1, *pdba->atomname[i]);
            }
        }

        strcpy(posre_fn, ftp2fn(efITP, NFILE, fnm));

        /* make up molecule name(s) */

        k = (cc->nterpairs > 0 && cc->r_start[0] >= 0) ? cc->r_start[0] : 0;

        gmx_residuetype_get_type(rt, *pdba->resinfo[k].name, &p_restype);

        suffix[0] = '\0';

        if (cc->bAllWat)
        {
            sprintf(molname, "Water");
        }
        else
        {
            this_chainid = cc->chainid;

            /* Add the chain id if we have one */
            if (this_chainid != ' ')
            {
                sprintf(buf, "_chain_%c", this_chainid);
                strcat(suffix, buf);
            }

            /* Check if there have been previous chains with the same id */
            nid_used = 0;
            for (k = 0; k < chain; k++)
            {
                if (cc->chainid == chains[k].chainid)
                {
                    nid_used++;
                }
            }
            /* Add the number for this chain identifier if there are multiple copies */
            if (nid_used > 0)
            {

                sprintf(buf, "%d", nid_used+1);
                strcat(suffix, buf);
            }

            if (strlen(suffix) > 0)
            {
                sprintf(molname, "%s%s", p_restype, suffix);
            }
            else
            {
                strcpy(molname, p_restype);
            }
        }

        if ((nch-nwaterchain > 1) && !cc->bAllWat)
        {
            bITP = TRUE;
            strcpy(itp_fn, top_fn);
            printf("Chain time...\n");
            c = strrchr(itp_fn, '.');
            sprintf(c, "_%s.itp", molname);
            c = strrchr(posre_fn, '.');
            sprintf(c, "_%s.itp", molname);
            if (strcmp(itp_fn, posre_fn) == 0)
            {
                strcpy(buf_fn, posre_fn);
                c  = strrchr(buf_fn, '.');
                *c = '\0';
                sprintf(posre_fn, "%s_pr.itp", buf_fn);
            }

            nincl++;
            srenew(incls, nincl);
            incls[nincl-1] = gmx_strdup(itp_fn);
            itp_file       = gmx_fio_fopen(itp_fn, "w");
        }
        else
        {
            bITP = FALSE;
        }

        srenew(mols, nmol+1);
        if (cc->bAllWat)
        {
            mols[nmol].name = gmx_strdup("SOL");
            mols[nmol].nr   = pdba->nres;
        }
        else
        {
            mols[nmol].name = gmx_strdup(molname);
            mols[nmol].nr   = 1;
        }
        nmol++;

        if (bITP)
        {
            print_top_comment(itp_file, itp_fn, ffdir, TRUE);
        }

        if (cc->bAllWat)
        {
            top_file2 = NULL;
        }
        else
        if (bITP)
        {
            top_file2 = itp_file;
        }
        else
        {
            top_file2 = top_file;
        }

        /* Effectively disable short bond warning when using Drude.
         * Drude positions will normally coincide with the parent atom  
         * if the structure has not yet been energy-minimized, so most
         * input files will generate a ton of warnings without this */
        if (bDrude)
        {
            short_bond_dist = 0.0;
        }

        pdb2top(top_file2, posre_fn, molname, pdba, &x, atype, &symtab,
                nrtp, restp,
                restp_chain, hb_chain,
                bAllowMissing,
                bVsites, bVsiteAromatics, ffdir,
                mHmult, nssbonds, ssbonds,
                long_bond_dist, short_bond_dist, bDeuterate, bChargeGroups, bCmap,
                bRenumRes, bRTPresname, bDrude);

        if (!cc->bAllWat)
        {
            write_posres(posre_fn, pdba, posre_fc);
        }

        if (bITP)
        {
            gmx_fio_fclose(itp_file);
        }

        /* pdba and natom have been reassigned somewhere so: */
        cc->pdba = pdba;
        cc->x    = x;

        if (debug)
        {
            if (cc->chainid == ' ')
            {
                sprintf(fn, "chain.pdb");
            }
            else
            {
                sprintf(fn, "chain_%c.pdb", cc->chainid);
            }
            cool_quote(quote, 255, NULL);
            write_sto_conf(fn, quote, pdba, x, NULL, ePBC, box);
        }
    }

    if (watermodel == NULL)
    {
        for (chain = 0; chain < nch; chain++)
        {
            if (chains[chain].bAllWat)
            {
                gmx_fatal(FARGS, "You have chosen not to include a water model, but there is water in the input file. Select a water model or remove the water from your input file.");
            }
        }
    }
    else
    {
        sprintf(buf_fn, "%s%c%s.itp", ffdir, DIR_SEPARATOR, watermodel);
        if (!fflib_fexist(buf_fn))
        {
            gmx_fatal(FARGS, "The topology file '%s' for the selected water model '%s' can not be found in the force field directory. Select a different water model.",
                      buf_fn, watermodel);
        }
    }

    print_top_mols(top_file, title, ffdir, watermodel, nincl, incls, nmol, mols);
    gmx_fio_fclose(top_file);

    gmx_residuetype_destroy(rt);

    /* now merge all chains back together */
    natom = 0;
    nres  = 0;
    for (i = 0; (i < nch); i++)
    {
        natom += chains[i].pdba->nr;
        nres  += chains[i].pdba->nres;
    }
    snew(atoms, 1);
    init_t_atoms(atoms, natom, FALSE);
    for (i = 0; i < atoms->nres; i++)
    {
        sfree(atoms->resinfo[i].name);
    }
    sfree(atoms->resinfo);
    atoms->nres = nres;
    snew(atoms->resinfo, nres);
    snew(x, natom);
    k = 0;
    l = 0;
    for (i = 0; (i < nch); i++)
    {
        if (nch > 1)
        {
            printf("Including chain %d in system: %d atoms %d residues\n",
                   i+1, chains[i].pdba->nr, chains[i].pdba->nres);
        }
        for (j = 0; (j < chains[i].pdba->nr); j++)
        {
            atoms->atom[k]         = chains[i].pdba->atom[j];
            atoms->atom[k].resind += l; /* l is processed nr of residues */
            atoms->atomname[k]     = chains[i].pdba->atomname[j];
            atoms->resinfo[atoms->atom[k].resind].chainid = chains[i].chainid;
            copy_rvec(chains[i].x[j], x[k]);
            k++;
        }
        for (j = 0; (j < chains[i].pdba->nres); j++)
        {
            atoms->resinfo[l] = chains[i].pdba->resinfo[j];
            if (bRTPresname)
            {
                atoms->resinfo[l].name = atoms->resinfo[l].rtp;
            }
            l++;
        }
    }

    if (nch > 1)
    {
        fprintf(stderr, "Now there are %d atoms and %d residues\n", k, l);
        print_sums(atoms, TRUE);
    }

    fprintf(stderr, "\nWriting coordinate file...\n");
    clear_rvec(box_space);
    if (box[0][0] == 0)
    {
        make_new_box(atoms->nr, x, box, box_space, FALSE);
    }
    write_sto_conf(ftp2fn(efSTO, NFILE, fnm), title, atoms, x, NULL, ePBC, box);

    printf("\t\t--------- PLEASE NOTE ------------\n");
    printf("You have successfully generated a topology from: %s.\n",
           opt2fn("-f", NFILE, fnm));
    if (watermodel != NULL)
    {
        printf("The %s force field and the %s water model are used.\n",
               ffname, watermodel);
    }
    else
    {
        printf("The %s force field is used.\n",
               ffname);
    }
    printf("\t\t--------- ETON ESAELP ------------\n");

    return 0;
}<|MERGE_RESOLUTION|>--- conflicted
+++ resolved
@@ -1369,13 +1369,9 @@
         { "-renum", TRUE, etBOOL, {&bRenumRes},
           "Renumber the residues consecutively in the output"  },
         { "-rtpres", TRUE, etBOOL, {&bRTPresname},
-<<<<<<< HEAD
-          "Use [TT].rtp[tt] entry names as residue names"  },
+          "Use [REF].rtp[ref] entry names as residue names"  },
         { "-charmmdrude", FALSE, etBOOL, {&bDrude},
           "Add Drude oscillators to structure. ONLY for the CHARMM-Drude force field." }
-=======
-          "Use [REF].rtp[ref] entry names as residue names"  }
->>>>>>> 4cf66de4
     };
 #define NPARGS asize(pa)
 
