/*
 * This file is part of the GROMACS molecular simulation package.
 *
 * Copyright (c) 1991-2000, University of Groningen, The Netherlands.
 * Copyright (c) 2001-2004, The GROMACS development team.
 * Copyright (c) 2013,2014,2015, by the GROMACS development team, led by
 * Mark Abraham, David van der Spoel, Berk Hess, and Erik Lindahl,
 * and including many others, as listed in the AUTHORS file in the
 * top-level source directory and at http://www.gromacs.org.
 *
 * GROMACS is free software; you can redistribute it and/or
 * modify it under the terms of the GNU Lesser General Public License
 * as published by the Free Software Foundation; either version 2.1
 * of the License, or (at your option) any later version.
 *
 * GROMACS is distributed in the hope that it will be useful,
 * but WITHOUT ANY WARRANTY; without even the implied warranty of
 * MERCHANTABILITY or FITNESS FOR A PARTICULAR PURPOSE.  See the GNU
 * Lesser General Public License for more details.
 *
 * You should have received a copy of the GNU Lesser General Public
 * License along with GROMACS; if not, see
 * http://www.gnu.org/licenses, or write to the Free Software Foundation,
 * Inc., 51 Franklin Street, Fifth Floor, Boston, MA  02110-1301  USA.
 *
 * If you want to redistribute modifications to GROMACS, please
 * consider that scientific software is very special. Version
 * control is crucial - bugs must be traceable. We will be happy to
 * consider code for inclusion in the official distribution, but
 * derived work must not be called official GROMACS. Details are found
 * in the README & COPYING files - if they are missing, get the
 * official version at http://www.gromacs.org.
 *
 * To help us fund GROMACS development, we humbly ask that you cite
 * the research papers on the package. Check out http://www.gromacs.org.
 */

#ifndef GMX_GMXPREPROCESS_GROMPP_IMPL_H
#define GMX_GMXPREPROCESS_GROMPP_IMPL_H

#include "gromacs/legacyheaders/typedefs.h"

<<<<<<< HEAD
#ifdef __cplusplus
extern "C" {
#endif

#define MAXSLEN 64 
=======
#define MAXSLEN 32
>>>>>>> 21289a12

typedef struct {
    gmx_bool bSet;              /* Has this combination been set        */
    real     c[4];              /* The non-bonded parameters            */
} t_nbparam;
/* The t_nbparam struct is used to temporary store the explicit
 * non-bonded parameter combinations, which will be copied to t_params.
 */

/*
 * With the macros below you don't
 * have to use an index if you don't wan't to. You can eg. use
 * param.C0 instead of param.c[0].
 * In a similar fashion, you can use param.AI instead of
 * param.a[0]
 *
 * For C++ those should be replaced with member functions.
 */

#define AI  a[0]
#define AJ  a[1]
#define AK  a[2]
#define AL  a[3]
#define AM  a[4]

#define C0  c[0]
#define C1  c[1]
#define C2  c[2]

typedef struct {
    atom_id    a[MAXATOMLIST];   /* The atom list (eg. bonds: particle	*/
    /* i = a[0] (AI), j = a[1] (AJ))	*/
    real       c[MAXFORCEPARAM]; /* Force parameters (eg. b0 = c[0])	*/
    char       s[MAXSLEN];       /* A string (instead of parameters),    *
                                  * read from the .rtp file in pdb2gmx   */
} t_param;

typedef struct {
    int          nr;    /* The number of bonds in this record   */
    int          maxnr; /* The amount of elements in the array  */
    t_param     *param; /* Array of parameters (dim: nr)	*/

    /* CMAP tmp data, there are probably better places for this */
    int         grid_spacing; /* Cmap grid spacing */
    int         nc;           /* Number of cmap angles */

    real       *cmap;         /* Temporary storage of the raw cmap grid data */
    int         ncmap;        /* Number of allocated elements in cmap grid*/

    int        *cmap_types;   /* Store the five atomtypes followed by a number that identifies the type */
    int         nct;          /* Number of allocated elements in cmap_types */

} t_params;

typedef struct {
    int            nr;          /* The number of exclusions             */
    atom_id       *e;           /* The excluded atoms                   */
} t_excls;

typedef struct {
    char            **name;
    int               nrexcl;       /* Number of exclusions per atom	*/
    gmx_bool          excl_set;     /* Have exclusions been generated?	*/
    gmx_bool          bProcessed;   /* Has the mol been processed           */
    t_atoms           atoms;        /* Atoms                                */
    t_block           cgs;          /* Charge groups                        */
    t_block           mols;         /* Molecules                            */
    t_blocka          excls;        /* Exclusions                           */
    t_params          plist[F_NRE]; /* Parameters in old style              */
} t_molinfo;

typedef struct {
    char *name;
    int   nr;
} t_mols;

gmx_bool is_int(double x);
/* Returns TRUE when x is integer */

/* Must correspond to strings in topdirs.c */
typedef enum {
    d_defaults,
    d_atomtypes,
    d_bondtypes,
    d_constrainttypes,
    d_pairtypes,
    d_angletypes,
    d_dihedraltypes,
    d_nonbond_params,
    d_implicit_genborn_params,
    d_implicit_surface_params,
    d_cmaptypes,
    d_moleculetype,
    d_atoms,
    d_vsites2,
    d_vsites3,
    d_vsites4,
    d_vsitesn,
    d_bonds,
    d_exclusions,
    d_pairs,
    d_pairs_nb,
    d_angles,
    d_dihedrals,
    d_constraints,
    d_settles,
    d_polarization,
    d_aniso_polarization,
    d_water_polarization,
    d_thole_polarization,
    d_system,
    d_molecules,
    d_position_restraints,
    d_angle_restraints,
    d_angle_restraints_z,
    d_distance_restraints,
    d_orientation_restraints,
    d_dihedral_restraints,
    d_cmap,
    d_intermolecular_interactions,
    d_maxdir,
    d_invalid,
    d_none
} directive;

#endif<|MERGE_RESOLUTION|>--- conflicted
+++ resolved
@@ -40,15 +40,11 @@
 
 #include "gromacs/legacyheaders/typedefs.h"
 
-<<<<<<< HEAD
 #ifdef __cplusplus
 extern "C" {
 #endif
 
-#define MAXSLEN 64 
-=======
 #define MAXSLEN 32
->>>>>>> 21289a12
 
 typedef struct {
     gmx_bool bSet;              /* Has this combination been set        */
