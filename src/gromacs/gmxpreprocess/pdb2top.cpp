--- conflicted
+++ resolved
@@ -775,7 +775,7 @@
     fprintf(stderr, "Generating Thole interactions for disulfides...\n");
 
     int             i, ri, rj;
-    atom_id         ai, aj;
+    int             ai, aj;
     char            buf[STRLEN];
     enum            { etSG, etCB };
     const real      alpha[] = { 0.001888, 0.002686 };
@@ -790,7 +790,7 @@
                              "check", bAllowMissing);
         aj = search_res_atom(ssbonds[i].a2, rj, atoms,
                              "check", bAllowMissing);
-        if ((ai == NO_ATID) || (aj == NO_ATID))
+        if ((ai == -1) || (aj == -1))
         {
             gmx_fatal(FARGS, "Trying to make impossible Thole interaction (%s-%s)!",
                       ssbonds[i].a1, ssbonds[i].a2);
@@ -999,13 +999,8 @@
 
 static void clean_bonds(t_params *ps)
 {
-<<<<<<< HEAD
-    int         i, j;
-    atom_id     a;
-=======
     int     i, j;
     int     a;
->>>>>>> 5a7bb7e2
 
     if (ps->nr > 0)
     {
@@ -1057,7 +1052,7 @@
     int     start;
     real    alphai[2], alphaj[2], ai[2], aj[2];  /* tmp values for sscanf */
     char    buf[STRLEN];
-    atom_id tmp1, tmp2;
+    int     tmp1, tmp2;
 
     start = ps->nr; /* save original number for later printing */
 
@@ -1682,7 +1677,7 @@
     int         nthole = 0;
     const char *ptr;
     int         nres = atoms->nres;
-    atom_id     thole_atomid[4];
+    int         thole_atomid[4];
     gmx_bool    bAddThole;
 
     if (debug)
@@ -1705,7 +1700,7 @@
             {
                 thole_atomid[k] = search_atom(restp[residx].rb[ebtsTHOLE].b[j].a[k],
                                               i, atoms, ptr, TRUE);
-                bAddThole = bAddThole && (thole_atomid[k] != NO_ATID);
+                bAddThole = bAddThole && (thole_atomid[k] != -1);
             }
             if (!bAddThole)
             {
@@ -1735,7 +1730,7 @@
     int         naniso = 0;
     const char *ptr;
     int         nres = atoms->nres;
-    atom_id     aniso_atomid[5];
+    int         aniso_atomid[5];
     gmx_bool    bAddAniso;
 
     if (debug)
@@ -1758,7 +1753,7 @@
             {
                 aniso_atomid[k] = search_atom(restp[residx].rb[ebtsANISO].b[j].a[k],
                                               i, atoms, ptr, TRUE);
-                bAddAniso = bAddAniso && (aniso_atomid[k] != NO_ATID);
+                bAddAniso = bAddAniso && (aniso_atomid[k] != -1);
             }
             if (!bAddAniso)
             {
@@ -1789,7 +1784,7 @@
     int         npol = 0;
     const char *ptr;
     int         nres = atoms->nres;
-    atom_id     pol_atomid[2];
+    int         pol_atomid[2];
     gmx_bool    bAddPol;
 
     if (debug)
@@ -1812,7 +1807,7 @@
             {
                 pol_atomid[k] = search_atom(restp[residx].rb[ebtsPOL].b[j].a[k],
                                               i, atoms, ptr, TRUE);
-                bAddPol = bAddPol && (pol_atomid[k] != NO_ATID);
+                bAddPol = bAddPol && (pol_atomid[k] != -1);
             }
             if (!bAddPol)
             {
@@ -1845,7 +1840,7 @@
 
     /* since different vsite geometries take different numbers
      * of atoms as reference, we set up a switch here to properly
-     * allocate the atom_id array below */
+     * allocate the int array below */
     switch (vstype)
     {
         case F_VSITE2:
@@ -1868,7 +1863,7 @@
             gmx_fatal(FARGS, "Weird geometry passed to gen_lonepairs(), vstype = %d, n = %d\n", vstype, n);
     }
 
-    atom_id     vsite_atomid[n];
+    int         vsite_atomid[n];
     gmx_bool    bAddVSite;
 
     if (debug)
@@ -1891,7 +1886,7 @@
             {
                 vsite_atomid[k] = search_atom(restp[residx].rb[subtype].b[j].a[k],
                                               i, atoms, ptr, TRUE);
-                bAddVSite = bAddVSite && (vsite_atomid[k] != NO_ATID);
+                bAddVSite = bAddVSite && (vsite_atomid[k] != -1);
             }
             if (!bAddVSite)
             {
