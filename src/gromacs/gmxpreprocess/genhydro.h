/*
 * This file is part of the GROMACS molecular simulation package.
 *
 * Copyright (c) 1991-2000, University of Groningen, The Netherlands.
 * Copyright (c) 2001-2004, The GROMACS development team.
 * Copyright (c) 2013,2014,2015, by the GROMACS development team, led by
 * Mark Abraham, David van der Spoel, Berk Hess, and Erik Lindahl,
 * and including many others, as listed in the AUTHORS file in the
 * top-level source directory and at http://www.gromacs.org.
 *
 * GROMACS is free software; you can redistribute it and/or
 * modify it under the terms of the GNU Lesser General Public License
 * as published by the Free Software Foundation; either version 2.1
 * of the License, or (at your option) any later version.
 *
 * GROMACS is distributed in the hope that it will be useful,
 * but WITHOUT ANY WARRANTY; without even the implied warranty of
 * MERCHANTABILITY or FITNESS FOR A PARTICULAR PURPOSE.  See the GNU
 * Lesser General Public License for more details.
 *
 * You should have received a copy of the GNU Lesser General Public
 * License along with GROMACS; if not, see
 * http://www.gnu.org/licenses, or write to the Free Software Foundation,
 * Inc., 51 Franklin Street, Fifth Floor, Boston, MA  02110-1301  USA.
 *
 * If you want to redistribute modifications to GROMACS, please
 * consider that scientific software is very special. Version
 * control is crucial - bugs must be traceable. We will be happy to
 * consider code for inclusion in the official distribution, but
 * derived work must not be called official GROMACS. Details are found
 * in the README & COPYING files - if they are missing, get the
 * official version at http://www.gromacs.org.
 *
 * To help us fund GROMACS development, we humbly ask that you cite
 * the research papers on the package. Check out http://www.gromacs.org.
 */

#ifndef GMX_GMXPREPROCESS_GENHYDRO_H
#define GMX_GMXPREPROCESS_GENHYDRO_H

#include "gromacs/fileio/pdbio.h"
#include "gromacs/gmxpreprocess/hackblock.h"
#include "gromacs/gmxpreprocess/pdb2top.h"

int add_h(t_atoms **pdbaptr, rvec *xptr[],
          int nah, t_hackblock ah[],
          int nterpairs,
          t_hackblock **ntdb, t_hackblock **ctdb,
          int *rN, int *rC, gmx_bool bMissing,
          int **nabptr, t_hack ***abptr,
          gmx_bool bUpdate_pdba, gmx_bool bKeep_old_pdba);
/* Generate hydrogen atoms and N and C terminal patches.
 * int nterpairs is the number of termini pairs in the molecule
 * ntdb[i] and ctdb[i] may be NULL, no replacement will be done then.
 * rN[i] is the residue number of the N-terminus of chain i,
 * rC[i] is the residue number of the C-terminus of chain i
 * if bMissing==TRUE, continue when atoms are not found
 * if nabptr && abptrb, the hack array will be returned in them to be used
 * a second time
 * if bUpdate_pdba, hydrogens are added to *pdbaptr, else it is unchanged
 * return the New total number of atoms
 */

int protonate(t_atoms **atoms, rvec **x, t_protonate *protdata);
/* Protonate molecule according to oplsaa.ff/aminoacids.hdb
 * when called the first time, new atoms are added to atoms,
 * second time only coordinates are generated
 * return the new total number of atoms
 */

void deprotonate(t_atoms *atoms, rvec *x);
/* Deprotonate any molecule: all atoms whose name begins with H will be
 * removed
 */

<<<<<<< HEAD
void add_drude_lonepairs(t_atoms **pdbaptr, rvec *xptr[], t_restp rtp[], int nssbonds, t_ssbond *ssbonds);
/* Build lone pair coordinates on input structure */

void add_drudes(t_atoms **pdbaptr, rvec *xptr[]);
/* Add Drudes to input structure */

#ifdef __cplusplus
}
#endif

=======
>>>>>>> 21289a12
#endif<|MERGE_RESOLUTION|>--- conflicted
+++ resolved
@@ -73,7 +73,6 @@
  * removed
  */
 
-<<<<<<< HEAD
 void add_drude_lonepairs(t_atoms **pdbaptr, rvec *xptr[], t_restp rtp[], int nssbonds, t_ssbond *ssbonds);
 /* Build lone pair coordinates on input structure */
 
@@ -84,6 +83,4 @@
 }
 #endif
 
-=======
->>>>>>> 21289a12
 #endif