--- conflicted
+++ resolved
@@ -569,29 +569,19 @@
     }
 
     // Build trajectory element
-<<<<<<< HEAD
-    auto trajectoryElement = trajectoryElementBuilder_.build(
-            legacySimulatorData_->fplog, legacySimulatorData_->nfile, legacySimulatorData_->fnm,
-            legacySimulatorData_->mdrunOptions, legacySimulatorData_->cr,
-            legacySimulatorData_->outputProvider, legacySimulatorData_->checkpointingNotification,
-            legacySimulatorData_->inputrec, legacySimulatorData_->top_global,
-            legacySimulatorData_->oenv, legacySimulatorData_->wcycle,
-            legacySimulatorData_->startingBehavior, simulationsShareState);
-=======
     auto trajectoryElement = trajectoryElementBuilder_.build(legacySimulatorData_->fplog,
                                                              legacySimulatorData_->nfile,
                                                              legacySimulatorData_->fnm,
                                                              legacySimulatorData_->mdrunOptions,
                                                              legacySimulatorData_->cr,
                                                              legacySimulatorData_->outputProvider,
-                                                             legacySimulatorData_->mdModulesNotifier,
+                                                             legacySimulatorData_->checkpointingNotification,
                                                              legacySimulatorData_->inputrec,
                                                              legacySimulatorData_->top_global,
                                                              legacySimulatorData_->oenv,
                                                              legacySimulatorData_->wcycle,
                                                              legacySimulatorData_->startingBehavior,
                                                              simulationsShareState);
->>>>>>> 75d585e9
     registerWithInfrastructureAndSignallers(trajectoryElement.get());
 
     // Build free energy element
