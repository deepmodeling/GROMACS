/*
 * This file is part of the GROMACS molecular simulation package.
 *
 * Copyright (c) 2013,2014,2015,2016,2017 by the GROMACS development team.
 * Copyright (c) 2018,2019,2020,2021, by the GROMACS development team, led by
 * Mark Abraham, David van der Spoel, Berk Hess, and Erik Lindahl,
 * and including many others, as listed in the AUTHORS file in the
 * top-level source directory and at http://www.gromacs.org.
 *
 * GROMACS is free software; you can redistribute it and/or
 * modify it under the terms of the GNU Lesser General Public License
 * as published by the Free Software Foundation; either version 2.1
 * of the License, or (at your option) any later version.
 *
 * GROMACS is distributed in the hope that it will be useful,
 * but WITHOUT ANY WARRANTY; without even the implied warranty of
 * MERCHANTABILITY or FITNESS FOR A PARTICULAR PURPOSE.  See the GNU
 * Lesser General Public License for more details.
 *
 * You should have received a copy of the GNU Lesser General Public
 * License along with GROMACS; if not, see
 * http://www.gnu.org/licenses, or write to the Free Software Foundation,
 * Inc., 51 Franklin Street, Fifth Floor, Boston, MA  02110-1301  USA.
 *
 * If you want to redistribute modifications to GROMACS, please
 * consider that scientific software is very special. Version
 * control is crucial - bugs must be traceable. We will be happy to
 * consider code for inclusion in the official distribution, but
 * derived work must not be called official GROMACS. Details are found
 * in the README & COPYING files - if they are missing, get the
 * official version at http://www.gromacs.org.
 *
 * To help us fund GROMACS development, we humbly ask that you cite
 * the research papers on the package. Check out http://www.gromacs.org.
 */
/*! \internal \file
 * \brief
 * Implements functions in swapcoords.h.
 *
 * \author Carsten Kutzner <ckutzne@gwdg.de>
 * \ingroup module_swap
 */
#include "gmxpre.h"

#include "swapcoords.h"

#include <cstdio>
#include <cstdlib>
#include <ctime>

#include <memory>
#include <string>
#include <vector>

#include "gromacs/domdec/domdec_struct.h"
#include "gromacs/domdec/localatomset.h"
#include "gromacs/domdec/localatomsetmanager.h"
#include "gromacs/fileio/confio.h"
#include "gromacs/fileio/gmxfio.h"
#include "gromacs/fileio/xvgr.h"
#include "gromacs/gmxlib/network.h"
#include "gromacs/math/vec.h"
#include "gromacs/mdlib/groupcoord.h"
#include "gromacs/mdrunutility/handlerestart.h"
#include "gromacs/mdtypes/commrec.h"
#include "gromacs/mdtypes/imdmodule.h"
#include "gromacs/mdtypes/inputrec.h"
#include "gromacs/mdtypes/md_enums.h"
#include "gromacs/mdtypes/mdrunoptions.h"
#include "gromacs/mdtypes/observableshistory.h"
#include "gromacs/mdtypes/state.h"
#include "gromacs/mdtypes/swaphistory.h"
#include "gromacs/pbcutil/pbc.h"
#include "gromacs/timing/wallcycle.h"
#include "gromacs/topology/mtop_lookup.h"
#include "gromacs/topology/topology.h"
#include "gromacs/utility/cstringutil.h"
#include "gromacs/utility/fatalerror.h"
#include "gromacs/utility/pleasecite.h"
#include "gromacs/utility/smalloc.h"
#include "gromacs/utility/snprintf.h"

static const char* SwS      = { "SWAP:" }; /**< For output that comes from the swap module */
static const char* SwSEmpty = { "     " }; /**< Placeholder for multi-line output */
<<<<<<< HEAD
static const char* CompStr[eCompNR]          = { "A", "B" }; /**< Compartment name */
static const char* SwapStr[eSwapTypesNR + 1] = { "", "X-", "Y-", "Z-",
                                                 nullptr }; /**< Name for the swap types. */
static const char* DimStr[gmx::c_dim + 1]    = { "X", "Y", "Z",
                                              nullptr }; /**< Name for the swap dimension. */
=======
static const char* CompStr[eCompNR] = { "A", "B" }; /**< Compartment name */
static const char* SwapStr[eSwapTypesNR + 1] = { "", "X-", "Y-", "Z-", nullptr }; /**< Name for the swap types. */
static const char* DimStr[DIM + 1] = { "X", "Y", "Z", nullptr }; /**< Name for the swap dimension. */
>>>>>>> 33f4333d

/** Keep track of through which channel the ions have passed */
enum eChannelHistory
{
    eChHistPassedNone,
    eChHistPassedCh0,
    eChHistPassedCh1,
    eChHistNr
};
static const char* ChannelString[eChHistNr] = { "none", "channel0", "channel1" }; /**< Name for the channels */

/*! \brief Domain identifier.
 *
 * Keeps track of from which compartment the ions came before passing the
 * channel.
 */
enum eDomain
{
    eDomainNotset,
    eDomainA,
    eDomainB,
    eDomainNr
};
static const char* DomainString[eDomainNr] = { "not_assigned", "Domain_A", "Domain_B" }; /**< Name for the domains */

namespace gmx
{

extern template LocalAtomSet LocalAtomSetManager::add<void, void>(ArrayRef<const int> globalAtomIndex);

/*! \internal
 * \brief Implement Computational Electrophysiology swapping.
 */
class SwapCoordinates final : public IMDModule
{
    // From IMDModule
    IMdpOptionProvider* mdpOptionProvider() override { return nullptr; }
    IMDOutputProvider*  outputProvider() override { return nullptr; }
    void                initForceProviders(ForceProviders* /* forceProviders */) override {}
    void subscribeToSimulationSetupNotifications(MdModulesNotifier* /* notifier */) override {}
    void subscribeToPreProcessingNotifications(MdModulesNotifier* /* notifier */) override {}
};

std::unique_ptr<IMDModule> createSwapCoordinatesModule()
{
    return std::make_unique<SwapCoordinates>();
}


} // namespace gmx

/*! \internal \brief
 * Structure containing compartment-specific data.
 */
typedef struct swap_compartment
{
    int nMol;        /**< Number of ion or water molecules detected
                          in this compartment.                          */
    int  nMolBefore; /**< Number of molecules before swapping.          */
    int  nMolReq;    /**< Requested number of molecules in compartment. */
    real nMolAv;     /**< Time-averaged number of molecules matching
                          the compartment conditions.                   */
    int*  nMolPast;  /**< Past molecule counts for time-averaging.      */
    int*  ind;       /**< Indices to collective array of atoms.         */
    real* dist;      /**< Distance of atom to bulk layer, which is
                          normally the center layer of the compartment  */
    int nalloc;      /**< Allocation size for ind array.                */
    int inflow_net;  /**< Net inflow of ions into this compartment.     */
} t_compartment;


/*! \internal \brief
 * This structure contains data needed for the groups involved in swapping:
 * split group 0, split group 1, solvent group, ion groups.
 */
typedef struct swap_group
{
    /*!\brief Construct a swap group given the managed swap atoms.
     *
     * \param[in] atomset Managed indices of atoms that are part of the swap group.
     */
    swap_group(const gmx::LocalAtomSet& atomset);
    char* molname = nullptr;        /**< Name of the group or ion type                         */
    int   apm     = 0;              /**< Number of atoms in each molecule                      */
    gmx::LocalAtomSet atomset;      /**< The atom indices in the swap group                    */
    rvec*             xc = nullptr; /**< Collective array of group atom positions (size nat)   */
    ivec* xc_shifts      = nullptr; /**< Current (collective) shifts (size nat)                */
    ivec* xc_eshifts     = nullptr; /**< Extra shifts since last DD step (size nat)            */
    rvec* xc_old         = nullptr; /**< Old (collective) positions (size nat)                 */
    real  q              = 0.;      /**< Total charge of one molecule of this group            */
    real* m              = nullptr; /**< Masses (can be omitted, size apm)                     */
    unsigned char* comp_from = nullptr; /**< (Collective) Stores from which compartment this
                                           molecule has come. This way we keep track of
                                           through which channel an ion permeates
                                           (size nMol = nat/apm)                                 */
    unsigned char* comp_now = nullptr; /**< In which compartment this ion is now (size nMol)      */
    unsigned char* channel_label = nullptr; /**< Which channel was passed at last by this ion?
                                               (size nMol) */
    rvec          center;        /**< Center of the group; COM if masses are used           */
    t_compartment comp[eCompNR]; /**< Distribution of particles of this group across
                                       the two compartments                                 */
    real vacancy[eCompNR];       /**< How many molecules need to be swapped in?             */
    int  fluxfromAtoB[eChanNR];  /**< Net flux of ions per channel                          */
    int  nCyl[eChanNR];          /**< Number of ions residing in a channel                  */
    int  nCylBoth = 0;           /**< Ions assigned to cyl0 and cyl1. Not good.             */
} t_swapgrp;

t_swapgrp::swap_group(const gmx::LocalAtomSet& atomset) : atomset{ atomset }
{
    center[0] = 0;
    center[1] = 0;
    center[2] = 0;
    for (int compartment = eCompA; compartment < eCompNR; ++compartment)
    {
        comp[compartment]    = {};
        vacancy[compartment] = 0;
    }
    for (int channel = eChan0; channel < eChanNR; ++channel)
    {
        fluxfromAtoB[channel] = 0;
        nCyl[channel]         = 0;
    }
};

/*! \internal \brief
 * Main (private) data structure for the position swapping protocol.
 */
struct t_swap
{
    int                    swapdim;  /**< One of XX, YY, ZZ                               */
    t_pbc*                 pbc;      /**< Needed to make molecules whole.                 */
    FILE*                  fpout;    /**< Output file.                                    */
    int                    ngrp;     /**< Number of t_swapgrp groups                      */
    std::vector<t_swapgrp> group;    /**< Separate groups for channels, solvent, ions     */
    int                    fluxleak; /**< Flux not going through any of the channels.     */
    real                   deltaQ;   /**< The charge imbalance between the compartments.  */
};


/*! \brief Check whether point is in channel.
 *
 * A channel is a cylinder defined by a disc
 * with radius r around its center c. The thickness of the cylinder is
 * d_up - d_down.
 *
 * \code
 *               ^  d_up
 *               |
 *     r         |
 *     <---------c--------->
 *               |
 *               v  d_down
 *
 * \endcode
 *
 * \param[in] point    The position (xyz) under consideration.
 * \param[in] center   The center of the cylinder.
 * \param[in] d_up     The upper extension of the cylinder.
 * \param[in] d_down   The lower extension.
 * \param[in] r_cyl2   Cylinder radius squared.
 * \param[in] pbc      Structure with info about periodic boundary conditions.
 * \param[in] normal   The membrane normal direction is typically 3, i.e. z, but can be x or y also.
 *
 * \returns   Whether the point is inside the defined cylindric channel.
 */
static gmx_bool is_in_channel(rvec point, rvec center, real d_up, real d_down, real r_cyl2, t_pbc* pbc, int normal)
{
    rvec dr;
    int  plane1, plane2; /* Directions tangential to membrane */


    plane1 = (normal + 1) % 3; /* typically 0, i.e. XX */
    plane2 = (normal + 2) % 3; /* typically 1, i.e. YY */

    /* Get the distance vector dr between the point and the center of the cylinder */
    pbc_dx(pbc, point, center, dr); /* This puts center in the origin */

    /* Check vertical direction */
    if ((dr[normal] > d_up) || (dr[normal] < -d_down))
    {
        return FALSE;
    }

    /* Check radial direction */
    if ((dr[plane1] * dr[plane1] + dr[plane2] * dr[plane2]) > r_cyl2)
    {
        return FALSE;
    }

    /* All check passed, this point is in the cylinder */
    return TRUE;
}


/*! \brief Prints output to CompEL output file.
 *
 * Prints to swap output file how many ions are in each compartment,
 * where the centers of the split groups are, and how many ions of each type
 * passed the channels.
 */
static void print_ionlist(t_swap* s, double time, const char comment[])
{
    // Output time
    fprintf(s->fpout, "%12.5e", time);

    // Output number of molecules and difference to reference counts for each
    // compartment and ion type
    for (int iComp = 0; iComp < eCompNR; iComp++)
    {
        for (int ig = eSwapFixedGrpNR; ig < s->ngrp; ig++)
        {
            t_compartment* comp = &s->group[ig].comp[iComp];

            fprintf(s->fpout, "%10d%10.1f%10d", comp->nMol, comp->nMolAv - comp->nMolReq, comp->inflow_net);
        }
    }

    // Output center of split groups
    fprintf(s->fpout,
            "%10g%10g",
            s->group[eGrpSplit0].center[s->swapdim],
            s->group[eGrpSplit1].center[s->swapdim]);

    // Output ion flux for each channel and ion type
    for (int iChan = 0; iChan < eChanNR; iChan++)
    {
        for (int ig = eSwapFixedGrpNR; ig < s->ngrp; ig++)
        {
            t_swapgrp* g = &s->group[ig];
            fprintf(s->fpout, "%10d", g->fluxfromAtoB[iChan]);
        }
    }

    /* Output the number of molecules that leaked from A to B */
    fprintf(s->fpout, "%10d", s->fluxleak);

    fprintf(s->fpout, "%s\n", comment);
}


/*! \brief Get the center of a group of nat atoms.
 *
 * Since with PBC an atom group might not be whole, use the first atom as the
 * reference atom and determine the center with respect to this reference.
 */
static void get_molecule_center(rvec x[], int nat, const real* weights, rvec center, t_pbc* pbc)
{
    int  i;
    rvec weightedPBCimage;
    real wi, wsum;
    rvec reference, correctPBCimage, dx;


    /* Use the first atom as the reference and put other atoms near that one */
    /* This does not work for large molecules that span > half of the box! */
    copy_rvec(x[0], reference);

    /* Calculate either the weighted center or simply the center of geometry */
    wsum = 0.0;
    clear_rvec(center);
    for (i = 0; i < nat; i++)
    {
        /* PBC distance between position and reference */
        pbc_dx(pbc, x[i], reference, dx);

        /* Add PBC distance to reference */
        rvec_add(reference, dx, correctPBCimage);

        /* Take weight into account */
        if (nullptr == weights)
        {
            wi = 1.0;
        }
        else
        {
            wi = weights[i];
        }
        wsum += wi;
        svmul(wi, correctPBCimage, weightedPBCimage);

        /* Add to center */
        rvec_inc(center, weightedPBCimage);
    }

    /* Normalize */
    svmul(1.0 / wsum, center, center);
}


/*! \brief Return TRUE if position x of ion (or water) is found in the compartment,
 * i.e. between w1 and w2.
 *
 * One can define and additional offset "b" if one wants to exchange ions/water
 * to or from a plane not directly in the middle of w1 and w2. The offset can be
 * in  ]-1.0, ..., +1.0 [.
 * A bulkOffset of 0.0 means 'no offset', so the swap-layer is directly in the
 * middle between w1 and w2. Offsets -1.0 < b <  0.0 will yield swaps nearer to w1,
 * whereas offsets  0.0 < 0 < +1.0 will yield swaps nearer to w2.
 *
 * \code
 *
 * ||--------------+-------------|-------------+------------------------||
 *                w1  ? ? ? ? ? ? ? ? ? ? ?   w2
 * ||--------------+-------------|----b--------+------------------------||
 *                -1            0.0           +1
 *
 * \endcode
 *
 * \param[in]  w1               Position of 'wall' atom 1.
 * \param[in]  w2               Position of 'wall' atom 2.
 * \param[in]  x                Position of the ion or the water molecule under consideration.
 * \param[in]  l                Length of the box, from || to || in the sketch.
 * \param[in]  bulkOffset       Where is the bulk layer "b" to be found between w1 and w2?
 * \param[out] distance_from_b  Distance of x to the bulk layer "b".
 *
 * \returns TRUE if x is between w1 and w2.
 *
 * Also computes the distance of x to the compartment center (the layer that is
 * normally situated in the middle of w1 and w2 that would be considered as having
 * the bulk concentration of ions).
 */
static gmx_bool compartment_contains_atom(real w1, real w2, real x, real l, real bulkOffset, real* distance_from_b)
{
    real m, l_2;
    real width;


    /* First set the origin in the middle of w1 and w2 */
    m = 0.5 * (w1 + w2);
    w1 -= m;
    w2 -= m;
    x -= m;
    width = w2 - w1;

    /* Now choose the PBC image of x that is closest to the origin: */
    l_2 = 0.5 * l;
    while (x > l_2)
    {
        x -= l;
    }
    while (x <= -l_2)
    {
        x += l;
    }

    *distance_from_b = static_cast<real>(fabs(x - bulkOffset * 0.5 * width));

    /* Return TRUE if we now are in area "????" */
    return (x >= w1) && (x < w2);
}


/*! \brief Updates the time-averaged number of ions in a compartment. */
static void update_time_window(t_compartment* comp, int values, int replace)
{
    real average;
    int  i;


    /* Put in the new value */
    if (replace >= 0)
    {
        comp->nMolPast[replace] = comp->nMol;
    }

    /* Compute the new time-average */
    average = 0.0;
    for (i = 0; i < values; i++)
    {
        average += comp->nMolPast[i];
    }
    average /= values;
    comp->nMolAv = average;
}


/*! \brief Add the atom with collective index ci to the atom list in compartment 'comp'.
 *
 * \param[in]     ci        Index of this ion in the collective xc array.
 * \param[inout]  comp      Compartment to add this atom to.
 * \param[in]     distance  Shortest distance of this atom to the bulk layer,
 *                          from which ion/water pairs are selected for swapping.
 */
static void add_to_list(int ci, t_compartment* comp, real distance)
{
    int nr = comp->nMol;

    if (nr >= comp->nalloc)
    {
        comp->nalloc = over_alloc_dd(nr + 1);
        srenew(comp->ind, comp->nalloc);
        srenew(comp->dist, comp->nalloc);
    }
    comp->ind[nr]  = ci;
    comp->dist[nr] = distance;
    comp->nMol++;
}


/*! \brief Determine the compartment boundaries from the channel centers. */
static void get_compartment_boundaries(int c, t_swap* s, const matrix box, real* left, real* right)
{
    real pos0, pos1;
    real leftpos, rightpos, leftpos_orig;


    if (c >= eCompNR)
    {
        gmx_fatal(FARGS, "No compartment %c.", c + 'A');
    }

    pos0 = s->group[eGrpSplit0].center[s->swapdim];
    pos1 = s->group[eGrpSplit1].center[s->swapdim];

    if (pos0 < pos1)
    {
        leftpos  = pos0;
        rightpos = pos1;
    }
    else
    {
        leftpos  = pos1;
        rightpos = pos0;
    }

    /* This gets us the other compartment: */
    if (c == eCompB)
    {
        leftpos_orig = leftpos;
        leftpos      = rightpos;
        rightpos     = leftpos_orig + box[s->swapdim][s->swapdim];
    }

    *left  = leftpos;
    *right = rightpos;
}


/*! \brief Determine the per-channel ion flux.
 *
 * To determine the flux through the individual channels, we
 * remember the compartment and channel history of each ion. An ion can be
 * either in channel0 or channel1, or in the remaining volume of compartment
 * A or B.
 *
 * \code
 *    +-----------------+
 *    |                 | B
 *    |                 | B compartment
 *    ||||||||||0|||||||| bilayer with channel 0
 *    |                 | A
 *    |                 | A
 *    |                 | A compartment
 *    |                 | A
 *    |||||1||||||||||||| bilayer with channel 1
 *    |                 | B
 *    |                 | B compartment
 *    +-----------------+
 *
 * \endcode
 */
static void detect_flux_per_channel(t_swapgrp*          g,
                                    int                 iAtom,
                                    int                 comp,
                                    rvec                atomPosition,
                                    unsigned char*      comp_now,
                                    unsigned char*      comp_from,
                                    unsigned char*      channel_label,
                                    const t_swapcoords* sc,
                                    t_swap*             s,
                                    real                cyl0_r2,
                                    real                cyl1_r2,
                                    int64_t             step,
                                    gmx_bool            bRerun,
                                    FILE*               fpout)
{
    int      sd, chan_nr;
    gmx_bool in_cyl0, in_cyl1;
    char     buf[STRLEN];


    sd = s->swapdim;

    /* Check whether ion is inside any of the channels */
    in_cyl0 = is_in_channel(
            atomPosition, s->group[eGrpSplit0].center, sc->cyl0u, sc->cyl0l, cyl0_r2, s->pbc, sd);
    in_cyl1 = is_in_channel(
            atomPosition, s->group[eGrpSplit1].center, sc->cyl1u, sc->cyl1l, cyl1_r2, s->pbc, sd);

    if (in_cyl0 && in_cyl1)
    {
        /* Ion appears to be in both channels. Something is severely wrong! */
        g->nCylBoth++;
        *comp_now      = eDomainNotset;
        *comp_from     = eDomainNotset;
        *channel_label = eChHistPassedNone;
    }
    else if (in_cyl0)
    {
        /* Ion is in channel 0 now */
        *channel_label = eChHistPassedCh0;
        *comp_now      = eDomainNotset;
        g->nCyl[eChan0]++;
    }
    else if (in_cyl1)
    {
        /* Ion is in channel 1 now */
        *channel_label = eChHistPassedCh1;
        *comp_now      = eDomainNotset;
        g->nCyl[eChan1]++;
    }
    else
    {
        /* Ion is not in any of the channels, so it must be in domain A or B */
        if (eCompA == comp)
        {
            *comp_now = eDomainA;
        }
        else
        {
            *comp_now = eDomainB;
        }
    }

    /* Only take action, if ion is now in domain A or B, and was before
     * in the other domain!
     */
    if (eDomainNotset == *comp_from)
    {
        /* Maybe we can set the domain now */
        *comp_from = *comp_now; /* Could still be eDomainNotset, though */
    }
    else if ((*comp_now != eDomainNotset) /* if in channel */
             && (*comp_from != *comp_now))
    {
        /* Obviously the ion changed its domain.
         * Count this for the channel through which it has passed. */
        switch (*channel_label)
        {
            case eChHistPassedNone:
                ++s->fluxleak;

                fprintf(stderr,
                        " %s Warning! Step %s, ion %d moved from %s to %s\n",
                        SwS,
                        gmx_step_str(step, buf),
                        iAtom,
                        DomainString[*comp_from],
                        DomainString[*comp_now]);
                if (bRerun)
                {
                    fprintf(stderr, ", possibly due to a swap in the original simulation.\n");
                }
                else
                {
                    fprintf(stderr,
                            "but did not pass cyl0 or cyl1 as defined in the .mdp file.\n"
                            "Do you have an ion somewhere within the membrane?\n");
                    /* Write this info to the CompEL output file: */
                    fprintf(s->fpout,
                            " # Warning: step %s, ion %d moved from %s to %s (probably through the "
                            "membrane)\n",
                            gmx_step_str(step, buf),
                            iAtom,
                            DomainString[*comp_from],
                            DomainString[*comp_now]);
                }
                break;
            case eChHistPassedCh0:
            case eChHistPassedCh1:
                if (*channel_label == eChHistPassedCh0)
                {
                    chan_nr = 0;
                }
                else
                {
                    chan_nr = 1;
                }

                if (eDomainA == *comp_from)
                {
                    g->fluxfromAtoB[chan_nr]++;
                }
                else
                {
                    g->fluxfromAtoB[chan_nr]--;
                }
                fprintf(fpout, "# Atom nr. %d finished passing %s.\n", iAtom, ChannelString[*channel_label]);
                break;
            default:
                gmx_fatal(FARGS, "%s Unknown channel history entry for ion type '%s'\n", SwS, g->molname);
        }

        /* This ion has moved to the _other_ compartment ... */
        *comp_from = *comp_now;
        /* ... and it did not pass any channel yet */
        *channel_label = eChHistPassedNone;
    }
}


/*! \brief Determines which ions or solvent molecules are in compartment A and B */
static void sortMoleculesIntoCompartments(t_swapgrp*          g,
                                          t_commrec*          cr,
                                          const t_swapcoords* sc,
                                          t_swap*             s,
                                          const matrix        box,
                                          int64_t             step,
                                          FILE*               fpout,
                                          gmx_bool            bRerun,
                                          gmx_bool            bIsSolvent)
{
    int  nMolNotInComp[eCompNR]; /* consistency check */
    real cyl0_r2 = sc->cyl0r * sc->cyl0r;
    real cyl1_r2 = sc->cyl1r * sc->cyl1r;

    /* Get us a counter that cycles in the range of [0 ... sc->nAverage[ */
    int replace = (step / sc->nstswap) % sc->nAverage;

    for (int comp = eCompA; comp <= eCompB; comp++)
    {
        real left, right;

        /* Get lists of atoms that match criteria for this compartment */
        get_compartment_boundaries(comp, s, box, &left, &right);

        /* First clear the ion molecule lists */
        g->comp[comp].nMol  = 0;
        nMolNotInComp[comp] = 0; /* consistency check */

        /* Loop over the molecules and atoms of this group */
        for (int iMol = 0, iAtom = 0; iAtom < static_cast<int>(g->atomset.numAtomsGlobal());
             iAtom += g->apm, iMol++)
        {
            real dist;
            int  sd = s->swapdim;

            /* Is this first atom of the molecule in the compartment that we look at? */
            if (compartment_contains_atom(
                        left, right, g->xc[iAtom][sd], box[sd][sd], sc->bulkOffset[comp], &dist))
            {
                /* Add the first atom of this molecule to the list of molecules in this compartment */
                add_to_list(iAtom, &g->comp[comp], dist);

                /* Master also checks for ion groups through which channel each ion has passed */
                if (MASTER(cr) && (g->comp_now != nullptr) && !bIsSolvent)
                {
                    int globalAtomNr = g->atomset.globalIndex()[iAtom] + 1; /* PDB index starts at 1 ... */
                    detect_flux_per_channel(g,
                                            globalAtomNr,
                                            comp,
                                            g->xc[iAtom],
                                            &g->comp_now[iMol],
                                            &g->comp_from[iMol],
                                            &g->channel_label[iMol],
                                            sc,
                                            s,
                                            cyl0_r2,
                                            cyl1_r2,
                                            step,
                                            bRerun,
                                            fpout);
                }
            }
            else
            {
                nMolNotInComp[comp]++;
            }
        }
        /* Correct the time-averaged number of ions in the compartment */
        if (!bIsSolvent)
        {
            update_time_window(&g->comp[comp], sc->nAverage, replace);
        }
    }

    /* Flux detection warnings */
    if (MASTER(cr) && !bIsSolvent)
    {
        if (g->nCylBoth > 0)
        {
            fprintf(stderr,
                    "\n"
                    "%s Warning: %d atoms were detected as being in both channels! Probably your "
                    "split\n"
                    "%s          cylinder is way too large, or one compartment has collapsed (step "
                    "%" PRId64 ")\n",
                    SwS,
                    g->nCylBoth,
                    SwS,
                    step);

            fprintf(s->fpout, "Warning: %d atoms were assigned to both channels!\n", g->nCylBoth);

            g->nCylBoth = 0;
        }
    }

    if (bIsSolvent && nullptr != fpout)
    {
        fprintf(fpout,
                "# Solv. molecules in comp.%s: %d   comp.%s: %d\n",
                CompStr[eCompA],
                g->comp[eCompA].nMol,
                CompStr[eCompB],
                g->comp[eCompB].nMol);
    }

    /* Consistency checks */
    const auto numMolecules = static_cast<int>(g->atomset.numAtomsGlobal() / g->apm);
    if (nMolNotInComp[eCompA] + nMolNotInComp[eCompB] != numMolecules)
    {
        fprintf(stderr,
                "%s Warning: Inconsistency while assigning '%s' molecules to compartments. !inA: "
                "%d, !inB: %d, total molecules %d\n",
                SwS,
                g->molname,
                nMolNotInComp[eCompA],
                nMolNotInComp[eCompB],
                numMolecules);
    }

    int sum = g->comp[eCompA].nMol + g->comp[eCompB].nMol;
    if (sum != numMolecules)
    {
        fprintf(stderr,
                "%s Warning: %d molecules are in group '%s', but altogether %d have been assigned "
                "to the compartments.\n",
                SwS,
                numMolecules,
                g->molname,
                sum);
    }
}


/*! \brief Find out how many group atoms are in the compartments initially */
static void get_initial_ioncounts(const t_inputrec* ir,
                                  t_swap*           s,
                                  const rvec        x[], /* the initial positions */
                                  const matrix      box,
                                  t_commrec*        cr,
                                  gmx_bool          bRerun)
{
    t_swapcoords* sc;
    t_swapgrp*    g;

    sc = ir->swap;

    /* Loop over the user-defined (ion) groups */
    for (int ig = eSwapFixedGrpNR; ig < s->ngrp; ig++)
    {
        g = &s->group[ig];

        /* Copy the initial positions of the atoms in the group
         * to the collective array so that we can compartmentalize */
        for (size_t i = 0; i < g->atomset.numAtomsGlobal(); i++)
        {
            int ind = g->atomset.globalIndex()[i];
            copy_rvec(x[ind], g->xc[i]);
        }

        /* Set up the compartments and get lists of atoms in each compartment */
        sortMoleculesIntoCompartments(g, cr, sc, s, box, 0, s->fpout, bRerun, FALSE);

        /* Set initial molecule counts if requested (as signaled by "-1" value) */
        for (int ic = 0; ic < eCompNR; ic++)
        {
            int requested = sc->grp[ig].nmolReq[ic];
            if (requested < 0)
            {
                g->comp[ic].nMolReq = g->comp[ic].nMol;
            }
            else
            {
                g->comp[ic].nMolReq = requested;
            }
        }

        /* Check whether the number of requested molecules adds up to the total number */
        int req = g->comp[eCompA].nMolReq + g->comp[eCompB].nMolReq;
        int tot = g->comp[eCompA].nMol + g->comp[eCompB].nMol;

        if ((req != tot))
        {
            gmx_fatal(FARGS,
                      "Mismatch of the number of %s ions summed over both compartments.\n"
                      "You requested a total of %d ions (%d in A and %d in B),\n"
                      "but there are a total of %d ions of this type in the system.\n",
                      g->molname,
                      req,
                      g->comp[eCompA].nMolReq,
                      g->comp[eCompB].nMolReq,
                      tot);
        }

        /* Initialize time-averaging:
         * Write initial concentrations to all time bins to start with */
        for (int ic = 0; ic < eCompNR; ic++)
        {
            g->comp[ic].nMolAv = g->comp[ic].nMol;
            for (int i = 0; i < sc->nAverage; i++)
            {
                g->comp[ic].nMolPast[i] = g->comp[ic].nMol;
            }
        }
    }
}


/*! \brief Copy history of ion counts from checkpoint file.
 *
 * When called, the checkpoint file has already been read in. Here we copy
 * over the values from .cpt file to the swap data structure.
 */
static void get_initial_ioncounts_from_cpt(const t_inputrec* ir,
                                           t_swap*           s,
                                           swaphistory_t*    swapstate,
                                           t_commrec*        cr,
                                           gmx_bool          bVerbose)
{
    t_swapcoords*    sc;
    t_swapgrp*       g;
    swapstateIons_t* gs;

    sc = ir->swap;

    if (MASTER(cr))
    {
        /* Copy the past values from the checkpoint values that have been read in already */
        if (bVerbose)
        {
            fprintf(stderr, "%s Copying values from checkpoint\n", SwS);
        }

        for (int ig = eSwapFixedGrpNR; ig < s->ngrp; ig++)
        {
            g  = &s->group[ig];
            gs = &swapstate->ionType[ig - eSwapFixedGrpNR];

            for (int ic = 0; ic < eCompNR; ic++)
            {
                g->comp[ic].nMolReq    = gs->nMolReq[ic];
                g->comp[ic].inflow_net = gs->inflow_net[ic];

                if (bVerbose)
                {
                    fprintf(stderr,
                            "%s ... Influx netto: %d   Requested: %d   Past values: ",
                            SwS,
                            g->comp[ic].inflow_net,
                            g->comp[ic].nMolReq);
                }

                for (int j = 0; j < sc->nAverage; j++)
                {
                    g->comp[ic].nMolPast[j] = gs->nMolPast[ic][j];
                    if (bVerbose)
                    {
                        fprintf(stderr, "%d ", g->comp[ic].nMolPast[j]);
                    }
                }
                if (bVerbose)
                {
                    fprintf(stderr, "\n");
                }
            }
        }
    }
}


/*! \brief The master lets all others know about the initial ion counts. */
static void bc_initial_concentrations(t_commrec* cr, t_swapcoords* swap, t_swap* s)
{
    int        ic, ig;
    t_swapgrp* g;


    for (ig = eSwapFixedGrpNR; ig < s->ngrp; ig++)
    {
        g = &s->group[ig];

        for (ic = 0; ic < eCompNR; ic++)
        {
            gmx_bcast(sizeof(g->comp[ic].nMolReq), &(g->comp[ic].nMolReq), cr->mpi_comm_mygroup);
            gmx_bcast(sizeof(g->comp[ic].nMol), &(g->comp[ic].nMol), cr->mpi_comm_mygroup);
            gmx_bcast(swap->nAverage * sizeof(g->comp[ic].nMolPast[0]), g->comp[ic].nMolPast, cr->mpi_comm_mygroup);
        }
    }
}


/*! \brief Ensure that each atom belongs to at most one of the swap groups. */
static void check_swap_groups(t_swap* s, int nat, gmx_bool bVerbose)
{
    int* nGroup = nullptr; /* This array counts for each atom in the MD system to
                              how many swap groups it belongs (should be 0 or 1!) */
    int ind       = -1;
    int nMultiple = 0; /* Number of atoms belonging to multiple groups */


    if (bVerbose)
    {
        fprintf(stderr, "%s Making sure each atom belongs to at most one of the swap groups.\n", SwS);
    }

    /* Add one to the group count of atoms belonging to a swap group: */
    snew(nGroup, nat);
    for (int i = 0; i < s->ngrp; i++)
    {
        t_swapgrp* g = &s->group[i];
        for (size_t j = 0; j < g->atomset.numAtomsGlobal(); j++)
        {
            /* Get the global index of this atom of this group: */
            ind = g->atomset.globalIndex()[j];
            nGroup[ind]++;
        }
    }
    /* Make sure each atom belongs to at most one of the groups: */
    for (int i = 0; i < nat; i++)
    {
        if (nGroup[i] > 1)
        {
            nMultiple++;
        }
    }
    sfree(nGroup);

    if (nMultiple)
    {
        gmx_fatal(FARGS,
                  "%s Cannot perform swapping since %d atom%s allocated to more than one swap "
                  "index group.\n"
                  "%s Each atom must be allocated to at most one of the split groups, the swap "
                  "groups, or the solvent.\n"
                  "%s Check the .mdp file settings regarding the swap index groups or the index "
                  "groups themselves.\n",
                  SwS,
                  nMultiple,
                  (1 == nMultiple) ? " is" : "s are",
                  SwSEmpty,
                  SwSEmpty);
    }
}


/*! \brief Get the number of atoms per molecule for this group.
 *
 * Also ensure that all the molecules in this group have this number of atoms.
 */
static int get_group_apm_check(int igroup, t_swap* s, gmx_bool bVerbose, gmx_mtop_t* mtop)
{
    t_swapgrp* g   = &s->group[igroup];
    const int* ind = s->group[igroup].atomset.globalIndex().data();
    int        nat = s->group[igroup].atomset.numAtomsGlobal();

    /* Determine the number of solvent atoms per solvent molecule from the
     * first solvent atom: */
    int molb = 0;
    mtopGetMolblockIndex(mtop, ind[0], &molb, nullptr, nullptr);
    int apm = mtop->moleculeBlockIndices[molb].numAtomsPerMolecule;

    if (bVerbose)
    {
        fprintf(stderr,
                "%s Checking whether all %s molecules consist of %d atom%s\n",
                SwS,
                g->molname,
                apm,
                apm > 1 ? "s" : "");
    }

    /* Check whether this is also true for all other solvent atoms */
    for (int i = 1; i < nat; i++)
    {
        mtopGetMolblockIndex(mtop, ind[i], &molb, nullptr, nullptr);
        if (apm != mtop->moleculeBlockIndices[molb].numAtomsPerMolecule)
        {
            gmx_fatal(FARGS, "Not all molecules of swap group %d consist of %d atoms.", igroup, apm);
        }
    }

    // TODO: check whether charges and masses of each molecule are identical!
    return apm;
}


/*! \brief Print the legend to the swap output file.
 *
 * Also print the initial values of ion counts and position of split groups.
 */
static void print_ionlist_legend(const t_inputrec* ir, t_swap* s, const gmx_output_env_t* oenv)
{
    const char** legend;
    int          count = 0;
    char         buf[STRLEN];

    int nIonTypes = ir->swap->ngrp - eSwapFixedGrpNR;
    snew(legend, eCompNR * nIonTypes * 3 + 2 + eChanNR * nIonTypes + 1);

    // Number of molecules and difference to reference counts for each
    // compartment and ion type
    for (int ic = count = 0; ic < eCompNR; ic++)
    {
        for (int ig = eSwapFixedGrpNR; ig < s->ngrp; ig++)
        {
            t_swapGroup* g = &ir->swap->grp[ig];
            real         q = s->group[ig].q;

            snprintf(buf, STRLEN, "%s %s ions (charge %s%g)", CompStr[ic], g->molname, q > 0 ? "+" : "", q);
            legend[count++] = gmx_strdup(buf);

            snprintf(buf,
                     STRLEN,
                     "%s av. mismatch to %d %s ions",
                     CompStr[ic],
                     s->group[ig].comp[ic].nMolReq,
                     g->molname);
            legend[count++] = gmx_strdup(buf);

            snprintf(buf, STRLEN, "%s net %s ion influx", CompStr[ic], g->molname);
            legend[count++] = gmx_strdup(buf);
        }
    }

    // Center of split groups
    snprintf(buf,
             STRLEN,
             "%scenter of %s of split group 0",
             SwapStr[ir->eSwapCoords],
             (nullptr != s->group[eGrpSplit0].m) ? "mass" : "geometry");
    legend[count++] = gmx_strdup(buf);
    snprintf(buf,
             STRLEN,
             "%scenter of %s of split group 1",
             SwapStr[ir->eSwapCoords],
             (nullptr != s->group[eGrpSplit1].m) ? "mass" : "geometry");
    legend[count++] = gmx_strdup(buf);

    // Ion flux for each channel and ion type
    for (int ic = 0; ic < eChanNR; ic++)
    {
        for (int ig = eSwapFixedGrpNR; ig < s->ngrp; ig++)
        {
            t_swapGroup* g = &ir->swap->grp[ig];
            snprintf(buf, STRLEN, "A->ch%d->B %s permeations", ic, g->molname);
            legend[count++] = gmx_strdup(buf);
        }
    }

    // Number of molecules that leaked from A to B
    snprintf(buf, STRLEN, "leakage");
    legend[count++] = gmx_strdup(buf);

    xvgr_legend(s->fpout, count, legend, oenv);

    fprintf(s->fpout,
            "# Instantaneous ion counts and time-averaged differences to requested numbers\n");

    // We add a simple text legend helping to identify the columns with xvgr legend strings
    fprintf(s->fpout, "#  time (ps)");
    for (int i = 0; i < count; i++)
    {
        snprintf(buf, STRLEN, "s%d", i);
        fprintf(s->fpout, "%10s", buf);
    }
    fprintf(s->fpout, "\n");
    fflush(s->fpout);
}


/*! \brief Initialize channel ion flux detection routine.
 *
 * Initialize arrays that keep track of where the ions come from and where
 * they go.
 */
static void detect_flux_per_channel_init(t_swap* s, swaphistory_t* swapstate, const bool isRestart)
{
    t_swapgrp*       g;
    swapstateIons_t* gs;

    /* All these flux detection routines run on the master only */
    if (swapstate == nullptr)
    {
        return;
    }

    for (int ig = eSwapFixedGrpNR; ig < s->ngrp; ig++)
    {
        g  = &s->group[ig];
        gs = &swapstate->ionType[ig - eSwapFixedGrpNR];

        /******************************************************/
        /* Channel and domain history for the individual ions */
        /******************************************************/
        if (isRestart) /* set the pointers right */
        {
            g->comp_from     = gs->comp_from;
            g->channel_label = gs->channel_label;
        }
        else /* allocate memory for molecule counts */
        {
            snew(g->comp_from, g->atomset.numAtomsGlobal() / g->apm);
            gs->comp_from = g->comp_from;
            snew(g->channel_label, g->atomset.numAtomsGlobal() / g->apm);
            gs->channel_label = g->channel_label;
        }
        snew(g->comp_now, g->atomset.numAtomsGlobal() / g->apm);

        /* Initialize the channel and domain history counters */
        for (size_t i = 0; i < g->atomset.numAtomsGlobal() / g->apm; i++)
        {
            g->comp_now[i] = eDomainNotset;
            if (!isRestart)
            {
                g->comp_from[i]     = eDomainNotset;
                g->channel_label[i] = eChHistPassedNone;
            }
        }

        /************************************/
        /* Channel fluxes for both channels */
        /************************************/
        g->nCyl[eChan0] = 0;
        g->nCyl[eChan1] = 0;
        g->nCylBoth     = 0;
    }

    if (isRestart)
    {
        fprintf(stderr, "%s Copying channel fluxes from checkpoint file data\n", SwS);
    }


    // Loop over ion types (and both channels)
    for (int ig = eSwapFixedGrpNR; ig < s->ngrp; ig++)
    {
        g  = &s->group[ig];
        gs = &swapstate->ionType[ig - eSwapFixedGrpNR];

        for (int ic = 0; ic < eChanNR; ic++)
        {
            fprintf(stderr, "%s Channel %d flux history for ion type %s (charge %g): ", SwS, ic, g->molname, g->q);
            if (isRestart)
            {
                g->fluxfromAtoB[ic] = gs->fluxfromAtoB[ic];
            }
            else
            {
                g->fluxfromAtoB[ic] = 0;
            }

            fprintf(stderr, "%d molecule%s", g->fluxfromAtoB[ic], g->fluxfromAtoB[ic] == 1 ? "" : "s");
            fprintf(stderr, "\n");
        }
    }

    /* Set pointers for checkpoint writing */
    swapstate->fluxleak_p = &s->fluxleak;
    for (int ig = eSwapFixedGrpNR; ig < s->ngrp; ig++)
    {
        g  = &s->group[ig];
        gs = &swapstate->ionType[ig - eSwapFixedGrpNR];

        for (int ic = 0; ic < eChanNR; ic++)
        {
            gs->fluxfromAtoB_p[ic] = &g->fluxfromAtoB[ic];
        }
    }
}


/*! \brief Outputs the initial structure to PDB file for debugging reasons.
 *
 * Output the starting structure so that in case of multimeric channels
 * the user can check whether we have the correct PBC image for all atoms.
 * If this is not correct, the ion counts per channel will be very likely
 * wrong.
 */
static void outputStartStructureIfWanted(gmx_mtop_t* mtop, rvec* x, PbcType pbcType, const matrix box)
{
    char* env = getenv("GMX_COMPELDUMP");

    if (env != nullptr)
    {
        fprintf(stderr,
                "\n%s Found env.var. GMX_COMPELDUMP, will output CompEL starting structure made "
                "whole.\n"
                "%s In case of multimeric channels, please check whether they have the correct PBC "
                "representation.\n",
                SwS,
                SwSEmpty);

        write_sto_conf_mtop(
                "CompELAssumedWholeConfiguration.pdb", *mtop->name, mtop, x, nullptr, pbcType, box);
    }
}


/*! \brief Initialize the swapstate structure, used for checkpoint writing.
 *
 * The swapstate struct stores the information we need to make the channels
 * whole again after restarts from a checkpoint file. Here we do the following:
 * a) If we did not start from .cpt, we prepare the struct for proper .cpt writing,
 * b) if we did start from .cpt, we copy over the last whole structures from .cpt,
 * c) in any case, for subsequent checkpoint writing, we set the pointers in
 * swapstate to the x_old arrays, which contain the correct PBC representation of
 * multimeric channels at the last time step.
 */
static void init_swapstate(swaphistory_t*    swapstate,
                           t_swapcoords*     sc,
                           t_swap*           s,
                           gmx_mtop_t*       mtop,
                           const rvec*       x, /* the initial positions */
                           const matrix      box,
                           const t_inputrec* ir)
{
    rvec*      x_pbc = nullptr; /* positions of the whole MD system with molecules made whole */
    t_swapgrp* g;


    /* We always need the last whole positions such that
     * in the next time step we can make the channels whole again in PBC */
    if (swapstate->bFromCpt)
    {
        /* Copy the last whole positions of each channel from .cpt */
        g = &(s->group[eGrpSplit0]);
        for (size_t i = 0; i < g->atomset.numAtomsGlobal(); i++)
        {
            copy_rvec(swapstate->xc_old_whole[eChan0][i], g->xc_old[i]);
        }
        g = &(s->group[eGrpSplit1]);
        for (size_t i = 0; i < g->atomset.numAtomsGlobal(); i++)
        {
            copy_rvec(swapstate->xc_old_whole[eChan1][i], g->xc_old[i]);
        }
    }
    else
    {
        swapstate->eSwapCoords = ir->eSwapCoords;

        /* Set the number of ion types and allocate memory for checkpointing */
        swapstate->nIonTypes = s->ngrp - eSwapFixedGrpNR;
        snew(swapstate->ionType, swapstate->nIonTypes);

        /* Store the total number of ions of each type in the swapstateIons
         * structure that is accessible during checkpoint writing */
        for (int ii = 0; ii < swapstate->nIonTypes; ii++)
        {
            swapstateIons_t* gs = &swapstate->ionType[ii];
            gs->nMol            = sc->grp[ii + eSwapFixedGrpNR].nat;
        }

        /* Extract the initial split group positions. */

        /* Remove pbc, make molecule whole. */
        snew(x_pbc, mtop->natoms);
        copy_rvecn(x, x_pbc, 0, mtop->natoms);

        /* This can only make individual molecules whole, not multimers */
        do_pbc_mtop(ir->pbcType, box, mtop, x_pbc);

        /* Output the starting structure? */
        outputStartStructureIfWanted(mtop, x_pbc, ir->pbcType, box);

        /* If this is the first run (i.e. no checkpoint present) we assume
         * that the starting positions give us the correct PBC representation */
        for (int ig = eGrpSplit0; ig <= eGrpSplit1; ig++)
        {
            g = &(s->group[ig]);
            for (size_t i = 0; i < g->atomset.numAtomsGlobal(); i++)
            {
                copy_rvec(x_pbc[g->atomset.globalIndex()[i]], g->xc_old[i]);
            }
        }
        sfree(x_pbc);

        /* Prepare swapstate arrays for later checkpoint writing */
        swapstate->nat[eChan0] = s->group[eGrpSplit0].atomset.numAtomsGlobal();
        swapstate->nat[eChan1] = s->group[eGrpSplit1].atomset.numAtomsGlobal();
    }

    /* For subsequent checkpoint writing, set the swapstate pointers to the xc_old
     * arrays that get updated at every swapping step */
    swapstate->xc_old_whole_p[eChan0] = &s->group[eGrpSplit0].xc_old;
    swapstate->xc_old_whole_p[eChan1] = &s->group[eGrpSplit1].xc_old;
}

/*! \brief Determine the total charge imbalance resulting from the swap groups */
static real getRequestedChargeImbalance(t_swap* s)
{
    int        ig;
    real       DeltaQ = 0.0;
    t_swapgrp* g;
    real       particle_charge;
    real       particle_number[eCompNR];

    //        s->deltaQ =  ( (-1) * s->comp[eCompA][eIonNEG].nat_req + s->comp[eCompA][eIonPOS].nat_req )
    //                   - ( (-1) * s->comp[eCompB][eIonNEG].nat_req + s->comp[eCompB][eIonPOS].nat_req );

    for (ig = eSwapFixedGrpNR; ig < s->ngrp; ig++)
    {
        g = &s->group[ig];

        particle_charge         = g->q;
        particle_number[eCompA] = g->comp[eCompA].nMolReq;
        particle_number[eCompB] = g->comp[eCompB].nMolReq;

        DeltaQ += particle_charge * (particle_number[eCompA] - particle_number[eCompB]);
    }

    return DeltaQ;
}


/*! \brief Sorts anions and cations into two separate groups
 *
 * This routine should be called for the 'anions' and 'cations' group,
 * of which the indices were lumped together in the older version of the code.
 */
static void copyIndicesToGroup(const int* indIons, int nIons, t_swapGroup* g, t_commrec* cr)
{
    g->nat = nIons;

    /* If explicit ion counts were requested in the .mdp file
     * (by setting positive values for the number of ions),
     * we can make an additional consistency check here */
    if ((g->nmolReq[eCompA] < 0) && (g->nmolReq[eCompB] < 0))
    {
        if (g->nat != (g->nmolReq[eCompA] + g->nmolReq[eCompB]))
        {
            gmx_fatal_collective(FARGS,
                                 cr->mpi_comm_mysim,
                                 MASTER(cr),
                                 "%s Inconsistency while importing swap-related data from an old "
                                 "input file version.\n"
                                 "%s The requested ion counts in compartments A (%d) and B (%d)\n"
                                 "%s do not add up to the number of ions (%d) of this type for the "
                                 "group '%s'.\n",
                                 SwS,
                                 SwSEmpty,
                                 g->nmolReq[eCompA],
                                 g->nmolReq[eCompB],
                                 SwSEmpty,
                                 g->nat,
                                 g->molname);
        }
    }

    srenew(g->ind, g->nat);
    for (int i = 0; i < g->nat; i++)
    {
        g->ind[i] = indIons[i];
    }
}


/*! \brief Converts old .tpr file CompEL contents to new data layout.
 *
 *  If we have read an old .tpr file (tpxv <= tpxv_CompElPolyatomicIonsAndMultipleIonTypes),
 * anions and cations are stored together in group #3. In the new
 * format we store each ion type in a separate group.
 * The 'classic' groups are:
 * #0 split group 0  - OK
 * #1 split group 1  - OK
 * #2 solvent        - OK
 * #3 anions         - contains also cations, needs to be converted
 * #4 cations        - empty before conversion
 *
 */
static void convertOldToNewGroupFormat(t_swapcoords* sc, gmx_mtop_t* mtop, gmx_bool bVerbose, t_commrec* cr)
{
    t_swapGroup* g = &sc->grp[3];

    /* Loop through the atom indices of group #3 (anions) and put all indices
     * that belong to cations into the cation group.
     */
    int  nAnions    = 0;
    int  nCations   = 0;
    int* indAnions  = nullptr;
    int* indCations = nullptr;
    snew(indAnions, g->nat);
    snew(indCations, g->nat);

    int molb = 0;
    for (int i = 0; i < g->nat; i++)
    {
        const t_atom& atom = mtopGetAtomParameters(mtop, g->ind[i], &molb);
        if (atom.q < 0)
        {
            // This is an anion, add it to the list of anions
            indAnions[nAnions++] = g->ind[i];
        }
        else
        {
            // This is a cation, add it to the list of cations
            indCations[nCations++] = g->ind[i];
        }
    }

    if (bVerbose)
    {
        fprintf(stdout,
                "%s Sorted %d ions into separate groups of %d anions and %d cations.\n",
                SwS,
                g->nat,
                nAnions,
                nCations);
    }


    /* Now we have the correct lists of anions and cations.
     * Copy it to the right groups.
     */
    copyIndicesToGroup(indAnions, nAnions, g, cr);
    g = &sc->grp[4];
    copyIndicesToGroup(indCations, nCations, g, cr);
    sfree(indAnions);
    sfree(indCations);
}


/*! \brief Returns TRUE if we started from an old .tpr
 *
 * Then we need to re-sort anions and cations into separate groups */
static gmx_bool bConvertFromOldTpr(t_swapcoords* sc)
{
    // If the last group has no atoms it means we need to convert!
    return (sc->ngrp >= 5) && (0 == sc->grp[4].nat);
}


t_swap* init_swapcoords(FILE*                       fplog,
                        const t_inputrec*           ir,
                        const char*                 fn,
                        gmx_mtop_t*                 mtop,
                        const t_state*              globalState,
                        ObservablesHistory*         oh,
                        t_commrec*                  cr,
                        gmx::LocalAtomSetManager*   atomSets,
                        const gmx_output_env_t*     oenv,
                        const gmx::MdrunOptions&    mdrunOptions,
                        const gmx::StartingBehavior startingBehavior)
{
    t_swapgrp*       g;
    swapstateIons_t* gs;
    swaphistory_t*   swapstate = nullptr;

    if ((PAR(cr)) && !DOMAINDECOMP(cr))
    {
        gmx_fatal(FARGS, "Position swapping is only implemented for domain decomposition!");
    }

    auto sc = ir->swap;
    auto s  = new t_swap();

    if (mdrunOptions.rerun)
    {
        if (PAR(cr))
        {
            gmx_fatal(FARGS,
                      "%s This module does not support reruns in parallel\nPlease request a serial "
                      "run with -nt 1 / -np 1\n",
                      SwS);
        }

        fprintf(stderr, "%s Rerun - using every available frame\n", SwS);
        sc->nstswap  = 1;
        sc->nAverage = 1; /* averaging makes no sense for reruns */
    }

    if (MASTER(cr) && startingBehavior == gmx::StartingBehavior::NewSimulation)
    {
        fprintf(fplog, "\nInitializing ion/water position exchanges\n");
        please_cite(fplog, "Kutzner2011b");
    }

    switch (ir->eSwapCoords)
    {
        case eswapX: s->swapdim = XX; break;
        case eswapY: s->swapdim = YY; break;
        case eswapZ: s->swapdim = ZZ; break;
        default: s->swapdim = -1; break;
    }

    const gmx_bool bVerbose = mdrunOptions.verbose;

    // For compatibility with old .tpr files
    if (bConvertFromOldTpr(sc))
    {
        convertOldToNewGroupFormat(sc, mtop, bVerbose && MASTER(cr), cr);
    }

    /* Copy some data and pointers to the group structures for convenience */
    /* Number of atoms in the group */
    s->ngrp = sc->ngrp;
    for (int i = 0; i < s->ngrp; i++)
    {
        s->group.emplace_back(atomSets->add(
                gmx::ArrayRef<const int>(sc->grp[i].ind, sc->grp[i].ind + sc->grp[i].nat)));
        s->group[i].molname = sc->grp[i].molname;
    }

    /* Check for overlapping atoms */
    check_swap_groups(s, mtop->natoms, bVerbose && MASTER(cr));

    /* Allocate space for the collective arrays for all groups */
    /* For the collective position array */
    for (int i = 0; i < s->ngrp; i++)
    {
        g = &s->group[i];
        snew(g->xc, g->atomset.numAtomsGlobal());

        /* For the split groups (the channels) we need some extra memory to
         * be able to make the molecules whole even if they span more than
         * half of the box size. */
        if ((i == eGrpSplit0) || (i == eGrpSplit1))
        {
            snew(g->xc_shifts, g->atomset.numAtomsGlobal());
            snew(g->xc_eshifts, g->atomset.numAtomsGlobal());
            snew(g->xc_old, g->atomset.numAtomsGlobal());
        }
    }

    if (MASTER(cr))
    {
        if (oh->swapHistory == nullptr)
        {
            oh->swapHistory = std::make_unique<swaphistory_t>(swaphistory_t{});
        }
        swapstate = oh->swapHistory.get();

        init_swapstate(swapstate, sc, s, mtop, globalState->x.rvec_array(), globalState->box, ir);
    }

    /* After init_swapstate we have a set of (old) whole positions for our
     * channels. Now transfer that to all nodes */
    if (PAR(cr))
    {
        for (int ig = eGrpSplit0; ig <= eGrpSplit1; ig++)
        {
            g = &(s->group[ig]);
            gmx_bcast((g->atomset.numAtomsGlobal()) * sizeof((g->xc_old)[0]), g->xc_old, cr->mpi_comm_mygroup);
        }
    }

    /* Make sure that all molecules in the solvent and ion groups contain the
     * same number of atoms each */
    for (int ig = eGrpSolvent; ig < s->ngrp; ig++)
    {
        real charge;

        g      = &(s->group[ig]);
        g->apm = get_group_apm_check(ig, s, MASTER(cr) && bVerbose, mtop);

        /* Since all molecules of a group are equal, we only need enough space
         * to determine properties of a single molecule at at time */
        snew(g->m, g->apm); /* For the center of mass */
        charge   = 0;       /* To determine the charge imbalance */
        int molb = 0;
        for (int j = 0; j < g->apm; j++)
        {
            const t_atom& atom = mtopGetAtomParameters(mtop, g->atomset.globalIndex()[j], &molb);
            g->m[j]            = atom.m;
            charge += atom.q;
        }
        /* Total charge of one molecule of this group: */
        g->q = charge;
    }


    /* Need mass-weighted center of split group? */
    for (int j = eGrpSplit0; j <= eGrpSplit1; j++)
    {
        g = &(s->group[j]);
        if (sc->massw_split[j])
        {
            /* Save the split group masses if mass-weighting is requested */
            snew(g->m, g->atomset.numAtomsGlobal());
            int molb = 0;
            for (size_t i = 0; i < g->atomset.numAtomsGlobal(); i++)
            {
                g->m[i] = mtopGetAtomMass(mtop, g->atomset.globalIndex()[i], &molb);
            }
        }
    }

    /* Make a t_pbc struct on all nodes so that the molecules
     * chosen for an exchange can be made whole. */
    snew(s->pbc, 1);

    bool restartWithAppending = (startingBehavior == gmx::StartingBehavior::RestartWithAppending);
    if (MASTER(cr))
    {
        if (bVerbose)
        {
            fprintf(stderr, "%s Opening output file %s%s\n", SwS, fn, restartWithAppending ? " for appending" : "");
        }

        s->fpout = gmx_fio_fopen(fn, restartWithAppending ? "a" : "w");

        if (!restartWithAppending)
        {
            xvgr_header(s->fpout, "Molecule counts", "Time (ps)", "counts", exvggtXNY, oenv);

            for (int ig = 0; ig < s->ngrp; ig++)
            {
                g = &(s->group[ig]);
                fprintf(s->fpout,
                        "# %s group '%s' contains %d atom%s",
                        ig < eSwapFixedGrpNR ? eSwapFixedGrp_names[ig] : "Ion",
                        g->molname,
                        static_cast<int>(g->atomset.numAtomsGlobal()),
                        (g->atomset.numAtomsGlobal() > 1) ? "s" : "");
                if (!(eGrpSplit0 == ig || eGrpSplit1 == ig))
                {
                    fprintf(s->fpout,
                            " with %d atom%s in each molecule of charge %g",
                            g->apm,
                            (g->apm > 1) ? "s" : "",
                            g->q);
                }
                fprintf(s->fpout, ".\n");
            }

            fprintf(s->fpout, "#\n# Initial positions of split groups:\n");
        }

        for (int j = eGrpSplit0; j <= eGrpSplit1; j++)
        {
            g = &(s->group[j]);
            for (size_t i = 0; i < g->atomset.numAtomsGlobal(); i++)
            {
                copy_rvec(globalState->x[sc->grp[j].ind[i]], g->xc[i]);
            }
            /* xc has the correct PBC representation for the two channels, so we do
             * not need to correct for that */
            get_center(g->xc, g->m, g->atomset.numAtomsGlobal(), g->center);
            if (!restartWithAppending)
            {
                fprintf(s->fpout,
                        "# %s group %s-center %5f nm\n",
                        eSwapFixedGrp_names[j],
                        DimStr[s->swapdim],
                        g->center[s->swapdim]);
            }
        }

        if (!restartWithAppending)
        {
            if ((0 != sc->bulkOffset[eCompA]) || (0 != sc->bulkOffset[eCompB]))
            {
                fprintf(s->fpout, "#\n");
                fprintf(s->fpout,
                        "# You provided an offset for the position of the bulk layer(s).\n");
                fprintf(s->fpout,
                        "# That means the layers to/from which ions and water molecules are "
                        "swapped\n");
                fprintf(s->fpout,
                        "# are not midway (= at 0.0) between the compartment-defining layers (at "
                        "+/- 1.0).\n");
                fprintf(s->fpout, "# bulk-offsetA = %g\n", sc->bulkOffset[eCompA]);
                fprintf(s->fpout, "# bulk-offsetB = %g\n", sc->bulkOffset[eCompB]);
            }

            fprintf(s->fpout, "#\n");
            fprintf(s->fpout,
                    "# Split0 cylinder radius %f nm, up %f nm, down %f nm\n",
                    sc->cyl0r,
                    sc->cyl0u,
                    sc->cyl0l);
            fprintf(s->fpout,
                    "# Split1 cylinder radius %f nm, up %f nm, down %f nm\n",
                    sc->cyl1r,
                    sc->cyl1u,
                    sc->cyl1l);

            fprintf(s->fpout, "#\n");
            if (!mdrunOptions.rerun)
            {
                fprintf(s->fpout,
                        "# Coupling constant (number of swap attempt steps to average over): %d  "
                        "(translates to %f ps).\n",
                        sc->nAverage,
                        sc->nAverage * sc->nstswap * ir->delta_t);
                fprintf(s->fpout, "# Threshold is %f\n", sc->threshold);
                fprintf(s->fpout, "#\n");
                fprintf(s->fpout,
                        "# Remarks about which atoms passed which channel use global atoms numbers "
                        "starting at one.\n");
            }
        }
    }
    else
    {
        s->fpout = nullptr;
    }

    /* Allocate memory to remember the past particle counts for time averaging */
    for (int ig = eSwapFixedGrpNR; ig < s->ngrp; ig++)
    {
        g = &(s->group[ig]);
        for (int ic = 0; ic < eCompNR; ic++)
        {
            snew(g->comp[ic].nMolPast, sc->nAverage);
        }
    }

    /* Get the initial particle concentrations and let the other nodes know */
    if (MASTER(cr))
    {
        if (startingBehavior != gmx::StartingBehavior::NewSimulation)
        {
            get_initial_ioncounts_from_cpt(ir, s, swapstate, cr, bVerbose);
        }
        else
        {
            fprintf(stderr, "%s Determining initial numbers of ions per compartment.\n", SwS);
            get_initial_ioncounts(
                    ir, s, globalState->x.rvec_array(), globalState->box, cr, mdrunOptions.rerun);
        }

        /* Prepare (further) checkpoint writes ... */
        if (startingBehavior != gmx::StartingBehavior::NewSimulation)
        {
            /* Consistency check */
            if (swapstate->nAverage != sc->nAverage)
            {
                gmx_fatal(FARGS,
                          "%s Ion count averaging steps mismatch! checkpoint: %d, tpr: %d",
                          SwS,
                          swapstate->nAverage,
                          sc->nAverage);
            }
        }
        else
        {
            swapstate->nAverage = sc->nAverage;
        }
        fprintf(stderr, "%s Setting pointers for checkpoint writing\n", SwS);
        for (int ic = 0; ic < eCompNR; ic++)
        {
            for (int ig = eSwapFixedGrpNR; ig < s->ngrp; ig++)
            {
                g  = &s->group[ig];
                gs = &swapstate->ionType[ig - eSwapFixedGrpNR];

                gs->nMolReq_p[ic]    = &(g->comp[ic].nMolReq);
                gs->nMolPast_p[ic]   = &(g->comp[ic].nMolPast[0]);
                gs->inflow_net_p[ic] = &(g->comp[ic].inflow_net);
            }
        }

        /* Determine the total charge imbalance */
        s->deltaQ = getRequestedChargeImbalance(s);

        if (bVerbose)
        {
            fprintf(stderr, "%s Requested charge imbalance is Q(A) - Q(B) = %g e.\n", SwS, s->deltaQ);
        }
        if (!restartWithAppending)
        {
            fprintf(s->fpout, "# Requested charge imbalance is Q(A)-Q(B) = %g e.\n", s->deltaQ);
        }
    }

    if (PAR(cr))
    {
        bc_initial_concentrations(cr, ir->swap, s);
    }

    /* Update the time-averaged number of molecules for all groups and compartments */
    for (int ig = eSwapFixedGrpNR; ig < sc->ngrp; ig++)
    {
        g = &s->group[ig];
        for (int ic = 0; ic < eCompNR; ic++)
        {
            update_time_window(&g->comp[ic], sc->nAverage, -1);
        }
    }

    /* Initialize arrays that keep track of through which channel the ions go */
    detect_flux_per_channel_init(s, swapstate, startingBehavior != gmx::StartingBehavior::NewSimulation);

    /* We need to print the legend if we open this file for the first time. */
    if (MASTER(cr) && !restartWithAppending)
    {
        print_ionlist_legend(ir, s, oenv);
    }
    return s;
}


void finish_swapcoords(t_swap* s)
{
    if (s == nullptr)
    {
        return;
    }
    if (s->fpout)
    {
        // Close the swap output file
        gmx_fio_fclose(s->fpout);
    }
}

/*! \brief Do we need to swap a molecule in any of the ion groups with a water molecule at this step?
 *
 * From the requested and average molecule counts we determine whether a swap is needed
 * at this time step.
 */
static gmx_bool need_swap(const t_swapcoords* sc, t_swap* s)
{
    int        ic, ig;
    t_swapgrp* g;

    for (ig = eSwapFixedGrpNR; ig < sc->ngrp; ig++)
    {
        g = &s->group[ig];

        for (ic = 0; ic < eCompNR; ic++)
        {
            if (g->comp[ic].nMolReq - g->comp[ic].nMolAv >= sc->threshold)
            {
                return TRUE;
            }
        }
    }
    return FALSE;
}


/*! \brief Return the index of an atom or molecule suitable for swapping.
 *
 * Returns the index of an atom that is far off the compartment boundaries,
 * that is near to the bulk layer to/from which the swaps take place.
 * Other atoms of the molecule (if any) will directly follow the returned index.
 *
 * \param[in] comp    Structure containing compartment-specific data.
 * \param[in] molname Name of the molecule.
 *
 * \returns Index of the first atom of the molecule chosen for a position exchange.
 */
static int get_index_of_distant_atom(t_compartment* comp, const char molname[])
{
    int  ibest = -1;
    real d     = GMX_REAL_MAX;


    /* comp->nat contains the original number of atoms in this compartment
     * prior to doing any swaps. Some of these atoms may already have been
     * swapped out, but then they are marked with a distance of GMX_REAL_MAX
     */
    for (int iMol = 0; iMol < comp->nMolBefore; iMol++)
    {
        if (comp->dist[iMol] < d)
        {
            ibest = iMol;
            d     = comp->dist[ibest];
        }
    }

    if (ibest < 0)
    {
        gmx_fatal(FARGS,
                  "Could not get index of %s atom. Compartment contains %d %s molecules before "
                  "swaps.",
                  molname,
                  comp->nMolBefore,
                  molname);
    }

    /* Set the distance of this index to infinity such that it won't get selected again in
     * this time step
     */
    comp->dist[ibest] = GMX_REAL_MAX;

    return comp->ind[ibest];
}


/*! \brief Swaps centers of mass and makes molecule whole if broken */
static void translate_positions(rvec* x, int apm, rvec old_com, rvec new_com, t_pbc* pbc)
{
    int  i;
    rvec reference, dx, correctPBCimage;


    /* Use the first atom as the reference for PBC */
    copy_rvec(x[0], reference);

    for (i = 0; i < apm; i++)
    {
        /* PBC distance between position and reference */
        pbc_dx(pbc, x[i], reference, dx);

        /* Add PBC distance to reference */
        rvec_add(reference, dx, correctPBCimage);

        /* Subtract old_com from correct image and add new_com */
        rvec_dec(correctPBCimage, old_com);
        rvec_inc(correctPBCimage, new_com);

        copy_rvec(correctPBCimage, x[i]);
    }
}


/*! \brief Write back the modified local positions from the collective array to the official positions. */
static void apply_modified_positions(swap_group* g, rvec x[])
{
    auto collectiveIndex = g->atomset.collectiveIndex().begin();
    for (const auto localIndex : g->atomset.localIndex())
    {
        /* Copy the possibly modified position */
        copy_rvec(g->xc[*collectiveIndex], x[localIndex]);
        ++collectiveIndex;
    }
}


gmx_bool do_swapcoords(t_commrec*        cr,
                       int64_t           step,
                       double            t,
                       const t_inputrec* ir,
                       t_swap*           s,
                       gmx_wallcycle*    wcycle,
                       rvec              x[],
                       matrix            box,
                       gmx_bool          bVerbose,
                       gmx_bool          bRerun)
{
    const t_swapcoords* sc = ir->swap;
    int                 j, ic, ig, nswaps;
    int                 thisC, otherC; /* Index into this compartment and the other one */
    gmx_bool            bSwap = FALSE;
    t_swapgrp *         g, *gsol;
    int                 isol, iion;
    rvec                com_solvent, com_particle; /* solvent and swap molecule's center of mass */


    wallcycle_start(wcycle, ewcSWAP);

    set_pbc(s->pbc, ir->pbcType, box);

    /* Assemble the positions of the split groups, i.e. the channels.
     * Here we also pass a shifts array to communicate_group_positions(), so that it can make
     * the molecules whole even in cases where they span more than half of the box in
     * any dimension */
    for (ig = eGrpSplit0; ig <= eGrpSplit1; ig++)
    {
        g = &(s->group[ig]);
        communicate_group_positions(cr,
                                    g->xc,
                                    g->xc_shifts,
                                    g->xc_eshifts,
                                    TRUE,
                                    x,
                                    g->atomset.numAtomsGlobal(),
                                    g->atomset.numAtomsLocal(),
                                    g->atomset.localIndex().data(),
                                    g->atomset.collectiveIndex().data(),
                                    g->xc_old,
                                    box);

        get_center(g->xc, g->m, g->atomset.numAtomsGlobal(), g->center); /* center of split groups == channels */
    }

    /* Assemble the positions of the ions (ig = 3, 4, ...). These molecules should
     * be small and we can always make them whole with a simple distance check.
     * Therefore we pass NULL as third argument. */
    for (ig = eSwapFixedGrpNR; ig < s->ngrp; ig++)
    {
        g = &(s->group[ig]);
        communicate_group_positions(cr,
                                    g->xc,
                                    nullptr,
                                    nullptr,
                                    FALSE,
                                    x,
                                    g->atomset.numAtomsGlobal(),
                                    g->atomset.numAtomsLocal(),
                                    g->atomset.localIndex().data(),
                                    g->atomset.collectiveIndex().data(),
                                    nullptr,
                                    nullptr);

        /* Determine how many ions of this type each compartment contains */
        sortMoleculesIntoCompartments(g, cr, sc, s, box, step, s->fpout, bRerun, FALSE);
    }

    /* Output how many ions are in the compartments */
    if (MASTER(cr))
    {
        print_ionlist(s, t, "");
    }

    /* If we are doing a rerun, we are finished here, since we cannot perform
     * swaps anyway */
    if (bRerun)
    {
        return FALSE;
    }

    /* Do we have to perform a swap? */
    bSwap = need_swap(sc, s);
    if (bSwap)
    {
        /* Since we here know that we have to perform ion/water position exchanges,
         * we now assemble the solvent positions */
        g = &(s->group[eGrpSolvent]);
        communicate_group_positions(cr,
                                    g->xc,
                                    nullptr,
                                    nullptr,
                                    FALSE,
                                    x,
                                    g->atomset.numAtomsGlobal(),
                                    g->atomset.numAtomsLocal(),
                                    g->atomset.localIndex().data(),
                                    g->atomset.collectiveIndex().data(),
                                    nullptr,
                                    nullptr);

        /* Determine how many molecules of solvent each compartment contains */
        sortMoleculesIntoCompartments(g, cr, sc, s, box, step, s->fpout, bRerun, TRUE);

        /* Save number of solvent molecules per compartment prior to any swaps */
        g->comp[eCompA].nMolBefore = g->comp[eCompA].nMol;
        g->comp[eCompB].nMolBefore = g->comp[eCompB].nMol;

        for (ig = eSwapFixedGrpNR; ig < s->ngrp; ig++)
        {
            g = &(s->group[ig]);

            for (ic = 0; ic < eCompNR; ic++)
            {
                /* Determine in which compartment ions are missing and where they are too many */
                g->vacancy[ic] = g->comp[ic].nMolReq - g->comp[ic].nMolAv;

                /* Save number of ions per compartment prior to swaps */
                g->comp[ic].nMolBefore = g->comp[ic].nMol;
            }
        }

        /* Now actually perform the particle exchanges, one swap group after another */
        gsol = &s->group[eGrpSolvent];
        for (ig = eSwapFixedGrpNR; ig < s->ngrp; ig++)
        {
            nswaps = 0;
            g      = &s->group[ig];
            for (thisC = 0; thisC < eCompNR; thisC++)
            {
                /* Index to the other compartment */
                otherC = (thisC + 1) % eCompNR;

                while (g->vacancy[thisC] >= sc->threshold)
                {
                    /* Swap in an ion */

                    /* Get the xc-index of the first atom of a solvent molecule of this compartment */
                    isol = get_index_of_distant_atom(&gsol->comp[thisC], gsol->molname);

                    /* Get the xc-index of a particle from the other compartment */
                    iion = get_index_of_distant_atom(&g->comp[otherC], g->molname);

                    get_molecule_center(&gsol->xc[isol], gsol->apm, gsol->m, com_solvent, s->pbc);
                    get_molecule_center(&g->xc[iion], g->apm, g->m, com_particle, s->pbc);

                    /* Subtract solvent molecule's center of mass and add swap particle's center of mass */
                    translate_positions(&gsol->xc[isol], gsol->apm, com_solvent, com_particle, s->pbc);
                    /* Similarly for the swap particle, subtract com_particle and add com_solvent */
                    translate_positions(&g->xc[iion], g->apm, com_particle, com_solvent, s->pbc);

                    /* Keep track of the changes */
                    g->vacancy[thisC]--;
                    g->vacancy[otherC]++;
                    g->comp[thisC].nMol++;
                    g->comp[otherC].nMol--;
                    g->comp[thisC].inflow_net++;
                    g->comp[otherC].inflow_net--;
                    /* Correct the past time window to still get the right averages from now on */
                    g->comp[thisC].nMolAv++;
                    g->comp[otherC].nMolAv--;
                    for (j = 0; j < sc->nAverage; j++)
                    {
                        g->comp[thisC].nMolPast[j]++;
                        g->comp[otherC].nMolPast[j]--;
                    }
                    /* Clear ion history */
                    if (MASTER(cr))
                    {
                        int iMol               = iion / g->apm;
                        g->channel_label[iMol] = eChHistPassedNone;
                        g->comp_from[iMol]     = eDomainNotset;
                    }
                    /* That was the swap */
                    nswaps++;
                }
            }

            if (nswaps && bVerbose)
            {
                fprintf(stderr,
                        "%s Performed %d swap%s in step %" PRId64 " for iontype %s.\n",
                        SwS,
                        nswaps,
                        nswaps > 1 ? "s" : "",
                        step,
                        g->molname);
            }
        }

        if (s->fpout != nullptr)
        {
            print_ionlist(s, t, "  # after swap");
        }

        /* For the solvent and user-defined swap groups, each rank writes back its
         * (possibly modified) local positions to the official position array. */
        for (ig = eGrpSolvent; ig < s->ngrp; ig++)
        {
            g = &s->group[ig];
            apply_modified_positions(g, x);
        }

    } /* end of if(bSwap) */

    wallcycle_stop(wcycle, ewcSWAP);

    return bSwap;
}<|MERGE_RESOLUTION|>--- conflicted
+++ resolved
@@ -82,17 +82,9 @@
 
 static const char* SwS      = { "SWAP:" }; /**< For output that comes from the swap module */
 static const char* SwSEmpty = { "     " }; /**< Placeholder for multi-line output */
-<<<<<<< HEAD
-static const char* CompStr[eCompNR]          = { "A", "B" }; /**< Compartment name */
-static const char* SwapStr[eSwapTypesNR + 1] = { "", "X-", "Y-", "Z-",
-                                                 nullptr }; /**< Name for the swap types. */
-static const char* DimStr[gmx::c_dim + 1]    = { "X", "Y", "Z",
-                                              nullptr }; /**< Name for the swap dimension. */
-=======
 static const char* CompStr[eCompNR] = { "A", "B" }; /**< Compartment name */
 static const char* SwapStr[eSwapTypesNR + 1] = { "", "X-", "Y-", "Z-", nullptr }; /**< Name for the swap types. */
-static const char* DimStr[DIM + 1] = { "X", "Y", "Z", nullptr }; /**< Name for the swap dimension. */
->>>>>>> 33f4333d
+static const char* DimStr[gmx::c_dim + 1] = { "X", "Y", "Z", nullptr }; /**< Name for the swap dimension. */
 
 /** Keep track of through which channel the ions have passed */
 enum eChannelHistory
