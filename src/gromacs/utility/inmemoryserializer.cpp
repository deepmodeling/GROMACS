/*
 * This file is part of the GROMACS molecular simulation package.
 *
 * Copyright (c) 2016,2017,2018,2019,2020, by the GROMACS development team, led by
 * Mark Abraham, David van der Spoel, Berk Hess, and Erik Lindahl,
 * and including many others, as listed in the AUTHORS file in the
 * top-level source directory and at http://www.gromacs.org.
 *
 * GROMACS is free software; you can redistribute it and/or
 * modify it under the terms of the GNU Lesser General Public License
 * as published by the Free Software Foundation; either version 2.1
 * of the License, or (at your option) any later version.
 *
 * GROMACS is distributed in the hope that it will be useful,
 * but WITHOUT ANY WARRANTY; without even the implied warranty of
 * MERCHANTABILITY or FITNESS FOR A PARTICULAR PURPOSE.  See the GNU
 * Lesser General Public License for more details.
 *
 * You should have received a copy of the GNU Lesser General Public
 * License along with GROMACS; if not, see
 * http://www.gnu.org/licenses, or write to the Free Software Foundation,
 * Inc., 51 Franklin Street, Fifth Floor, Boston, MA  02110-1301  USA.
 *
 * If you want to redistribute modifications to GROMACS, please
 * consider that scientific software is very special. Version
 * control is crucial - bugs must be traceable. We will be happy to
 * consider code for inclusion in the official distribution, but
 * derived work must not be called official GROMACS. Details are found
 * in the README & COPYING files - if they are missing, get the
 * official version at http://www.gromacs.org.
 *
 * To help us fund GROMACS development, we humbly ask that you cite
 * the research papers on the package. Check out http://www.gromacs.org.
 */
/*! \internal \file
 * \brief
 * Defines gmx::ISerializer implementation for in-memory serialization.
 *
 * \author Teemu Murtola <teemu.murtola@gmail.com>
 * \ingroup module_utility
 */
#include "gmxpre.h"

#include "inmemoryserializer.h"

#include "config.h"

#include <algorithm>
#include <vector>

namespace gmx
{

namespace
{

template<typename T>
class CharBuffer
{
public:
    static constexpr size_t ValueSize = sizeof(T);

    explicit CharBuffer(T value) { u.v = value; }
    explicit CharBuffer(const char buffer[]) { std::copy(buffer, buffer + ValueSize, u.c); }

    T value() const { return u.v; }

    void appendTo(std::vector<char>* buffer)
    {
        buffer->insert(buffer->end(), u.c, u.c + ValueSize);
    }

private:
    union {
        char c[ValueSize];
        T    v;
    } u;
};

//! Return \c value with the byte order swapped.
template<typename T>
T swapEndian(const T& value)
{
    union {
        T                           value_;
        std::array<char, sizeof(T)> valueAsCharArray_;
    } endianessSwappedValue;

    endianessSwappedValue.value_ = value;
    int hiByte                   = sizeof(T) - 1;
    for (int loByte = 0; hiByte > loByte; loByte++, hiByte--)
    {
        std::swap(endianessSwappedValue.valueAsCharArray_[loByte],
                  endianessSwappedValue.valueAsCharArray_[hiByte]);
    }

    return endianessSwappedValue.value_;
}

<<<<<<< HEAD
//! \brief Change the host-dependent endian settings to either Swap or DoNotSwap.
//
// \param endianSwapBehavior input swap behavior, might depend on host.
//
// \return Host-independent setting, either Swap or DoNotSwap.
=======
/*! \brief Change the host-dependent endian settings to either Swap or DoNotSwap.
 *
 * \param endianSwapBehavior input swap behavior, might depend on host.
 *
 * \return Host-independent setting, either Swap or DoNotSwap. */
>>>>>>> fea93810
EndianSwapBehavior setEndianSwapBehaviorFromHost(EndianSwapBehavior endianSwapBehavior)
{
    if (endianSwapBehavior == EndianSwapBehavior::SwapIfHostIsBigEndian)
    {
        return GMX_INTEGER_BIG_ENDIAN ? EndianSwapBehavior::Swap : EndianSwapBehavior::DoNotSwap;
    }
    else if (endianSwapBehavior == EndianSwapBehavior::SwapIfHostIsLittleEndian)
    {
        return GMX_INTEGER_BIG_ENDIAN ? EndianSwapBehavior::DoNotSwap : EndianSwapBehavior::Swap;
    }
    else
    {
        return endianSwapBehavior;
    }
}

} // namespace

/********************************************************************
 * InMemorySerializer
 */

class InMemorySerializer::Impl
{
public:
    Impl(EndianSwapBehavior endianSwapBehavior) :
        endianSwapBehavior_(setEndianSwapBehaviorFromHost(endianSwapBehavior))
    {
    }

    template<typename T>
    void doValue(T value)
    {
        if (endianSwapBehavior_ == EndianSwapBehavior::Swap)
        {
            CharBuffer<T>(swapEndian(value)).appendTo(&buffer_);
        }
        else
        {
            CharBuffer<T>(value).appendTo(&buffer_);
        }
    }
    void doString(const std::string& value)
    {
        doValue<uint64_t>(value.size());
        buffer_.insert(buffer_.end(), value.begin(), value.end());
    }
    void doOpaque(const char* data, std::size_t size)
    {
        buffer_.insert(buffer_.end(), data, data + size);
    }

    std::vector<char>  buffer_;
    EndianSwapBehavior endianSwapBehavior_;
};

InMemorySerializer::InMemorySerializer(EndianSwapBehavior endianSwapBehavior) :
    impl_(new Impl(endianSwapBehavior))
{
}

InMemorySerializer::~InMemorySerializer() = default;

std::vector<char> InMemorySerializer::finishAndGetBuffer()
{
    return std::move(impl_->buffer_);
}

void InMemorySerializer::doBool(bool* value)
{
    impl_->doValue(*value);
}

void InMemorySerializer::doUChar(unsigned char* value)
{
    impl_->doValue(*value);
}

void InMemorySerializer::doChar(char* value)
{
    impl_->doValue(*value);
}

void InMemorySerializer::doUShort(unsigned short* value)
{
    impl_->doValue(*value);
}

void InMemorySerializer::doInt(int* value)
{
    impl_->doValue(*value);
}

void InMemorySerializer::doInt32(int32_t* value)
{
    impl_->doValue(*value);
}

void InMemorySerializer::doInt64(int64_t* value)
{
    impl_->doValue(*value);
}

void InMemorySerializer::doFloat(float* value)
{
    impl_->doValue(*value);
}

void InMemorySerializer::doDouble(double* value)
{
    impl_->doValue(*value);
}

void InMemorySerializer::doReal(real* value)
{
    impl_->doValue(*value);
}

void InMemorySerializer::doRvec(rvec* value)
{
    for (int d = 0; d < DIM; d++)
    {
        doReal(&(*value)[d]);
    }
}

void InMemorySerializer::doIvec(ivec* value)
{
    for (int d = 0; d < DIM; d++)
    {
        doInt(&(*value)[d]);
    }
}

void InMemorySerializer::doString(std::string* value)
{
    impl_->doString(*value);
}

void InMemorySerializer::doOpaque(char* data, std::size_t size)
{
    impl_->doOpaque(data, size);
}

/********************************************************************
 * InMemoryDeserializer
 */

class InMemoryDeserializer::Impl
{
public:
    explicit Impl(ArrayRef<const char> buffer, bool sourceIsDouble, EndianSwapBehavior endianSwapBehavior) :
        buffer_(buffer),
        sourceIsDouble_(sourceIsDouble),
        pos_(0),
        endianSwapBehavior_(setEndianSwapBehaviorFromHost(endianSwapBehavior))
    {
    }

    template<typename T>
    void doValue(T* value)
    {
        if (endianSwapBehavior_ == EndianSwapBehavior::Swap)
        {
            *value = swapEndian(CharBuffer<T>(&buffer_[pos_]).value());
        }
        else
        {
            *value = CharBuffer<T>(&buffer_[pos_]).value();
        }
        pos_ += CharBuffer<T>::ValueSize;
    }
    void doString(std::string* value)
    {
        uint64_t size;
        doValue<uint64_t>(&size);
        *value = std::string(&buffer_[pos_], size);
        pos_ += size;
    }
    void doOpaque(char* data, std::size_t size)
    {
        std::copy(&buffer_[pos_], &buffer_[pos_ + size], data);
        pos_ += size;
    }

    ArrayRef<const char> buffer_;
    bool                 sourceIsDouble_;
    size_t               pos_;
    EndianSwapBehavior   endianSwapBehavior_;
};

InMemoryDeserializer::InMemoryDeserializer(ArrayRef<const char> buffer,
                                           bool                 sourceIsDouble,
                                           EndianSwapBehavior   endianSwapBehavior) :
    impl_(new Impl(buffer, sourceIsDouble, endianSwapBehavior))
{
}

InMemoryDeserializer::~InMemoryDeserializer() = default;

bool InMemoryDeserializer::sourceIsDouble() const
{
    return impl_->sourceIsDouble_;
}

void InMemoryDeserializer::doBool(bool* value)
{
    impl_->doValue(value);
}

void InMemoryDeserializer::doUChar(unsigned char* value)
{
    impl_->doValue(value);
}

void InMemoryDeserializer::doChar(char* value)
{
    impl_->doValue(value);
}

void InMemoryDeserializer::doUShort(unsigned short* value)
{
    impl_->doValue(value);
}

void InMemoryDeserializer::doInt(int* value)
{
    impl_->doValue(value);
}

void InMemoryDeserializer::doInt32(int32_t* value)
{
    impl_->doValue(value);
}

void InMemoryDeserializer::doInt64(int64_t* value)
{
    impl_->doValue(value);
}

void InMemoryDeserializer::doFloat(float* value)
{
    impl_->doValue(value);
}

void InMemoryDeserializer::doDouble(double* value)
{
    impl_->doValue(value);
}

void InMemoryDeserializer::doReal(real* value)
{
    if (sourceIsDouble())
    {
        double temp = 0.0;
        doDouble(&temp);
        *value = temp;
    }
    else
    {
        float temp = 0.0;
        doFloat(&temp);
        *value = temp;
    }
}

void InMemoryDeserializer::doRvec(rvec* value)
{
    for (int d = 0; d < DIM; d++)
    {
        doReal(&(*value)[d]);
    }
}

void InMemoryDeserializer::doIvec(ivec* value)
{
    for (int d = 0; d < DIM; d++)
    {
        doInt(&(*value)[d]);
    }
}

void InMemoryDeserializer::doString(std::string* value)
{
    impl_->doString(value);
}

void InMemoryDeserializer::doOpaque(char* data, std::size_t size)
{
    impl_->doOpaque(data, size);
}

} // namespace gmx<|MERGE_RESOLUTION|>--- conflicted
+++ resolved
@@ -97,19 +97,11 @@
     return endianessSwappedValue.value_;
 }
 
-<<<<<<< HEAD
-//! \brief Change the host-dependent endian settings to either Swap or DoNotSwap.
-//
-// \param endianSwapBehavior input swap behavior, might depend on host.
-//
-// \return Host-independent setting, either Swap or DoNotSwap.
-=======
 /*! \brief Change the host-dependent endian settings to either Swap or DoNotSwap.
  *
  * \param endianSwapBehavior input swap behavior, might depend on host.
  *
  * \return Host-independent setting, either Swap or DoNotSwap. */
->>>>>>> fea93810
 EndianSwapBehavior setEndianSwapBehaviorFromHost(EndianSwapBehavior endianSwapBehavior)
 {
     if (endianSwapBehavior == EndianSwapBehavior::SwapIfHostIsBigEndian)
