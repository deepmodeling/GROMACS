/*
 * This file is part of the GROMACS molecular simulation package.
 *
 * Copyright (c) 2012,2013,2014,2015,2016,2017,2018, by the GROMACS development team, led by
 * Mark Abraham, David van der Spoel, Berk Hess, and Erik Lindahl,
 * and including many others, as listed in the AUTHORS file in the
 * top-level source directory and at http://www.gromacs.org.
 *
 * GROMACS is free software; you can redistribute it and/or
 * modify it under the terms of the GNU Lesser General Public License
 * as published by the Free Software Foundation; either version 2.1
 * of the License, or (at your option) any later version.
 *
 * GROMACS is distributed in the hope that it will be useful,
 * but WITHOUT ANY WARRANTY; without even the implied warranty of
 * MERCHANTABILITY or FITNESS FOR A PARTICULAR PURPOSE.  See the GNU
 * Lesser General Public License for more details.
 *
 * You should have received a copy of the GNU Lesser General Public
 * License along with GROMACS; if not, see
 * http://www.gnu.org/licenses, or write to the Free Software Foundation,
 * Inc., 51 Franklin Street, Fifth Floor, Boston, MA  02110-1301  USA.
 *
 * If you want to redistribute modifications to GROMACS, please
 * consider that scientific software is very special. Version
 * control is crucial - bugs must be traceable. We will be happy to
 * consider code for inclusion in the official distribution, but
 * derived work must not be called official GROMACS. Details are found
 * in the README & COPYING files - if they are missing, get the
 * official version at http://www.gromacs.org.
 *
 * To help us fund GROMACS development, we humbly ask that you cite
 * the research papers on the package. Check out http://www.gromacs.org.
 */
/*! \internal \file
 * \brief
 * Implements gmx::CommandLineProgramContext.
 *
 * See \linktodevmanual{relocatable-binaries,developer guide section on
 * relocatable binaries} for explanation of the searching logic.
 *
 * \author Teemu Murtola <teemu.murtola@gmail.com>
 * \ingroup module_commandline
 */
#include "gmxpre.h"

#include "cmdlineprogramcontext.h"

#include "config.h"

#include <cstdlib>
#include <cstring>

#include <string>
#include <vector>

#include "buildinfo.h"
#include "gromacs/utility/exceptions.h"
#include "gromacs/utility/gmxassert.h"
#include "gromacs/utility/mutex.h"
#include "gromacs/utility/path.h"
#include "gromacs/utility/stringutil.h"

namespace gmx
{

namespace
{

//! \addtogroup module_commandline
//! \{

/*! \brief
 * Quotes a string if it contains spaces.
 */
std::string quoteIfNecessary(const char *str)
{
    const bool bSpaces = (std::strchr(str, ' ') != nullptr);
    if (bSpaces)
    {
        return formatString("'%s'", str);
    }
    return str;
}

/*! \brief
 * Default implementation for IExecutableEnvironment.
 *
 * Used if IExecutableEnvironment is not explicitly provided when
 * constructing CommandLineProgramContext.
 */
class DefaultExecutableEnvironment : public IExecutableEnvironment
{
    public:
        //! Allocates a default environment.
        static ExecutableEnvironmentPointer create()
        {
            return ExecutableEnvironmentPointer(new DefaultExecutableEnvironment());
        }

        DefaultExecutableEnvironment()
            : initialWorkingDirectory_(Path::getWorkingDirectory())
        {
        }

        virtual std::string getWorkingDirectory() const
        {
            return initialWorkingDirectory_;
        }
        virtual std::vector<std::string> getExecutablePaths() const
        {
            return Path::getExecutablePaths();
        }

    private:
        std::string   initialWorkingDirectory_;
};

/*! \brief
 * Finds the absolute path of the binary from \c argv[0].
 *
 * \param[in] invokedName \c argv[0] the binary was invoked with.
 * \param[in] env         Executable environment.
 * \returns   The full path of the binary.
 *
 * If a binary with the given name cannot be located, \p invokedName is
 * returned.
 */
std::string findFullBinaryPath(const std::string            &invokedName,
                               const IExecutableEnvironment &env)
{
    std::string searchName = invokedName;
    // On Windows & Cygwin we need to add the .exe extension,
    // or we wont be able to detect that the file exists.
#if GMX_NATIVE_WINDOWS || GMX_CYGWIN
    if (!endsWith(searchName, ".exe"))
    {
        searchName.append(".exe");
    }
#endif
    if (!Path::containsDirectory(searchName))
    {
        // No directory in name means it must be in the path - search it!
        std::vector<std::string>                 pathEntries = env.getExecutablePaths();
        std::vector<std::string>::const_iterator i;
        for (i = pathEntries.begin(); i != pathEntries.end(); ++i)
        {
            const std::string &dir      = i->empty() ? env.getWorkingDirectory() : *i;
            std::string        testPath = Path::join(dir, searchName);
            if (File::exists(testPath, File::returnFalseOnError))
            {
                return testPath;
            }
        }
    }
    else if (!Path::isAbsolute(searchName))
    {
        // Name contains directories, but is not absolute, i.e.,
        // it is relative to the current directory.
        std::string cwd      = env.getWorkingDirectory();
        std::string testPath = Path::join(cwd, searchName);
        return testPath;
    }
    return searchName;
}

/*! \brief
 * Returns whether given path contains files from `share/top/`.
 *
 * Only checks for a single file that has an uncommon enough name.
 */
bool isAcceptableLibraryPath(const std::string &path)
{
    return Path::exists(Path::join(path, "residuetypes.dat"));
}

/*! \brief
 * Returns whether given path prefix contains files from `share/top/`.
 *
 * \param[in]  path   Path prefix to check.
 * \returns  `true` if \p path contains the data files.
 *
 * Checks whether \p path could be the installation prefix where `share/top/`
 * files have been installed:  appends the relative installation path of the
 * data files and calls isAcceptableLibraryPath().
 */
bool isAcceptableLibraryPathPrefix(const std::string &path)
{
<<<<<<< HEAD
    std::string testPath = Path::join(path, DATA_INSTALL_DIR, "top");
    return isAcceptableLibraryPath(testPath);
=======
    std::string testPath = Path::join(path, GMX_INSTALL_GMXDATADIR, "top");
    if (isAcceptableLibraryPath(testPath))
    {
        return true;
    }
    return false;
>>>>>>> 38eea667
}

/*! \brief
 * Returns a fallback installation prefix path.
 *
 * Checks a few standard locations for the data files before returning a
 * configure-time hard-coded path.  The hard-coded path is preferred if it
 * actually contains the data files, though.
 */
std::string findFallbackInstallationPrefixPath()
{
#if !GMX_NATIVE_WINDOWS
    if (!isAcceptableLibraryPathPrefix(CMAKE_INSTALL_PREFIX))
    {
        if (isAcceptableLibraryPathPrefix("/usr/local"))
        {
            return "/usr/local";
        }
        if (isAcceptableLibraryPathPrefix("/usr"))
        {
            return "/usr";
        }
        if (isAcceptableLibraryPathPrefix("/opt"))
        {
            return "/opt";
        }
    }
#endif
    return CMAKE_INSTALL_PREFIX;
}

/*! \brief
 * Generic function to find data files based on path of the binary.
 *
 * \param[in]  binaryPath     Absolute path to the binary.
 * \param[out] bSourceLayout  Set to `true` if the binary is run from
 *     the build tree and the original source directory can be found.
 * \returns  Path to the `share/top/` data files.
 *
 * The search based on the path only works if the binary is in the same
 * relative path as the installed \Gromacs binaries.  If the binary is
 * somewhere else, a hard-coded fallback is used.  This doesn't work if the
 * binaries are somewhere else than the path given during configure time...
 *
 * Extra logic is present to allow running binaries from the build tree such
 * that they use up-to-date data files from the source tree.
 */
std::string findInstallationPrefixPath(const std::string &binaryPath,
                                       bool              *bSourceLayout)
{
    *bSourceLayout = false;
    // Don't search anything if binary cannot be found.
    if (Path::exists(binaryPath))
    {
        // Remove the executable name.
        std::string searchPath = Path::getParentPath(binaryPath);
        // If running directly from the build tree, try to use the source
        // directory.
#if (defined CMAKE_SOURCE_DIR && defined CMAKE_BINARY_DIR)
        std::string buildBinPath;
#ifdef CMAKE_INTDIR /*In multi-configuration build systems the output subdirectory*/
        buildBinPath = Path::join(CMAKE_BINARY_DIR, "bin", CMAKE_INTDIR);
#else
        buildBinPath = Path::join(CMAKE_BINARY_DIR, "bin");
#endif
        if (Path::isEquivalent(searchPath, buildBinPath))
        {
            std::string testPath = Path::join(CMAKE_SOURCE_DIR, "share/top");
            if (isAcceptableLibraryPath(testPath))
            {
                *bSourceLayout = true;
                return CMAKE_SOURCE_DIR;
            }
        }
#endif

        // Use the executable path to (try to) find the library dir.
        // TODO: Consider only going up exactly the required number of levels.
        while (!searchPath.empty())
        {
            if (isAcceptableLibraryPathPrefix(searchPath))
            {
                return searchPath;
            }
            searchPath = Path::getParentPath(searchPath);
        }
    }

    // End of smart searching. If we didn't find it in our parent tree,
    // or if the program name wasn't set, return a fallback.
    return findFallbackInstallationPrefixPath();
}

//! \}

}   // namespace

/********************************************************************
 * CommandLineProgramContext::Impl
 */

class CommandLineProgramContext::Impl
{
    public:
        Impl();
        Impl(int argc, const char *const argv[],
             ExecutableEnvironmentPointer env);

        /*! \brief
         * Finds the full binary path if it isn't searched yet.
         *
         * Sets \a fullBinaryPath_ if it isn't set yet.
         *
         * The \a binaryPathMutex_ should be locked by the caller before
         * calling this function.
         */
        void findBinaryPath() const;

        ExecutableEnvironmentPointer  executableEnv_;
        std::string                   invokedName_;
        std::string                   programName_;
        std::string                   displayName_;
        std::string                   commandLine_;
        mutable std::string           fullBinaryPath_;
        mutable std::string           installationPrefix_;
        mutable bool                  bSourceLayout_;
        mutable Mutex                 binaryPathMutex_;
};

CommandLineProgramContext::Impl::Impl()
    : programName_("GROMACS"), bSourceLayout_(false)
{
}

CommandLineProgramContext::Impl::Impl(int argc, const char *const argv[],
                                      ExecutableEnvironmentPointer env)
    : executableEnv_(std::move(env)), invokedName_(argc != 0 ? argv[0] : ""), bSourceLayout_(false)
{
    programName_ = Path::getFilename(invokedName_);
    programName_ = stripSuffixIfPresent(programName_, ".exe");

    commandLine_ = quoteIfNecessary(programName_.c_str());
    for (int i = 1; i < argc; ++i)
    {
        commandLine_.append(" ");
        commandLine_.append(quoteIfNecessary(argv[i]));
    }
}

void CommandLineProgramContext::Impl::findBinaryPath() const
{
    if (fullBinaryPath_.empty())
    {
        fullBinaryPath_ = findFullBinaryPath(invokedName_, *executableEnv_);
        fullBinaryPath_ = Path::normalize(Path::resolveSymlinks(fullBinaryPath_));
        // TODO: Investigate/Consider using a dladdr()-based solution.
        // Potentially less portable, but significantly simpler, and also works
        // with user binaries even if they are located in some arbitrary location,
        // as long as shared libraries are used.
    }
}

/********************************************************************
 * CommandLineProgramContext
 */

CommandLineProgramContext::CommandLineProgramContext()
    : impl_(new Impl)
{
}

CommandLineProgramContext::CommandLineProgramContext(const char *binaryName)
    : impl_(new Impl(1, &binaryName, DefaultExecutableEnvironment::create()))
{
}

CommandLineProgramContext::CommandLineProgramContext(
        int argc, const char *const argv[])
    : impl_(new Impl(argc, argv, DefaultExecutableEnvironment::create()))
{
}

CommandLineProgramContext::CommandLineProgramContext(
        int argc, const char *const argv[], ExecutableEnvironmentPointer env)
    : impl_(new Impl(argc, argv, move(env)))
{
}

CommandLineProgramContext::~CommandLineProgramContext()
{
}

void CommandLineProgramContext::setDisplayName(const std::string &name)
{
    GMX_RELEASE_ASSERT(impl_->displayName_.empty(),
                       "Can only set display name once");
    impl_->displayName_ = name;
}

const char *CommandLineProgramContext::programName() const
{
    return impl_->programName_.c_str();
}

const char *CommandLineProgramContext::displayName() const
{
    return impl_->displayName_.empty()
           ? impl_->programName_.c_str()
           : impl_->displayName_.c_str();
}

const char *CommandLineProgramContext::commandLine() const
{
    return impl_->commandLine_.c_str();
}

const char *CommandLineProgramContext::fullBinaryPath() const
{
    lock_guard<Mutex> lock(impl_->binaryPathMutex_);
    impl_->findBinaryPath();
    return impl_->fullBinaryPath_.c_str();
}

InstallationPrefixInfo CommandLineProgramContext::installationPrefix() const
{
    lock_guard<Mutex> lock(impl_->binaryPathMutex_);
    if (impl_->installationPrefix_.empty())
    {
        impl_->findBinaryPath();
        impl_->installationPrefix_ =
            Path::normalize(findInstallationPrefixPath(impl_->fullBinaryPath_,
                                                       &impl_->bSourceLayout_));
    }
    return InstallationPrefixInfo(
            impl_->installationPrefix_.c_str(),
            impl_->bSourceLayout_);
}

} // namespace gmx<|MERGE_RESOLUTION|>--- conflicted
+++ resolved
@@ -186,17 +186,8 @@
  */
 bool isAcceptableLibraryPathPrefix(const std::string &path)
 {
-<<<<<<< HEAD
-    std::string testPath = Path::join(path, DATA_INSTALL_DIR, "top");
+    std::string testPath = Path::join(path, GMX_INSTALL_GMXDATADIR, "top");
     return isAcceptableLibraryPath(testPath);
-=======
-    std::string testPath = Path::join(path, GMX_INSTALL_GMXDATADIR, "top");
-    if (isAcceptableLibraryPath(testPath))
-    {
-        return true;
-    }
-    return false;
->>>>>>> 38eea667
 }
 
 /*! \brief
