--- conflicted
+++ resolved
@@ -77,11 +77,7 @@
 const int nstmin_berendsen_pcouple = 10;
 const int nstmin_harmonic          = 20;
 
-<<<<<<< HEAD
 /* Default values for T- and P- coupling intervals, used when the are no other
-=======
-/* Default values for nst T- and P- coupling intervals, used when the are no other
->>>>>>> b7195d75
  * restrictions.
  */
 constexpr int c_defaultNstTCouple = 10;
@@ -112,21 +108,14 @@
     }
     else
     {
-<<<<<<< HEAD
-        nst = 10;
+        nst = c_defaultNstCalcEnergy;
     }
 
     if (ir->useMts)
     {
-        GMX_RELEASE_ASSERT(ir->mtsLevels.size() == 2, "Currently only 2 levels are supported");
-        nst = std::lcm(nst, ir->mtsLevels[1].stepFactor);
-    }
-
-=======
-        nst = c_defaultNstCalcEnergy;
-    }
-
->>>>>>> b7195d75
+        nst = std::lcm(nst, ir->mtsLevels.back().stepFactor);
+    }
+
     return nst;
 }
 
@@ -213,27 +202,39 @@
 
 int ir_optimal_nstpcouple(const t_inputrec* ir)
 {
-    int nmin, nwanted, n;
-
-    nmin = pcouple_min_integration_steps(ir->epc);
-
-    nwanted = c_defaultNstPCouple;
-
-    if (nmin == 0 || ir->delta_t * nwanted <= ir->tau_p)
+    const int minIntegrationSteps = pcouple_min_integration_steps(ir->epc);
+
+    const int nwanted = c_defaultNstPCouple;
+
+    // With multiple time-stepping we can only compute the pressure at slowest steps
+    const int minNstPCouple = (ir->useMts ? ir->mtsLevels.back().stepFactor : 1);
+
+    int n;
+    if (minIntegrationSteps == 0 || ir->delta_t * nwanted <= ir->tau_p)
     {
         n = nwanted;
     }
     else
     {
-        n = static_cast<int>(ir->tau_p / (ir->delta_t * nmin) + 0.001);
-        if (n < 1)
-        {
-            n = 1;
-        }
-        while (nwanted % n != 0)
-        {
-            n--;
-        }
+        n = static_cast<int>(ir->tau_p / (ir->delta_t * minIntegrationSteps) + 0.001);
+        if (n < minNstPCouple)
+        {
+            n = minNstPCouple;
+        }
+        // Without MTS we try to make nstpcouple a "nice" number
+        if (!ir->useMts)
+        {
+            while (nwanted % n != 0)
+            {
+                n--;
+            }
+        }
+    }
+
+    // With MTS, nstpcouple should be a multiple of the slowest MTS interval
+    if (ir->useMts)
+    {
+        n = n - (n % minNstPCouple);
     }
 
     return n;
