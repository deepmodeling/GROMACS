--- conflicted
+++ resolved
@@ -43,12 +43,8 @@
 
 interaction_const_t::SoftCoreParameters::SoftCoreParameters(const t_lambda& fepvals) :
     alphaVdw(fepvals.sc_alpha),
-<<<<<<< HEAD
     alphaCoulomb(fepvals.bScCoul ? fepvals.sc_beta : 0),
-=======
-    alphaCoulomb(fepvals.bScCoul ? fepvals.sc_alpha : 0),
     alphaBond(fepvals.sb_alpha),
->>>>>>> c34d05b0
     lambdaPower(fepvals.sc_power),
     sigma6WithInvalidSigma(gmx::power6(fepvals.sc_sigma)),
     sigma6Minimum(fepvals.bScCoul ? gmx::power6(fepvals.sc_sigma_min) : 0)
