--- conflicted
+++ resolved
@@ -3263,12 +3263,7 @@
             {
 #if GMX_MPI
 #    define mpi_type GMX_MPI_REAL
-<<<<<<< HEAD
-                MPI_Send(dfdx[0], atom_index.size() * gmx::c_dim, mpi_type, MASTER(cr), cr->nodeid,
-                         cr->mpi_comm_mygroup);
-=======
-                MPI_Send(dfdx[0], atom_index.size() * DIM, mpi_type, MASTER(cr), cr->nodeid, cr->mpi_comm_mygroup);
->>>>>>> 33f4333d
+                MPI_Send(dfdx[0], atom_index.size() * gmx::c_dim, mpi_type, MASTER(cr), cr->nodeid, cr->mpi_comm_mygroup);
 #endif
             }
             else
@@ -3279,12 +3274,7 @@
                     {
 #if GMX_MPI
                         MPI_Status stat;
-<<<<<<< HEAD
-                        MPI_Recv(dfdx[0], atom_index.size() * gmx::c_dim, mpi_type, node, node,
-                                 cr->mpi_comm_mygroup, &stat);
-=======
-                        MPI_Recv(dfdx[0], atom_index.size() * DIM, mpi_type, node, node, cr->mpi_comm_mygroup, &stat);
->>>>>>> 33f4333d
+                        MPI_Recv(dfdx[0], atom_index.size() * gmx::c_dim, mpi_type, node, node, cr->mpi_comm_mygroup, &stat);
 #    undef mpi_type
 #endif
                     }
