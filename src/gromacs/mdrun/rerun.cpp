/*
 * This file is part of the GROMACS molecular simulation package.
 *
 * Copyright (c) 2018,2019,2020,2021, by the GROMACS development team, led by
 * Mark Abraham, David van der Spoel, Berk Hess, and Erik Lindahl,
 * and including many others, as listed in the AUTHORS file in the
 * top-level source directory and at http://www.gromacs.org.
 *
 * GROMACS is free software; you can redistribute it and/or
 * modify it under the terms of the GNU Lesser General Public License
 * as published by the Free Software Foundation; either version 2.1
 * of the License, or (at your option) any later version.
 *
 * GROMACS is distributed in the hope that it will be useful,
 * but WITHOUT ANY WARRANTY; without even the implied warranty of
 * MERCHANTABILITY or FITNESS FOR A PARTICULAR PURPOSE.  See the GNU
 * Lesser General Public License for more details.
 *
 * You should have received a copy of the GNU Lesser General Public
 * License along with GROMACS; if not, see
 * http://www.gnu.org/licenses, or write to the Free Software Foundation,
 * Inc., 51 Franklin Street, Fifth Floor, Boston, MA  02110-1301  USA.
 *
 * If you want to redistribute modifications to GROMACS, please
 * consider that scientific software is very special. Version
 * control is crucial - bugs must be traceable. We will be happy to
 * consider code for inclusion in the official distribution, but
 * derived work must not be called official GROMACS. Details are found
 * in the README & COPYING files - if they are missing, get the
 * official version at http://www.gromacs.org.
 *
 * To help us fund GROMACS development, we humbly ask that you cite
 * the research papers on the package. Check out http://www.gromacs.org.
 */
/*! \internal \file
 *
 * \brief Implements the loop for simulation reruns
 *
 * \author Pascal Merz <pascal.merz@colorado.edu>
 * \ingroup module_mdrun
 */
#include "gmxpre.h"

#include <cinttypes>
#include <cmath>
#include <cstdio>
#include <cstdlib>

#include <algorithm>
#include <memory>

#include "gromacs/applied_forces/awh/awh.h"
#include "gromacs/commandline/filenm.h"
#include "gromacs/domdec/collect.h"
#include "gromacs/domdec/dlbtiming.h"
#include "gromacs/domdec/domdec.h"
#include "gromacs/domdec/domdec_network.h"
#include "gromacs/domdec/domdec_struct.h"
#include "gromacs/domdec/mdsetup.h"
#include "gromacs/domdec/partition.h"
#include "gromacs/essentialdynamics/edsam.h"
#include "gromacs/ewald/pme_load_balancing.h"
#include "gromacs/ewald/pme_pp.h"
#include "gromacs/fileio/trxio.h"
#include "gromacs/gmxlib/network.h"
#include "gromacs/gmxlib/nrnb.h"
#include "gromacs/gpu_utils/gpu_utils.h"
#include "gromacs/listed_forces/listed_forces.h"
#include "gromacs/math/functions.h"
#include "gromacs/math/utilities.h"
#include "gromacs/math/vec.h"
#include "gromacs/math/vectypes.h"
#include "gromacs/mdlib/checkpointhandler.h"
#include "gromacs/mdlib/compute_io.h"
#include "gromacs/mdlib/constr.h"
#include "gromacs/mdlib/ebin.h"
#include "gromacs/mdlib/enerdata_utils.h"
#include "gromacs/mdlib/energyoutput.h"
#include "gromacs/mdlib/expanded.h"
#include "gromacs/mdlib/force.h"
#include "gromacs/mdlib/force_flags.h"
#include "gromacs/mdlib/forcerec.h"
#include "gromacs/mdlib/freeenergyparameters.h"
#include "gromacs/mdlib/md_support.h"
#include "gromacs/mdlib/mdatoms.h"
#include "gromacs/mdlib/mdoutf.h"
#include "gromacs/mdlib/membed.h"
#include "gromacs/mdlib/resethandler.h"
#include "gromacs/mdlib/sighandler.h"
#include "gromacs/mdlib/simulationsignal.h"
#include "gromacs/mdlib/stat.h"
#include "gromacs/mdlib/stophandler.h"
#include "gromacs/mdlib/tgroup.h"
#include "gromacs/mdlib/trajectory_writing.h"
#include "gromacs/mdlib/update.h"
#include "gromacs/mdlib/vcm.h"
#include "gromacs/mdlib/vsite.h"
#include "gromacs/mdrunutility/handlerestart.h"
#include "gromacs/mdrunutility/multisim.h"
#include "gromacs/mdrunutility/printtime.h"
#include "gromacs/mdtypes/awh_history.h"
#include "gromacs/mdtypes/awh_params.h"
#include "gromacs/mdtypes/commrec.h"
#include "gromacs/mdtypes/df_history.h"
#include "gromacs/mdtypes/energyhistory.h"
#include "gromacs/mdtypes/forcebuffers.h"
#include "gromacs/mdtypes/forcerec.h"
#include "gromacs/mdtypes/group.h"
#include "gromacs/mdtypes/inputrec.h"
#include "gromacs/mdtypes/interaction_const.h"
#include "gromacs/mdtypes/md_enums.h"
#include "gromacs/mdtypes/mdatom.h"
#include "gromacs/mdtypes/mdrunoptions.h"
#include "gromacs/mdtypes/observableshistory.h"
#include "gromacs/mdtypes/simulation_workload.h"
#include "gromacs/mdtypes/state.h"
#include "gromacs/mimic/utilities.h"
#include "gromacs/pbcutil/pbc.h"
#include "gromacs/pulling/pull.h"
#include "gromacs/swap/swapcoords.h"
#include "gromacs/timing/wallcycle.h"
#include "gromacs/timing/walltime_accounting.h"
#include "gromacs/topology/atoms.h"
#include "gromacs/topology/idef.h"
#include "gromacs/topology/mtop_util.h"
#include "gromacs/topology/topology.h"
#include "gromacs/trajectory/trajectoryframe.h"
#include "gromacs/utility/basedefinitions.h"
#include "gromacs/utility/cstringutil.h"
#include "gromacs/utility/fatalerror.h"
#include "gromacs/utility/logger.h"
#include "gromacs/utility/real.h"

#include "legacysimulator.h"
#include "replicaexchange.h"
#include "shellfc.h"

using gmx::SimulationSignaller;
using gmx::VirtualSitesHandler;

/*! \brief Copy the state from \p rerunFrame to \p globalState and, if requested, construct vsites
 *
 * \param[in]     rerunFrame      The trajectory frame to compute energy/forces for
 * \param[in,out] globalState     The global state container
 * \param[in]     constructVsites When true, vsite coordinates are constructed
 * \param[in]     vsite           Vsite setup, can be nullptr when \p constructVsites = false
 */
static void prepareRerunState(const t_trxframe&          rerunFrame,
                              t_state*                   globalState,
                              bool                       constructVsites,
                              const VirtualSitesHandler* vsite)
{
    auto x      = makeArrayRef(globalState->x);
    auto rerunX = arrayRefFromArray(reinterpret_cast<gmx::RVec*>(rerunFrame.x), globalState->natoms);
    std::copy(rerunX.begin(), rerunX.end(), x.begin());
    copy_mat(rerunFrame.box, globalState->box);

    if (constructVsites)
    {
        GMX_ASSERT(vsite, "Need valid vsite for constructing vsites");

        vsite->construct(globalState->x, globalState->v, globalState->box, gmx::VSiteOperation::PositionsAndVelocities);
    }
}

void gmx::LegacySimulator::do_rerun()
{
    // TODO Historically, the EM and MD "integrators" used different
    // names for the t_inputrec *parameter, but these must have the
    // same name, now that it's a member of a struct. We use this ir
    // alias to avoid a large ripple of nearly useless changes.
    // t_inputrec is being replaced by IMdpOptionsProvider, so this
    // will go away eventually.
    const t_inputrec* ir = inputrec;
    int64_t           step, step_rel;
    double            t;
    bool              isLastStep               = false;
    bool              doFreeEnergyPerturbation = false;
    unsigned int      force_flags;
    tensor            force_vir, shake_vir, total_vir, pres;
    t_trxstatus*      status = nullptr;
    rvec              mu_tot;
    t_trxframe        rerun_fr;
    gmx_localtop_t    top(top_global->ffparams);
    ForceBuffers      f;
    gmx_global_stat_t gstat;
    gmx_shellfc_t*    shellfc;

    double cycles;

    /* Domain decomposition could incorrectly miss a bonded
       interaction, but checking for that requires a global
       communication stage, which does not otherwise happen in DD
       code. So we do that alongside the first global energy reduction
       after a new DD is made. These variables handle whether the
       check happens, and the result it returns. */
    bool shouldCheckNumberOfBondedInteractions = false;
    int  totalNumberOfBondedInteractions       = -1;

    SimulationSignals signals;
    // Most global communnication stages don't propagate mdrun
    // signals, and will use this object to achieve that.
    SimulationSignaller nullSignaller(nullptr, nullptr, nullptr, false, false);

    GMX_LOG(mdlog.info)
            .asParagraph()
            .appendText(
                    "Note that it is planned that the command gmx mdrun -rerun will "
                    "be available in a different form in a future version of GROMACS, "
                    "e.g. gmx rerun -f.");

    if (ir->efep != FreeEnergyPerturbationType::No
        && (mdAtoms->mdatoms()->nMassPerturbed > 0 || (constr && constr->havePerturbedConstraints())))
    {
        gmx_fatal(FARGS,
                  "Perturbed masses or constraints are not supported by rerun. "
                  "Either make a .tpr without mass and constraint perturbation, "
                  "or use GROMACS 2018.4, 2018.5 or later 2018 version.");
    }
    if (ir->bExpanded)
    {
        gmx_fatal(FARGS, "Expanded ensemble not supported by rerun.");
    }
    if (ir->bSimTemp)
    {
        gmx_fatal(FARGS, "Simulated tempering not supported by rerun.");
    }
    if (ir->bDoAwh)
    {
        gmx_fatal(FARGS, "AWH not supported by rerun.");
    }
    if (replExParams.exchangeInterval > 0)
    {
        gmx_fatal(FARGS, "Replica exchange not supported by rerun.");
    }
    if (opt2bSet("-ei", nfile, fnm) || observablesHistory->edsamHistory != nullptr)
    {
        gmx_fatal(FARGS, "Essential dynamics not supported by rerun.");
    }
    if (ir->bIMD)
    {
        gmx_fatal(FARGS, "Interactive MD not supported by rerun.");
    }
    if (isMultiSim(ms))
    {
        gmx_fatal(FARGS, "Multiple simulations not supported by rerun.");
    }
    if (std::any_of(ir->opts.annealing, ir->opts.annealing + ir->opts.ngtc, [](SimulatedAnnealing i) {
            return i != SimulatedAnnealing::No;
        }))
    {
        gmx_fatal(FARGS, "Simulated annealing not supported by rerun.");
    }

    /* Rerun can't work if an output file name is the same as the input file name.
     * If this is the case, the user will get an error telling them what the issue is.
     */
    if (strcmp(opt2fn("-rerun", nfile, fnm), opt2fn("-o", nfile, fnm)) == 0
        || strcmp(opt2fn("-rerun", nfile, fnm), opt2fn("-x", nfile, fnm)) == 0)
    {
        gmx_fatal(FARGS,
                  "When using mdrun -rerun, the name of the input trajectory file "
                  "%s cannot be identical to the name of an output file (whether "
                  "given explicitly with -o or -x, or by default)",
                  opt2fn("-rerun", nfile, fnm));
    }

    /* Settings for rerun */
    {
        // TODO: Avoid changing inputrec (#3854)
        auto* nonConstInputrec               = const_cast<t_inputrec*>(inputrec);
        nonConstInputrec->nstlist            = 1;
        nonConstInputrec->nstcalcenergy      = 1;
        nonConstInputrec->nstxout_compressed = 0;
    }
    int        nstglobalcomm = 1;
    const bool bNS           = true;

    const SimulationGroups* groups = &top_global->groups;
    if (ir->eI == IntegrationAlgorithm::Mimic)
    {
        auto nonConstGlobalTopology                          = const_cast<gmx_mtop_t*>(top_global);
        nonConstGlobalTopology->intermolecularExclusionGroup = genQmmmIndices(*top_global);
    }
    int*                fep_state = MASTER(cr) ? &state_global->fep_state : nullptr;
    gmx::ArrayRef<real> lambda    = MASTER(cr) ? state_global->lambda : gmx::ArrayRef<real>();
    initialize_lambdas(fplog, *ir, MASTER(cr), fep_state, lambda);
    const bool        simulationsShareState = false;
<<<<<<< HEAD
    gmx_mdoutf*       outf = init_mdoutf(fplog, nfile, fnm, mdrunOptions, cr, outputProvider,
                                   checkpointingNotification, ir, top_global, oenv, wcycle,
                                   StartingBehavior::NewSimulation, simulationsShareState, ms);
    gmx::EnergyOutput energyOutput(mdoutf_get_fp_ene(outf), top_global, ir, pull_work,
                                   mdoutf_get_fp_dhdl(outf), true, StartingBehavior::NewSimulation,
=======
    gmx_mdoutf*       outf                  = init_mdoutf(fplog,
                                   nfile,
                                   fnm,
                                   mdrunOptions,
                                   cr,
                                   outputProvider,
                                   mdModulesNotifier,
                                   ir,
                                   top_global,
                                   oenv,
                                   wcycle,
                                   StartingBehavior::NewSimulation,
                                   simulationsShareState,
                                   ms);
    gmx::EnergyOutput energyOutput(mdoutf_get_fp_ene(outf),
                                   *top_global,
                                   *ir,
                                   pull_work,
                                   mdoutf_get_fp_dhdl(outf),
                                   true,
                                   StartingBehavior::NewSimulation,
                                   simulationsShareState,
>>>>>>> 75d585e9
                                   mdModulesNotifier);

    gstat = global_stat_init(ir);

    /* Check for polarizable models and flexible constraints */
    shellfc = init_shell_flexcon(fplog,
                                 top_global,
                                 constr ? constr->numFlexibleConstraints() : 0,
                                 ir->nstcalcenergy,
                                 DOMAINDECOMP(cr),
                                 runScheduleWork->simulationWork.useGpuPme);

    {
        double io = compute_io(ir, top_global->natoms, *groups, energyOutput.numEnergyTerms(), 1);
        if ((io > 2000) && MASTER(cr))
        {
            fprintf(stderr, "\nWARNING: This run will generate roughly %.0f Mb of data\n\n", io);
        }
    }

    // Local state only becomes valid now.
    std::unique_ptr<t_state> stateInstance;
    t_state*                 state;

    if (DOMAINDECOMP(cr))
    {
        stateInstance = std::make_unique<t_state>();
        state         = stateInstance.get();
        dd_init_local_state(*cr->dd, state_global, state);

        /* Distribute the charge groups over the nodes from the master node */
        dd_partition_system(fplog,
                            mdlog,
                            ir->init_step,
                            cr,
                            TRUE,
                            1,
                            state_global,
                            *top_global,
                            *ir,
                            imdSession,
                            pull_work,
                            state,
                            &f,
                            mdAtoms,
                            &top,
                            fr,
                            vsite,
                            constr,
                            nrnb,
                            nullptr,
                            FALSE);
        shouldCheckNumberOfBondedInteractions = true;
    }
    else
    {
        state_change_natoms(state_global, state_global->natoms);
        /* Copy the pointer to the global state */
        state = state_global;

        mdAlgorithmsSetupAtomData(cr, *ir, *top_global, &top, fr, &f, mdAtoms, constr, vsite, shellfc);
    }

    auto mdatoms = mdAtoms->mdatoms();

    // NOTE: The global state is no longer used at this point.
    // But state_global is still used as temporary storage space for writing
    // the global state to file and potentially for replica exchange.
    // (Global topology should persist.)

    update_mdatoms(mdatoms, state->lambda[FreeEnergyPerturbationCouplingType::Mass]);

    if (ir->efep != FreeEnergyPerturbationType::No && ir->fepvals->nstdhdl != 0)
    {
        doFreeEnergyPerturbation = true;
    }

    {
        int cglo_flags =
                (CGLO_GSTAT
                 | (shouldCheckNumberOfBondedInteractions ? CGLO_CHECK_NUMBER_OF_BONDED_INTERACTIONS : 0));
        bool   bSumEkinhOld = false;
        t_vcm* vcm          = nullptr;
        compute_globals(gstat,
                        cr,
                        ir,
                        fr,
                        ekind,
                        makeConstArrayRef(state->x),
                        makeConstArrayRef(state->v),
                        state->box,
                        mdatoms,
                        nrnb,
                        vcm,
                        nullptr,
                        enerd,
                        force_vir,
                        shake_vir,
                        total_vir,
                        pres,
                        gmx::ArrayRef<real>{},
                        &nullSignaller,
                        state->box,
                        &totalNumberOfBondedInteractions,
                        &bSumEkinhOld,
                        cglo_flags);
    }
    checkNumberOfBondedInteractions(mdlog,
                                    cr,
                                    totalNumberOfBondedInteractions,
                                    *top_global,
                                    &top,
                                    makeConstArrayRef(state->x),
                                    state->box,
                                    &shouldCheckNumberOfBondedInteractions);

    if (MASTER(cr))
    {
        fprintf(stderr,
                "starting md rerun '%s', reading coordinates from"
                " input trajectory '%s'\n\n",
                *(top_global->name),
                opt2fn("-rerun", nfile, fnm));
        if (mdrunOptions.verbose)
        {
            fprintf(stderr,
                    "Calculated time to finish depends on nsteps from "
                    "run input file,\nwhich may not correspond to the time "
                    "needed to process input trajectory.\n\n");
        }
        fprintf(fplog, "\n");
    }

    walltime_accounting_start_time(walltime_accounting);
    wallcycle_start(wcycle, ewcRUN);
    print_start(fplog, cr, walltime_accounting, "mdrun");

    /***********************************************************
     *
     *             Loop over MD steps
     *
     ************************************************************/

    if (constr)
    {
        GMX_LOG(mdlog.info)
                .asParagraph()
                .appendText("Simulations has constraints. Rerun does not recalculate constraints.");
    }

    rerun_fr.natoms = 0;
    if (MASTER(cr))
    {
        isLastStep = !read_first_frame(oenv, &status, opt2fn("-rerun", nfile, fnm), &rerun_fr, TRX_NEED_X);
        if (rerun_fr.natoms != top_global->natoms)
        {
            gmx_fatal(FARGS,
                      "Number of atoms in trajectory (%d) does not match the "
                      "run input file (%d)\n",
                      rerun_fr.natoms,
                      top_global->natoms);
        }

        if (ir->pbcType != PbcType::No)
        {
            if (!rerun_fr.bBox)
            {
                gmx_fatal(FARGS,
                          "Rerun trajectory frame step %" PRId64
                          " time %f "
                          "does not contain a box, while pbc is used",
                          rerun_fr.step,
                          rerun_fr.time);
            }
            if (max_cutoff2(ir->pbcType, rerun_fr.box) < gmx::square(fr->rlist))
            {
                gmx_fatal(FARGS,
                          "Rerun trajectory frame step %" PRId64
                          " time %f "
                          "has too small box dimensions",
                          rerun_fr.step,
                          rerun_fr.time);
            }
        }
    }

    GMX_LOG(mdlog.info)
            .asParagraph()
            .appendText(
                    "Rerun does not report kinetic energy, total energy, temperature, virial and "
                    "pressure.");

    if (PAR(cr))
    {
        rerun_parallel_comm(cr, &rerun_fr, &isLastStep);
    }

    if (ir->pbcType != PbcType::No)
    {
        /* Set the shift vectors.
         * Necessary here when have a static box different from the tpr box.
         */
        calc_shifts(rerun_fr.box, fr->shift_vec);
    }

    step     = ir->init_step;
    step_rel = 0;

    auto stopHandler = stopHandlerBuilder->getStopHandlerMD(
            compat::not_null<SimulationSignal*>(&signals[eglsSTOPCOND]),
            false,
            MASTER(cr),
            ir->nstlist,
            mdrunOptions.reproducible,
            nstglobalcomm,
            mdrunOptions.maximumHoursToRun,
            ir->nstlist == 0,
            fplog,
            step,
            bNS,
            walltime_accounting);

    // we don't do counter resetting in rerun - finish will always be valid
    walltime_accounting_set_valid_finish(walltime_accounting);

    const DDBalanceRegionHandler ddBalanceRegionHandler(cr);

    /* and stop now if we should */
    isLastStep = (isLastStep || (ir->nsteps >= 0 && step_rel > ir->nsteps));
    while (!isLastStep)
    {
        wallcycle_start(wcycle, ewcSTEP);

        if (rerun_fr.bStep)
        {
            step     = rerun_fr.step;
            step_rel = step - ir->init_step;
        }
        if (rerun_fr.bTime)
        {
            t = rerun_fr.time;
        }
        else
        {
            t = step;
        }

        if (ir->efep != FreeEnergyPerturbationType::No && MASTER(cr))
        {
            if (rerun_fr.bLambda)
            {
                ir->fepvals->init_lambda = rerun_fr.lambda;
            }
            else
            {
                if (rerun_fr.bFepState)
                {
                    state->fep_state = rerun_fr.fep_state;
                }
            }

            state_global->lambda = currentLambdas(step, *(ir->fepvals), state->fep_state);
        }

        if (MASTER(cr))
        {
            const bool constructVsites = ((vsite != nullptr) && mdrunOptions.rerunConstructVsites);
            if (constructVsites && DOMAINDECOMP(cr))
            {
                gmx_fatal(FARGS,
                          "Vsite recalculation with -rerun is not implemented with domain "
                          "decomposition, "
                          "use a single rank");
            }
            prepareRerunState(rerun_fr, state_global, constructVsites, vsite);
        }

        isLastStep = isLastStep || stopHandler->stoppingAfterCurrentStep(bNS);

        if (DOMAINDECOMP(cr))
        {
            /* Repartition the domain decomposition */
            const bool bMasterState = true;
            dd_partition_system(fplog,
                                mdlog,
                                step,
                                cr,
                                bMasterState,
                                nstglobalcomm,
                                state_global,
                                *top_global,
                                *ir,
                                imdSession,
                                pull_work,
                                state,
                                &f,
                                mdAtoms,
                                &top,
                                fr,
                                vsite,
                                constr,
                                nrnb,
                                wcycle,
                                mdrunOptions.verbose);
            shouldCheckNumberOfBondedInteractions = true;
        }

        if (MASTER(cr))
        {
            EnergyOutput::printHeader(fplog, step, t); /* can we improve the information printed here? */
        }

        if (ir->efep != FreeEnergyPerturbationType::No)
        {
            update_mdatoms(mdatoms, state->lambda[FreeEnergyPerturbationCouplingType::Mass]);
        }

        force_flags = (GMX_FORCE_STATECHANGED | GMX_FORCE_DYNAMICBOX | GMX_FORCE_ALLFORCES
                       | GMX_FORCE_VIRIAL | // TODO: Get rid of this once #2649 and #3400 are solved
                       GMX_FORCE_ENERGY | (doFreeEnergyPerturbation ? GMX_FORCE_DHDL : 0));

        if (shellfc)
        {
            /* Now is the time to relax the shells */
            relax_shell_flexcon(fplog,
                                cr,
                                ms,
                                mdrunOptions.verbose,
                                enforcedRotation,
                                step,
                                ir,
                                imdSession,
                                pull_work,
                                bNS,
                                force_flags,
                                &top,
                                constr,
                                enerd,
                                state->natoms,
                                state->x.arrayRefWithPadding(),
                                state->v.arrayRefWithPadding(),
                                state->box,
                                state->lambda,
                                &state->hist,
                                &f.view(),
                                force_vir,
                                mdatoms,
                                nrnb,
                                wcycle,
                                shellfc,
                                fr,
                                runScheduleWork,
                                t,
                                mu_tot,
                                vsite,
                                ddBalanceRegionHandler);
        }
        else
        {
            /* The coordinates (x) are shifted (to get whole molecules)
             * in do_force.
             * This is parallellized as well, and does communication too.
             * Check comments in sim_util.c
             */
            Awh*       awh = nullptr;
            gmx_edsam* ed  = nullptr;
            do_force(fplog,
                     cr,
                     ms,
                     *ir,
                     awh,
                     enforcedRotation,
                     imdSession,
                     pull_work,
                     step,
                     nrnb,
                     wcycle,
                     &top,
                     state->box,
                     state->x.arrayRefWithPadding(),
                     &state->hist,
                     &f.view(),
                     force_vir,
                     mdatoms,
                     enerd,
                     state->lambda,
                     fr,
                     runScheduleWork,
                     vsite,
                     mu_tot,
                     t,
                     ed,
                     GMX_FORCE_NS | force_flags,
                     ddBalanceRegionHandler);
        }

        /* Now we have the energies and forces corresponding to the
         * coordinates at time t.
         */
        {
            const bool isCheckpointingStep = false;
            const bool doRerun             = true;
            const bool bSumEkinhOld        = false;
            do_md_trajectory_writing(fplog,
                                     cr,
                                     nfile,
                                     fnm,
                                     step,
                                     step_rel,
                                     t,
                                     ir,
                                     state,
                                     state_global,
                                     observablesHistory,
                                     top_global,
                                     fr,
                                     outf,
                                     energyOutput,
                                     ekind,
                                     f.view().force(),
                                     isCheckpointingStep,
                                     doRerun,
                                     isLastStep,
                                     mdrunOptions.writeConfout,
                                     bSumEkinhOld);
        }

        stopHandler->setSignal();

        {
            const bool          doInterSimSignal = false;
            const bool          doIntraSimSignal = true;
            bool                bSumEkinhOld     = false;
            t_vcm*              vcm              = nullptr;
            SimulationSignaller signaller(&signals, cr, ms, doInterSimSignal, doIntraSimSignal);

            compute_globals(gstat,
                            cr,
                            ir,
                            fr,
                            ekind,
                            makeConstArrayRef(state->x),
                            makeConstArrayRef(state->v),
                            state->box,
                            mdatoms,
                            nrnb,
                            vcm,
                            wcycle,
                            enerd,
                            force_vir,
                            shake_vir,
                            total_vir,
                            pres,
                            constr != nullptr ? constr->rmsdData() : gmx::ArrayRef<real>{},
                            &signaller,
                            state->box,
                            &totalNumberOfBondedInteractions,
                            &bSumEkinhOld,
                            CGLO_GSTAT | CGLO_ENERGY
                                    | (shouldCheckNumberOfBondedInteractions ? CGLO_CHECK_NUMBER_OF_BONDED_INTERACTIONS
                                                                             : 0));
            checkNumberOfBondedInteractions(mdlog,
                                            cr,
                                            totalNumberOfBondedInteractions,
                                            *top_global,
                                            &top,
                                            makeConstArrayRef(state->x),
                                            state->box,
                                            &shouldCheckNumberOfBondedInteractions);
        }

        /* Note: this is OK, but there are some numerical precision issues with using the convergence of
           the virial that should probably be addressed eventually. state->veta has better properies,
           but what we actually need entering the new cycle is the new shake_vir value. Ideally, we could
           generate the new shake_vir, but test the veta value for convergence.  This will take some thought. */

        /* Output stuff */
        if (MASTER(cr))
        {
            const bool bCalcEnerStep = true;
            energyOutput.addDataAtEnergyStep(doFreeEnergyPerturbation,
                                             bCalcEnerStep,
                                             t,
                                             mdatoms->tmass,
                                             enerd,
                                             ir->fepvals.get(),
                                             ir->expandedvals.get(),
                                             state->box,
                                             PTCouplingArrays({ state->boxv,
                                                                state->nosehoover_xi,
                                                                state->nosehoover_vxi,
                                                                state->nhpres_xi,
                                                                state->nhpres_vxi }),
                                             state->fep_state,
                                             shake_vir,
                                             force_vir,
                                             total_vir,
                                             pres,
                                             ekind,
                                             mu_tot,
                                             constr);

            const bool do_ene = true;
            const bool do_log = true;
            Awh*       awh    = nullptr;
            const bool do_dr  = ir->nstdisreout != 0;
            const bool do_or  = ir->nstorireout != 0;

            EnergyOutput::printAnnealingTemperatures(do_log ? fplog : nullptr, groups, &(ir->opts));
            energyOutput.printStepToEnergyFile(mdoutf_get_fp_ene(outf),
                                               do_ene,
                                               do_dr,
                                               do_or,
                                               do_log ? fplog : nullptr,
                                               step,
                                               t,
                                               fr->fcdata.get(),
                                               awh);

            if (do_per_step(step, ir->nstlog))
            {
                if (fflush(fplog) != 0)
                {
                    gmx_fatal(FARGS, "Cannot flush logfile - maybe you are out of disk space?");
                }
            }
        }

        /* Print the remaining wall clock time for the run */
        if (isMasterSimMasterRank(ms, MASTER(cr)) && (mdrunOptions.verbose || gmx_got_usr_signal()))
        {
            if (shellfc)
            {
                fprintf(stderr, "\n");
            }
            print_time(stderr, walltime_accounting, step, ir, cr);
        }

        /* Ion/water position swapping.
         * Not done in last step since trajectory writing happens before this call
         * in the MD loop and exchanges would be lost anyway. */
        if ((ir->eSwapCoords != SwapType::No) && (step > 0) && !isLastStep
            && do_per_step(step, ir->swap->nstswap))
        {
            const bool doRerun = true;
            do_swapcoords(cr,
                          step,
                          t,
                          ir,
                          swap,
                          wcycle,
                          rerun_fr.x,
                          rerun_fr.box,
                          MASTER(cr) && mdrunOptions.verbose,
                          doRerun);
        }

        if (MASTER(cr))
        {
            /* read next frame from input trajectory */
            isLastStep = !read_next_frame(oenv, status, &rerun_fr);
        }

        if (PAR(cr))
        {
            rerun_parallel_comm(cr, &rerun_fr, &isLastStep);
        }

        cycles = wallcycle_stop(wcycle, ewcSTEP);
        if (DOMAINDECOMP(cr) && wcycle)
        {
            dd_cycles_add(cr->dd, cycles, ddCyclStep);
        }

        if (!rerun_fr.bStep)
        {
            /* increase the MD step number */
            step++;
            step_rel++;
        }
    }
    /* End of main MD loop */

    /* Closing TNG files can include compressing data. Therefore it is good to do that
     * before stopping the time measurements. */
    mdoutf_tng_close(outf);

    /* Stop measuring walltime */
    walltime_accounting_end_time(walltime_accounting);

    if (MASTER(cr))
    {
        close_trx(status);
    }

    if (!thisRankHasDuty(cr, DUTY_PME))
    {
        /* Tell the PME only node to finish */
        gmx_pme_send_finish(cr);
    }

    done_mdoutf(outf);

    done_shellfc(fplog, shellfc, step_rel);

    walltime_accounting_set_nsteps_done(walltime_accounting, step_rel);
}<|MERGE_RESOLUTION|>--- conflicted
+++ resolved
@@ -286,20 +286,13 @@
     gmx::ArrayRef<real> lambda    = MASTER(cr) ? state_global->lambda : gmx::ArrayRef<real>();
     initialize_lambdas(fplog, *ir, MASTER(cr), fep_state, lambda);
     const bool        simulationsShareState = false;
-<<<<<<< HEAD
-    gmx_mdoutf*       outf = init_mdoutf(fplog, nfile, fnm, mdrunOptions, cr, outputProvider,
-                                   checkpointingNotification, ir, top_global, oenv, wcycle,
-                                   StartingBehavior::NewSimulation, simulationsShareState, ms);
-    gmx::EnergyOutput energyOutput(mdoutf_get_fp_ene(outf), top_global, ir, pull_work,
-                                   mdoutf_get_fp_dhdl(outf), true, StartingBehavior::NewSimulation,
-=======
     gmx_mdoutf*       outf                  = init_mdoutf(fplog,
                                    nfile,
                                    fnm,
                                    mdrunOptions,
                                    cr,
                                    outputProvider,
-                                   mdModulesNotifier,
+                                   checkpointingNotification,
                                    ir,
                                    top_global,
                                    oenv,
@@ -315,7 +308,6 @@
                                    true,
                                    StartingBehavior::NewSimulation,
                                    simulationsShareState,
->>>>>>> 75d585e9
                                    mdModulesNotifier);
 
     gstat = global_stat_init(ir);
