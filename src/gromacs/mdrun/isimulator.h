--- conflicted
+++ resolved
@@ -213,15 +213,10 @@
     IMDOutputProvider* outputProvider;
     //! Handles notifications to MdModules for energy writing
     const MdModulesNotifier& mdModulesNotifier;
-<<<<<<< HEAD
-    //! Handles notifications to MdModules for checkpoint writing
+    //! Handles notifications for checkpoint writing
     const CheckpointingNotification& checkpointingNotification;
-    //! Contains user input mdp options.
+    //! Contains user input mdp options.  Note: The const-ness is casted away in a few instances, see #3854.
     t_inputrec* inputrec;
-=======
-    //! Contains user input mdp options. Note: The const-ness is casted away in a few instances, see #3854.
-    const t_inputrec* inputrec;
->>>>>>> 75d585e9
     //! The Interactive Molecular Dynamics session.
     ImdSession* imdSession;
     //! The pull work object.
