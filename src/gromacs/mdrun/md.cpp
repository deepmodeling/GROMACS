--- conflicted
+++ resolved
@@ -1105,7 +1105,6 @@
 
         if (EI_VV(ir->eI))
         {
-<<<<<<< HEAD
             GMX_ASSERT(!useGpuForUpdate, "GPU update is not supported with VVAK integrator.");
 
             integrateVVSecondStep(step, ir, fr, cr, state, mdatoms, fcdata, &MassQ, &vcm, pull_work,
@@ -1116,9 +1115,6 @@
         else
         {
             if (useGpuForUpdate)
-=======
-            if (bNS && (bFirstStep || DOMAINDECOMP(cr)))
->>>>>>> ce297e45
             {
 
                 wallcycle_stop(wcycle, ewcUPDATE);
