/*
 * This file is part of the GROMACS molecular simulation package.
 *
 * Copyright (c) 2018,2019, by the GROMACS development team, led by
 * Mark Abraham, David van der Spoel, Berk Hess, and Erik Lindahl,
 * and including many others, as listed in the AUTHORS file in the
 * top-level source directory and at http://www.gromacs.org.
 *
 * GROMACS is free software; you can redistribute it and/or
 * modify it under the terms of the GNU Lesser General Public License
 * as published by the Free Software Foundation; either version 2.1
 * of the License, or (at your option) any later version.
 *
 * GROMACS is distributed in the hope that it will be useful,
 * but WITHOUT ANY WARRANTY; without even the implied warranty of
 * MERCHANTABILITY or FITNESS FOR A PARTICULAR PURPOSE.  See the GNU
 * Lesser General Public License for more details.
 *
 * You should have received a copy of the GNU Lesser General Public
 * License along with GROMACS; if not, see
 * http://www.gnu.org/licenses, or write to the Free Software Foundation,
 * Inc., 51 Franklin Street, Fifth Floor, Boston, MA  02110-1301  USA.
 *
 * If you want to redistribute modifications to GROMACS, please
 * consider that scientific software is very special. Version
 * control is crucial - bugs must be traceable. We will be happy to
 * consider code for inclusion in the official distribution, but
 * derived work must not be called official GROMACS. Details are found
 * in the README & COPYING files - if they are missing, get the
 * official version at http://www.gromacs.org.
 *
 * To help us fund GROMACS development, we humbly ask that you cite
 * the research papers on the package. Check out http://www.gromacs.org.
 */
/*! \internal \file
 *
 * \brief Implements CUDA bonded functionality
 *
 * \author Jon Vincent <jvincent@nvidia.com>
 * \author Magnus Lundborg <lundborg.magnus@gmail.com>
 * \author Berk Hess <hess@kth.se>
 * \author Szilárd Páll <pall.szilard@gmail.com>
 * \author Alan Gray <alang@nvidia.com>
 * \author Mark Abraham <mark.j.abraham@gmail.com>
 *
 * \ingroup module_listed_forces
 */

#include "gmxpre.h"

#include <cassert>

#include <math_constants.h>

#include "gromacs/gpu_utils/cudautils.cuh"
#include "gromacs/gpu_utils/gpu_vec.cuh"
#include "gromacs/listed_forces/gpubonded.h"
#include "gromacs/math/units.h"
#include "gromacs/mdlib/force_flags.h"
#include "gromacs/mdtypes/forcerec.h"
#include "gromacs/mdtypes/simulation_workload.h"
#include "gromacs/pbcutil/pbc.h"
#include "gromacs/pbcutil/pbc_aiuc_cuda.cuh"
#include "gromacs/utility/gmxassert.h"

#include "gpubonded_impl.h"

struct BondedFepParameters;

#if defined(_MSVC)
#    include <limits>
#endif

// CUDA threads per block
#define TPB_BONDED 256

/*-------------------------------- CUDA kernels-------------------------------- */
/*------------------------------------------------------------------------------*/

#define CUDA_DEG2RAD_F (CUDART_PI_F / 180.0f)

/*---------------- BONDED CUDA kernels--------------*/

/* Harmonic */
__device__ __forceinline__ static void
           harmonic_gpu(const float kA, const float xA, const float x, float* V, float* F)
{
    constexpr float half = 0.5f;
    float           dx, dx2;

    dx  = x - xA;
    dx2 = dx * dx;

    *F = -kA * dx;
    *V = half * kA * dx2;
}

__device__ __forceinline__ static void
           harmonic_fep_gpu(const float kA, const float kB, const float xA, const float xB, const float x, const float lambda, float* V, float* F)
{
    constexpr float half = 0.5f;
    float           L1, kk, x0, dx, dx2;
    float           v, f, dvdlambda;

    L1 = 1.0 - lambda;
    kk = L1 * kA + lambda * kB;
    x0 = L1 * xA + lambda * xB;

    dx  = x - x0;
    dx2 = dx * dx;

    f         = -kk * dx;
    v         = half * kk * dx2;
    dvdlambda = half * (kB - kA) * dx2 + (xA - xB) * kk * dx;

    *F = f;
    *V = v;
}

__device__ __forceinline__ static void
           harmonic_softbond_gpu(const float kA, const float kB, const float xA, const float xB, const float x, const float sb_alpha, const float lambda, float* V, float* F)
{
    constexpr float half = 0.5f;
    float           L1, kk, x0, dx, dx2, dxA, dxA2, dxB, dxB2;
    float           v, f, dvdlambda;

    L1 = 1.0 - lambda;
    kk = L1 * kA + lambda * kB;
    x0 = L1 * xA + lambda * xB;

    dx  = x - x0;
    dx2 = dx * dx;

    dxA = x - xA;
    dxA2= dxA * dxA;

    dxB = x - xB;
    dxB2= dxB * dxB;

    if (kA == 0)
    {
        f         = -lambda * kB * dxB / (1 + sb_alpha * L1 * dxB2) / (1 + sb_alpha * L1 * dxB2);
        v         = half * lambda * kB * dxB2 / (1 + sb_alpha * L1 * dxB2);
        dvdlambda = v * (1 + sb_alpha * dxB2) / (1 + sb_alpha * L1 * dxB2);
    }
    else if (kB == 0)
    {
        f         = -L1 * kA * dxA / (1 + sb_alpha * lambda * dxB2) / (1 + sb_alpha * lambda * dxB2);
        v         = half * L1 * kA * dxA2 / (1 + sb_alpha * lambda * dxA2);
        dvdlambda = v * (1 + sb_alpha * dxB2) / (1 + sb_alpha * lambda * dxB2);
    }
    else
    {
        f         = -kk * dx;
        v         = half * kk * dx2;
        dvdlambda = half * (kB - kA) * dx2 + (xA - xB) * kk * dx;
    }

    *F = f;
    *V = v;
}

template<bool calcVir, bool calcEner>
__device__ void bonds_gpu(const int       i,
                          float*          vtot_loc,
                          const int       numBonds,
                          const t_iatom   d_forceatoms[],
                          const t_iparams d_forceparams[],
                          const float4    gm_xq[],
                          fvec            gm_f[],
                          fvec            sm_fShiftLoc[],
                          const PbcAiuc   pbcAiuc)
{
    if (i < numBonds)
    {
        int3 bondData = *(int3*)(d_forceatoms + 3 * i);
        int  type     = bondData.x;
        int  ai       = bondData.y;
        int  aj       = bondData.z;

        /* dx = xi - xj, corrected for periodic boundary conditions. */
        fvec dx;
        int  ki = pbcDxAiuc<calcVir>(pbcAiuc, gm_xq[ai], gm_xq[aj], dx);

        float dr2 = iprod_gpu(dx, dx);
        float dr  = sqrt(dr2);

        float vbond;
        float fbond;
        harmonic_gpu(d_forceparams[type].harmonic.krA, d_forceparams[type].harmonic.rA, dr, &vbond, &fbond);

        if (calcEner)
        {
            *vtot_loc += vbond;
        }

        if (dr2 != 0.0f)
        {
            fbond *= rsqrtf(dr2);

#pragma unroll
            for (int m = 0; m < DIM; m++)
            {
                float fij = fbond * dx[m];
                atomicAdd(&gm_f[ai][m], fij);
                atomicAdd(&gm_f[aj][m], -fij);
                if (calcVir && ki != CENTRAL)
                {
                    atomicAdd(&sm_fShiftLoc[ki][m], fij);
                    atomicAdd(&sm_fShiftLoc[CENTRAL][m], -fij);
                }
            }
        }
    }
}

template<bool calcVir, bool calcEner>
__device__ void bonds_fep_gpu(const int       i,
                          float*          vtot_loc,
                          const int       numBonds,
                          const t_iatom   d_forceatoms[],
                          const t_iparams d_forceparams[],
                          gmx::BondedFepParameters* d_fepparams,
                          const float4    gm_xq[],
                          fvec            gm_f[],
                          fvec            sm_fShiftLoc[],
                          const PbcAiuc   pbcAiuc)
{
    if (i < numBonds)
    {
        int3 bondData = *(int3*)(d_forceatoms + 3 * i);
        int  type     = bondData.x;
        int  ai       = bondData.y;
        int  aj       = bondData.z;

        /* dx = xi - xj, corrected for periodic boundary conditions. */
        fvec dx;
        int  ki = pbcDxAiuc<calcVir>(pbcAiuc, gm_xq[ai], gm_xq[aj], dx);

        float dr2 = iprod_gpu(dx, dx);
        float dr  = sqrt(dr2);

        float vbond;
        float fbond;
        harmonic_softbond_gpu(d_forceparams[type].harmonic.krA, d_forceparams[type].harmonic.krB, d_forceparams[type].harmonic.rA, d_forceparams[type].harmonic.rB, 
<<<<<<< HEAD
                              dr, d_fepparams->alpha_bond, d_fepparams->lambda_q, &vbond, &fbond);
=======
                              dr, d_fepparams->alpha_bond, d_fepparams->lambda_b, &vbond, &fbond);
>>>>>>> 024d32ae

        if (calcEner)
        {
            *vtot_loc += vbond;
        }

        if (dr2 != 0.0f)
        {
            fbond *= rsqrtf(dr2);

#pragma unroll
            for (int m = 0; m < DIM; m++)
            {
                float fij = fbond * dx[m];
                atomicAdd(&gm_f[ai][m], fij);
                atomicAdd(&gm_f[aj][m], -fij);
                if (calcVir && ki != CENTRAL)
                {
                    atomicAdd(&sm_fShiftLoc[ki][m], fij);
                    atomicAdd(&sm_fShiftLoc[CENTRAL][m], -fij);
                }
            }
        }
    }
}

template<bool returnShift>
__device__ __forceinline__ static float bond_angle_gpu(const float4   xi,
                                                       const float4   xj,
                                                       const float4   xk,
                                                       const PbcAiuc& pbcAiuc,
                                                       fvec           r_ij,
                                                       fvec           r_kj,
                                                       float*         costh,
                                                       int*           t1,
                                                       int*           t2)
/* Return value is the angle between the bonds i-j and j-k */
{
    *t1 = pbcDxAiuc<returnShift>(pbcAiuc, xi, xj, r_ij);
    *t2 = pbcDxAiuc<returnShift>(pbcAiuc, xk, xj, r_kj);

    *costh   = cos_angle_gpu(r_ij, r_kj);
    float th = acosf(*costh);

    return th;
}

template<bool calcVir, bool calcEner>
__device__ void angles_gpu(const int       i,
                           float*          vtot_loc,
                           const int       numBonds,
                           const t_iatom   d_forceatoms[],
                           const t_iparams d_forceparams[],
                           const float4    gm_xq[],
                           fvec            gm_f[],
                           fvec            sm_fShiftLoc[],
                           const PbcAiuc   pbcAiuc)
{
    if (i < numBonds)
    {
        int4 angleData = *(int4*)(d_forceatoms + 4 * i);
        int  type      = angleData.x;
        int  ai        = angleData.y;
        int  aj        = angleData.z;
        int  ak        = angleData.w;

        fvec  r_ij;
        fvec  r_kj;
        float cos_theta;
        int   t1;
        int   t2;
        float theta = bond_angle_gpu<calcVir>(gm_xq[ai], gm_xq[aj], gm_xq[ak], pbcAiuc, r_ij, r_kj,
                                              &cos_theta, &t1, &t2);

        float va;
        float dVdt;
        harmonic_gpu(d_forceparams[type].harmonic.krA,
                     d_forceparams[type].harmonic.rA * CUDA_DEG2RAD_F, theta, &va, &dVdt);

        if (calcEner)
        {
            *vtot_loc += va;
        }

        float cos_theta2 = cos_theta * cos_theta;
        if (cos_theta2 < 1.0f)
        {
            float st    = dVdt * rsqrtf(1.0f - cos_theta2);
            float sth   = st * cos_theta;
            float nrij2 = iprod_gpu(r_ij, r_ij);
            float nrkj2 = iprod_gpu(r_kj, r_kj);

            float nrij_1 = rsqrtf(nrij2);
            float nrkj_1 = rsqrtf(nrkj2);

            float cik = st * nrij_1 * nrkj_1;
            float cii = sth * nrij_1 * nrij_1;
            float ckk = sth * nrkj_1 * nrkj_1;

            fvec f_i;
            fvec f_k;
            fvec f_j;
#pragma unroll
            for (int m = 0; m < DIM; m++)
            {
                f_i[m] = -(cik * r_kj[m] - cii * r_ij[m]);
                f_k[m] = -(cik * r_ij[m] - ckk * r_kj[m]);
                f_j[m] = -f_i[m] - f_k[m];
                atomicAdd(&gm_f[ai][m], f_i[m]);
                atomicAdd(&gm_f[aj][m], f_j[m]);
                atomicAdd(&gm_f[ak][m], f_k[m]);
                if (calcVir)
                {
                    atomicAdd(&sm_fShiftLoc[t1][m], f_i[m]);
                    atomicAdd(&sm_fShiftLoc[CENTRAL][m], f_j[m]);
                    atomicAdd(&sm_fShiftLoc[t2][m], f_k[m]);
                }
            }
        }
    }
}

template<bool calcVir, bool calcEner>
__device__ void angles_fep_gpu(const int       i,
                           float*          vtot_loc,
                           const int       numBonds,
                           const t_iatom   d_forceatoms[],
                           const t_iparams d_forceparams[],
                           gmx::BondedFepParameters* d_fepparams,
                           const float4    gm_xq[],
                           fvec            gm_f[],
                           fvec            sm_fShiftLoc[],
                           const PbcAiuc   pbcAiuc)
{
    if (i < numBonds)
    {
        int4 angleData = *(int4*)(d_forceatoms + 4 * i);
        int  type      = angleData.x;
        int  ai        = angleData.y;
        int  aj        = angleData.z;
        int  ak        = angleData.w;

        fvec  r_ij;
        fvec  r_kj;
        float cos_theta;
        int   t1;
        int   t2;
        float theta = bond_angle_gpu<calcVir>(gm_xq[ai], gm_xq[aj], gm_xq[ak], pbcAiuc, r_ij, r_kj,
                                              &cos_theta, &t1, &t2);

        float va;
        float dVdt;
        harmonic_fep_gpu(d_forceparams[type].harmonic.krA, d_forceparams[type].harmonic.krB,
<<<<<<< HEAD
                     d_forceparams[type].harmonic.rA * CUDA_DEG2RAD_F, d_forceparams[type].harmonic.rB * CUDA_DEG2RAD_F, theta, d_fepparams->lambda_q, &va, &dVdt);
=======
                     d_forceparams[type].harmonic.rA * CUDA_DEG2RAD_F, d_forceparams[type].harmonic.rB * CUDA_DEG2RAD_F, theta, d_fepparams->lambda_b, &va, &dVdt);
>>>>>>> 024d32ae

        if (calcEner)
        {
            *vtot_loc += va;
        }

        float cos_theta2 = cos_theta * cos_theta;
        if (cos_theta2 < 1.0f)
        {
            float st    = dVdt * rsqrtf(1.0f - cos_theta2);
            float sth   = st * cos_theta;
            float nrij2 = iprod_gpu(r_ij, r_ij);
            float nrkj2 = iprod_gpu(r_kj, r_kj);

            float nrij_1 = rsqrtf(nrij2);
            float nrkj_1 = rsqrtf(nrkj2);

            float cik = st * nrij_1 * nrkj_1;
            float cii = sth * nrij_1 * nrij_1;
            float ckk = sth * nrkj_1 * nrkj_1;

            fvec f_i;
            fvec f_k;
            fvec f_j;
#pragma unroll
            for (int m = 0; m < DIM; m++)
            {
                f_i[m] = -(cik * r_kj[m] - cii * r_ij[m]);
                f_k[m] = -(cik * r_ij[m] - ckk * r_kj[m]);
                f_j[m] = -f_i[m] - f_k[m];
                atomicAdd(&gm_f[ai][m], f_i[m]);
                atomicAdd(&gm_f[aj][m], f_j[m]);
                atomicAdd(&gm_f[ak][m], f_k[m]);
                if (calcVir)
                {
                    atomicAdd(&sm_fShiftLoc[t1][m], f_i[m]);
                    atomicAdd(&sm_fShiftLoc[CENTRAL][m], f_j[m]);
                    atomicAdd(&sm_fShiftLoc[t2][m], f_k[m]);
                }
            }
        }
    }
}

template<bool calcVir, bool calcEner>
__device__ void urey_bradley_gpu(const int       i,
                                 float*          vtot_loc,
                                 const int       numBonds,
                                 const t_iatom   d_forceatoms[],
                                 const t_iparams d_forceparams[],
                                 const float4    gm_xq[],
                                 fvec            gm_f[],
                                 fvec            sm_fShiftLoc[],
                                 const PbcAiuc   pbcAiuc)
{
    if (i < numBonds)
    {
        int4 ubData = *(int4*)(d_forceatoms + 4 * i);
        int  type   = ubData.x;
        int  ai     = ubData.y;
        int  aj     = ubData.z;
        int  ak     = ubData.w;

        float th0A = d_forceparams[type].u_b.thetaA * CUDA_DEG2RAD_F;
        float kthA = d_forceparams[type].u_b.kthetaA;
        float r13A = d_forceparams[type].u_b.r13A;
        float kUBA = d_forceparams[type].u_b.kUBA;

        fvec  r_ij;
        fvec  r_kj;
        float cos_theta;
        int   t1;
        int   t2;
        float theta = bond_angle_gpu<calcVir>(gm_xq[ai], gm_xq[aj], gm_xq[ak], pbcAiuc, r_ij, r_kj,
                                              &cos_theta, &t1, &t2);

        float va;
        float dVdt;
        harmonic_gpu(kthA, th0A, theta, &va, &dVdt);

        if (calcEner)
        {
            *vtot_loc += va;
        }

        fvec r_ik;
        int  ki = pbcDxAiuc<calcVir>(pbcAiuc, gm_xq[ai], gm_xq[ak], r_ik);

        float dr2 = iprod_gpu(r_ik, r_ik);
        float dr  = dr2 * rsqrtf(dr2);

        float vbond;
        float fbond;
        harmonic_gpu(kUBA, r13A, dr, &vbond, &fbond);

        float cos_theta2 = cos_theta * cos_theta;
        if (cos_theta2 < 1.0f)
        {
            float st  = dVdt * rsqrtf(1.0f - cos_theta2);
            float sth = st * cos_theta;

            float nrkj2 = iprod_gpu(r_kj, r_kj);
            float nrij2 = iprod_gpu(r_ij, r_ij);

            float cik = st * rsqrtf(nrkj2 * nrij2);
            float cii = sth / nrij2;
            float ckk = sth / nrkj2;

            fvec f_i;
            fvec f_j;
            fvec f_k;
#pragma unroll
            for (int m = 0; m < DIM; m++)
            {
                f_i[m] = -(cik * r_kj[m] - cii * r_ij[m]);
                f_k[m] = -(cik * r_ij[m] - ckk * r_kj[m]);
                f_j[m] = -f_i[m] - f_k[m];
                atomicAdd(&gm_f[ai][m], f_i[m]);
                atomicAdd(&gm_f[aj][m], f_j[m]);
                atomicAdd(&gm_f[ak][m], f_k[m]);
                if (calcVir)
                {
                    atomicAdd(&sm_fShiftLoc[t1][m], f_i[m]);
                    atomicAdd(&sm_fShiftLoc[CENTRAL][m], f_j[m]);
                    atomicAdd(&sm_fShiftLoc[t2][m], f_k[m]);
                }
            }
        }

        /* Time for the bond calculations */
        if (dr2 != 0.0f)
        {
            if (calcEner)
            {
                *vtot_loc += vbond;
            }

            fbond *= rsqrtf(dr2);

#pragma unroll
            for (int m = 0; m < DIM; m++)
            {
                float fik = fbond * r_ik[m];
                atomicAdd(&gm_f[ai][m], fik);
                atomicAdd(&gm_f[ak][m], -fik);

                if (calcVir && ki != CENTRAL)
                {
                    atomicAdd(&sm_fShiftLoc[ki][m], fik);
                    atomicAdd(&sm_fShiftLoc[CENTRAL][m], -fik);
                }
            }
        }
    }
}

template<bool calcVir, bool calcEner>
__device__ void urey_bradley_fep_gpu(const int       i,
                                 float*          vtot_loc,
                                 const int       numBonds,
                                 const t_iatom   d_forceatoms[],
                                 const t_iparams d_forceparams[],
                                 gmx::BondedFepParameters* d_fepparams,
                                 const float4    gm_xq[],
                                 fvec            gm_f[],
                                 fvec            sm_fShiftLoc[],
                                 const PbcAiuc   pbcAiuc)
{
    if (i < numBonds)
    {
        int4 ubData = *(int4*)(d_forceatoms + 4 * i);
        int  type   = ubData.x;
        int  ai     = ubData.y;
        int  aj     = ubData.z;
        int  ak     = ubData.w;

        float th0A = d_forceparams[type].u_b.thetaA * CUDA_DEG2RAD_F;
        float kthA = d_forceparams[type].u_b.kthetaA;
        float r13A = d_forceparams[type].u_b.r13A;
        float kUBA = d_forceparams[type].u_b.kUBA;

        float th0B = d_forceparams[type].u_b.thetaB * CUDA_DEG2RAD_F;
        float kthB = d_forceparams[type].u_b.kthetaB;
        float r13B = d_forceparams[type].u_b.r13B;
        float kUBB = d_forceparams[type].u_b.kUBB;

        fvec  r_ij;
        fvec  r_kj;
        float cos_theta;
        int   t1;
        int   t2;
        float theta = bond_angle_gpu<calcVir>(gm_xq[ai], gm_xq[aj], gm_xq[ak], pbcAiuc, r_ij, r_kj,
                                              &cos_theta, &t1, &t2);

        float va;
        float dVdt;
        // harmonic_gpu(kthA, th0A, theta, &va, &dVdt);
<<<<<<< HEAD
        harmonic_fep_gpu(kthA, kthB, th0A, th0B, theta, d_fepparams->lambda_q, &va, &dVdt);
=======
        harmonic_fep_gpu(kthA, kthB, th0A, th0B, theta, d_fepparams->lambda_b, &va, &dVdt);
>>>>>>> 024d32ae

        if (calcEner)
        {
            *vtot_loc += va;
        }

        fvec r_ik;
        int  ki = pbcDxAiuc<calcVir>(pbcAiuc, gm_xq[ai], gm_xq[ak], r_ik);

        float dr2 = iprod_gpu(r_ik, r_ik);
        float dr  = dr2 * rsqrtf(dr2);

        float vbond;
        float fbond;
        // harmonic_gpu(kUBA, r13A, dr, &vbond, &fbond);
        harmonic_fep_gpu(kUBA, kUBB, r13A, r13B, dr, d_fepparams->lambda_q, &vbond, &fbond);

        float cos_theta2 = cos_theta * cos_theta;
        if (cos_theta2 < 1.0f)
        {
            float st  = dVdt * rsqrtf(1.0f - cos_theta2);
            float sth = st * cos_theta;

            float nrkj2 = iprod_gpu(r_kj, r_kj);
            float nrij2 = iprod_gpu(r_ij, r_ij);

            float cik = st * rsqrtf(nrkj2 * nrij2);
            float cii = sth / nrij2;
            float ckk = sth / nrkj2;

            fvec f_i;
            fvec f_j;
            fvec f_k;
#pragma unroll
            for (int m = 0; m < DIM; m++)
            {
                f_i[m] = -(cik * r_kj[m] - cii * r_ij[m]);
                f_k[m] = -(cik * r_ij[m] - ckk * r_kj[m]);
                f_j[m] = -f_i[m] - f_k[m];
                atomicAdd(&gm_f[ai][m], f_i[m]);
                atomicAdd(&gm_f[aj][m], f_j[m]);
                atomicAdd(&gm_f[ak][m], f_k[m]);
                if (calcVir)
                {
                    atomicAdd(&sm_fShiftLoc[t1][m], f_i[m]);
                    atomicAdd(&sm_fShiftLoc[CENTRAL][m], f_j[m]);
                    atomicAdd(&sm_fShiftLoc[t2][m], f_k[m]);
                }
            }
        }

        /* Time for the bond calculations */
        if (dr2 != 0.0f)
        {
            if (calcEner)
            {
                *vtot_loc += vbond;
            }

            fbond *= rsqrtf(dr2);

#pragma unroll
            for (int m = 0; m < DIM; m++)
            {
                float fik = fbond * r_ik[m];
                atomicAdd(&gm_f[ai][m], fik);
                atomicAdd(&gm_f[ak][m], -fik);

                if (calcVir && ki != CENTRAL)
                {
                    atomicAdd(&sm_fShiftLoc[ki][m], fik);
                    atomicAdd(&sm_fShiftLoc[CENTRAL][m], -fik);
                }
            }
        }
    }
}

template<bool returnShift, typename T>
__device__ __forceinline__ static float dih_angle_gpu(const T        xi,
                                                      const T        xj,
                                                      const T        xk,
                                                      const T        xl,
                                                      const PbcAiuc& pbcAiuc,
                                                      fvec           r_ij,
                                                      fvec           r_kj,
                                                      fvec           r_kl,
                                                      fvec           m,
                                                      fvec           n,
                                                      int*           t1,
                                                      int*           t2,
                                                      int*           t3)
{
    *t1 = pbcDxAiuc<returnShift>(pbcAiuc, xi, xj, r_ij);
    *t2 = pbcDxAiuc<returnShift>(pbcAiuc, xk, xj, r_kj);
    *t3 = pbcDxAiuc<returnShift>(pbcAiuc, xk, xl, r_kl);

    cprod_gpu(r_ij, r_kj, m);
    cprod_gpu(r_kj, r_kl, n);
    float phi  = gmx_angle_gpu(m, n);
    float ipr  = iprod_gpu(r_ij, n);
    float sign = (ipr < 0.0f) ? -1.0f : 1.0f;
    phi        = sign * phi;

    return phi;
}


__device__ __forceinline__ static void
           dopdihs_gpu(const float cpA, const float phiA, const int mult, const float phi, float* v, float* f)
{
    float mdphi, sdphi;

    mdphi = mult * phi - phiA * CUDA_DEG2RAD_F;
    sdphi = sinf(mdphi);
    *v    = cpA * (1.0f + cosf(mdphi));
    *f    = -cpA * mult * sdphi;
}

__device__ __forceinline__ static void
           dopdihs_fep_gpu(const float cpA, const float cpB, const float phiA, const float phiB, const int mult, const float phi, const float lambda, float* v, float* f)
{
    float mdphiA, sdphiA, mdphiB, sdphiB;
    mdphiA = mult * phi - phiA * CUDA_DEG2RAD_F;
    mdphiB = mult * phi - phiB * CUDA_DEG2RAD_F;
    sdphiA = sinf(mdphiA);
    sdphiB = sinf(mdphiB);
    *v    = (1 - lambda) * cpA * (1.0f + cosf(mdphiA)) + lambda * cpB * (1.0f + cosf(mdphiB));
    *f    = -((1 - lambda) * cpA * mult * sdphiA + lambda * cpB * mult * sdphiB);
}

template<bool calcVir>
__device__ static void do_dih_fup_gpu(const int      i,
                                      const int      j,
                                      const int      k,
                                      const int      l,
                                      const float    ddphi,
                                      const fvec     r_ij,
                                      const fvec     r_kj,
                                      const fvec     r_kl,
                                      const fvec     m,
                                      const fvec     n,
                                      fvec           gm_f[],
                                      fvec           sm_fShiftLoc[],
                                      const PbcAiuc& pbcAiuc,
                                      const float4   gm_xq[],
                                      const int      t1,
                                      const int      t2,
                                      const int gmx_unused t3)
{
    float iprm  = iprod_gpu(m, m);
    float iprn  = iprod_gpu(n, n);
    float nrkj2 = iprod_gpu(r_kj, r_kj);
    float toler = nrkj2 * GMX_REAL_EPS;
    if ((iprm > toler) && (iprn > toler))
    {
        float nrkj_1 = rsqrtf(nrkj2); // replacing std::invsqrt call
        float nrkj_2 = nrkj_1 * nrkj_1;
        float nrkj   = nrkj2 * nrkj_1;
        float a      = -ddphi * nrkj / iprm;
        fvec  f_i;
        svmul_gpu(a, m, f_i);
        float b = ddphi * nrkj / iprn;
        fvec  f_l;
        svmul_gpu(b, n, f_l);
        float p = iprod_gpu(r_ij, r_kj);
        p *= nrkj_2;
        float q = iprod_gpu(r_kl, r_kj);
        q *= nrkj_2;
        fvec uvec;
        svmul_gpu(p, f_i, uvec);
        fvec vvec;
        svmul_gpu(q, f_l, vvec);
        fvec svec;
        fvec_sub_gpu(uvec, vvec, svec);
        fvec f_j;
        fvec_sub_gpu(f_i, svec, f_j);
        fvec f_k;
        fvec_add_gpu(f_l, svec, f_k);
#pragma unroll
        for (int m = 0; (m < DIM); m++)
        {
            atomicAdd(&gm_f[i][m], f_i[m]);
            atomicAdd(&gm_f[j][m], -f_j[m]);
            atomicAdd(&gm_f[k][m], -f_k[m]);
            atomicAdd(&gm_f[l][m], f_l[m]);
        }

        if (calcVir)
        {
            fvec dx_jl;
            int  t3 = pbcDxAiuc<calcVir>(pbcAiuc, gm_xq[l], gm_xq[j], dx_jl);

#pragma unroll
            for (int m = 0; (m < DIM); m++)
            {
                atomicAdd(&sm_fShiftLoc[t1][m], f_i[m]);
                atomicAdd(&sm_fShiftLoc[CENTRAL][m], -f_j[m]);
                atomicAdd(&sm_fShiftLoc[t2][m], -f_k[m]);
                atomicAdd(&sm_fShiftLoc[t3][m], f_l[m]);
            }
        }
    }
}

template<bool calcVir, bool calcEner>
__device__ void pdihs_gpu(const int       i,
                          float*          vtot_loc,
                          const int       numBonds,
                          const t_iatom   d_forceatoms[],
                          const t_iparams d_forceparams[],
                          const float4    gm_xq[],
                          fvec            gm_f[],
                          fvec            sm_fShiftLoc[],
                          const PbcAiuc   pbcAiuc)
{
    if (i < numBonds)
    {
        int type = d_forceatoms[5 * i];
        int ai   = d_forceatoms[5 * i + 1];
        int aj   = d_forceatoms[5 * i + 2];
        int ak   = d_forceatoms[5 * i + 3];
        int al   = d_forceatoms[5 * i + 4];

        fvec  r_ij;
        fvec  r_kj;
        fvec  r_kl;
        fvec  m;
        fvec  n;
        int   t1;
        int   t2;
        int   t3;
        float phi = dih_angle_gpu<calcVir>(gm_xq[ai], gm_xq[aj], gm_xq[ak], gm_xq[al], pbcAiuc,
                                           r_ij, r_kj, r_kl, m, n, &t1, &t2, &t3);

        float vpd;
        float ddphi;
        dopdihs_gpu(d_forceparams[type].pdihs.cpA, d_forceparams[type].pdihs.phiA,
                    d_forceparams[type].pdihs.mult, phi, &vpd, &ddphi);

        if (calcEner)
        {
            *vtot_loc += vpd;
        }

        do_dih_fup_gpu<calcVir>(ai, aj, ak, al, ddphi, r_ij, r_kj, r_kl, m, n, gm_f, sm_fShiftLoc,
                                pbcAiuc, gm_xq, t1, t2, t3);
    }
}

template<bool calcVir, bool calcEner>
__device__ void pdihs_fep_gpu(const int       i,
                          float*          vtot_loc,
                          const int       numBonds,
                          const t_iatom   d_forceatoms[],
                          const t_iparams d_forceparams[],
                          gmx::BondedFepParameters* d_fepparams,
                          const float4    gm_xq[],
                          fvec            gm_f[],
                          fvec            sm_fShiftLoc[],
                          const PbcAiuc   pbcAiuc)
{
    if (i < numBonds)
    {
        int type = d_forceatoms[5 * i];
        int ai   = d_forceatoms[5 * i + 1];
        int aj   = d_forceatoms[5 * i + 2];
        int ak   = d_forceatoms[5 * i + 3];
        int al   = d_forceatoms[5 * i + 4];

        fvec  r_ij;
        fvec  r_kj;
        fvec  r_kl;
        fvec  m;
        fvec  n;
        int   t1;
        int   t2;
        int   t3;
        float phi = dih_angle_gpu<calcVir>(gm_xq[ai], gm_xq[aj], gm_xq[ak], gm_xq[al], pbcAiuc,
                                           r_ij, r_kj, r_kl, m, n, &t1, &t2, &t3);

        float vpd;
        float ddphi;
        dopdihs_fep_gpu(d_forceparams[type].pdihs.cpA, d_forceparams[type].pdihs.cpB, d_forceparams[type].pdihs.phiA, d_forceparams[type].pdihs.phiB,
<<<<<<< HEAD
                    d_forceparams[type].pdihs.mult, phi, d_fepparams->lambda_q, &vpd, &ddphi);
=======
                    d_forceparams[type].pdihs.mult, phi, d_fepparams->lambda_b, &vpd, &ddphi);
>>>>>>> 024d32ae

        if (calcEner)
        {
            *vtot_loc += vpd;
        }

        do_dih_fup_gpu<calcVir>(ai, aj, ak, al, ddphi, r_ij, r_kj, r_kl, m, n, gm_f, sm_fShiftLoc,
                                pbcAiuc, gm_xq, t1, t2, t3);
    }
}

template<bool calcVir, bool calcEner>
__device__ void rbdihs_gpu(const int       i,
                           float*          vtot_loc,
                           const int       numBonds,
                           const t_iatom   d_forceatoms[],
                           const t_iparams d_forceparams[],
                           const float4    gm_xq[],
                           fvec            gm_f[],
                           fvec            sm_fShiftLoc[],
                           const PbcAiuc   pbcAiuc)
{
    constexpr float c0 = 0.0f, c1 = 1.0f, c2 = 2.0f, c3 = 3.0f, c4 = 4.0f, c5 = 5.0f;

    if (i < numBonds)
    {
        int type = d_forceatoms[5 * i];
        int ai   = d_forceatoms[5 * i + 1];
        int aj   = d_forceatoms[5 * i + 2];
        int ak   = d_forceatoms[5 * i + 3];
        int al   = d_forceatoms[5 * i + 4];

        fvec  r_ij;
        fvec  r_kj;
        fvec  r_kl;
        fvec  m;
        fvec  n;
        int   t1;
        int   t2;
        int   t3;
        float phi = dih_angle_gpu<calcVir>(gm_xq[ai], gm_xq[aj], gm_xq[ak], gm_xq[al], pbcAiuc,
                                           r_ij, r_kj, r_kl, m, n, &t1, &t2, &t3);

        /* Change to polymer convention */
        if (phi < c0)
        {
            phi += CUDART_PI_F;
        }
        else
        {
            phi -= CUDART_PI_F;
        }
        float cos_phi = cosf(phi);
        /* Beware of accuracy loss, cannot use 1-sqrt(cos^2) ! */
        float sin_phi = sinf(phi);

        float parm[NR_RBDIHS];
        for (int j = 0; j < NR_RBDIHS; j++)
        {
            parm[j] = d_forceparams[type].rbdihs.rbcA[j];
        }
        /* Calculate cosine powers */
        /* Calculate the energy */
        /* Calculate the derivative */
        float v      = parm[0];
        float ddphi  = c0;
        float cosfac = c1;

        float rbp = parm[1];
        ddphi += rbp * cosfac;
        cosfac *= cos_phi;
        if (calcEner)
        {
            v += cosfac * rbp;
        }
        rbp = parm[2];
        ddphi += c2 * rbp * cosfac;
        cosfac *= cos_phi;
        if (calcEner)
        {
            v += cosfac * rbp;
        }
        rbp = parm[3];
        ddphi += c3 * rbp * cosfac;
        cosfac *= cos_phi;
        if (calcEner)
        {
            v += cosfac * rbp;
        }
        rbp = parm[4];
        ddphi += c4 * rbp * cosfac;
        cosfac *= cos_phi;
        if (calcEner)
        {
            v += cosfac * rbp;
        }
        rbp = parm[5];
        ddphi += c5 * rbp * cosfac;
        cosfac *= cos_phi;
        if (calcEner)
        {
            v += cosfac * rbp;
        }

        ddphi = -ddphi * sin_phi;

        do_dih_fup_gpu<calcVir>(ai, aj, ak, al, ddphi, r_ij, r_kj, r_kl, m, n, gm_f, sm_fShiftLoc,
                                pbcAiuc, gm_xq, t1, t2, t3);
        if (calcEner)
        {
            *vtot_loc += v;
        }
    }
}

template<bool calcVir, bool calcEner>
__device__ void rbdihs_fep_gpu(const int       i,
                           float*          vtot_loc,
                           const int       numBonds,
                           const t_iatom   d_forceatoms[],
                           const t_iparams d_forceparams[],
                           gmx::BondedFepParameters* d_fepparams,
                           const float4    gm_xq[],
                           fvec            gm_f[],
                           fvec            sm_fShiftLoc[],
                           const PbcAiuc   pbcAiuc)
{
    constexpr float c0 = 0.0f, c1 = 1.0f, c2 = 2.0f, c3 = 3.0f, c4 = 4.0f, c5 = 5.0f;

    if (i < numBonds)
    {
        int type = d_forceatoms[5 * i];
        int ai   = d_forceatoms[5 * i + 1];
        int aj   = d_forceatoms[5 * i + 2];
        int ak   = d_forceatoms[5 * i + 3];
        int al   = d_forceatoms[5 * i + 4];

        fvec  r_ij;
        fvec  r_kj;
        fvec  r_kl;
        fvec  m;
        fvec  n;
        int   t1;
        int   t2;
        int   t3;
        float phi = dih_angle_gpu<calcVir>(gm_xq[ai], gm_xq[aj], gm_xq[ak], gm_xq[al], pbcAiuc,
                                           r_ij, r_kj, r_kl, m, n, &t1, &t2, &t3);
<<<<<<< HEAD
        float lambda = d_fepparams->lambda_q;
=======
        float lambda = d_fepparams->lambda_b;
>>>>>>> 024d32ae

        /* Change to polymer convention */
        if (phi < c0)
        {
            phi += CUDART_PI_F;
        }
        else
        {
            phi -= CUDART_PI_F;
        }
        float cos_phi = cosf(phi);
        /* Beware of accuracy loss, cannot use 1-sqrt(cos^2) ! */
        float sin_phi = sinf(phi);

        float parm[NR_RBDIHS];
        for (int j = 0; j < NR_RBDIHS; j++)
        {
            parm[j] = (1 - lambda) * d_forceparams[type].rbdihs.rbcA[j] + lambda * d_forceparams[type].rbdihs.rbcB[j];
        }
        /* Calculate cosine powers */
        /* Calculate the energy */
        /* Calculate the derivative */
        float v      = parm[0];
        float ddphi  = c0;
        float cosfac = c1;

        float rbp = parm[1];
        ddphi += rbp * cosfac;
        cosfac *= cos_phi;
        if (calcEner)
        {
            v += cosfac * rbp;
        }
        rbp = parm[2];
        ddphi += c2 * rbp * cosfac;
        cosfac *= cos_phi;
        if (calcEner)
        {
            v += cosfac * rbp;
        }
        rbp = parm[3];
        ddphi += c3 * rbp * cosfac;
        cosfac *= cos_phi;
        if (calcEner)
        {
            v += cosfac * rbp;
        }
        rbp = parm[4];
        ddphi += c4 * rbp * cosfac;
        cosfac *= cos_phi;
        if (calcEner)
        {
            v += cosfac * rbp;
        }
        rbp = parm[5];
        ddphi += c5 * rbp * cosfac;
        cosfac *= cos_phi;
        if (calcEner)
        {
            v += cosfac * rbp;
        }

        ddphi = -ddphi * sin_phi;

        do_dih_fup_gpu<calcVir>(ai, aj, ak, al, ddphi, r_ij, r_kj, r_kl, m, n, gm_f, sm_fShiftLoc,
                                pbcAiuc, gm_xq, t1, t2, t3);
        if (calcEner)
        {
            *vtot_loc += v;
        }
    }
}

__device__ __forceinline__ static void make_dp_periodic_gpu(float* dp)
{
    /* dp cannot be outside (-pi,pi) */
    if (*dp >= CUDART_PI_F)
    {
        *dp -= 2.0f * CUDART_PI_F;
    }
    else if (*dp < -CUDART_PI_F)
    {
        *dp += 2.0f * CUDART_PI_F;
    }
}

template<bool calcVir, bool calcEner>
__device__ void idihs_gpu(const int       i,
                          float*          vtot_loc,
                          const int       numBonds,
                          const t_iatom   d_forceatoms[],
                          const t_iparams d_forceparams[],
                          const float4    gm_xq[],
                          fvec            gm_f[],
                          fvec            sm_fShiftLoc[],
                          const PbcAiuc   pbcAiuc)
{
    if (i < numBonds)
    {
        int type = d_forceatoms[5 * i];
        int ai   = d_forceatoms[5 * i + 1];
        int aj   = d_forceatoms[5 * i + 2];
        int ak   = d_forceatoms[5 * i + 3];
        int al   = d_forceatoms[5 * i + 4];

        fvec  r_ij;
        fvec  r_kj;
        fvec  r_kl;
        fvec  m;
        fvec  n;
        int   t1;
        int   t2;
        int   t3;
        float phi = dih_angle_gpu<calcVir>(gm_xq[ai], gm_xq[aj], gm_xq[ak], gm_xq[al], pbcAiuc,
                                           r_ij, r_kj, r_kl, m, n, &t1, &t2, &t3);

        /* phi can jump if phi0 is close to Pi/-Pi, which will cause huge
         * force changes if we just apply a normal harmonic.
         * Instead, we first calculate phi-phi0 and take it modulo (-Pi,Pi).
         * This means we will never have the periodicity problem, unless
         * the dihedral is Pi away from phiO, which is very unlikely due to
         * the potential.
         */
        float kA = d_forceparams[type].harmonic.krA;
        float pA = d_forceparams[type].harmonic.rA;

        float phi0 = pA * CUDA_DEG2RAD_F;

        float dp = phi - phi0;

        make_dp_periodic_gpu(&dp);

        float ddphi = -kA * dp;

        do_dih_fup_gpu<calcVir>(ai, aj, ak, al, -ddphi, r_ij, r_kj, r_kl, m, n, gm_f, sm_fShiftLoc,
                                pbcAiuc, gm_xq, t1, t2, t3);

        if (calcEner)
        {
            *vtot_loc += -0.5f * ddphi * dp;
        }
    }
}

template<bool calcVir, bool calcEner>
__device__ void idihs_fep_gpu(const int       i,
                          float*          vtot_loc,
                          const int       numBonds,
                          const t_iatom   d_forceatoms[],
                          const t_iparams d_forceparams[],
                          gmx::BondedFepParameters* d_fepparams,
                          const float4    gm_xq[],
                          fvec            gm_f[],
                          fvec            sm_fShiftLoc[],
                          const PbcAiuc   pbcAiuc)
{
    if (i < numBonds)
    {
        int type = d_forceatoms[5 * i];
        int ai   = d_forceatoms[5 * i + 1];
        int aj   = d_forceatoms[5 * i + 2];
        int ak   = d_forceatoms[5 * i + 3];
        int al   = d_forceatoms[5 * i + 4];

        fvec  r_ij;
        fvec  r_kj;
        fvec  r_kl;
        fvec  m;
        fvec  n;
        int   t1;
        int   t2;
        int   t3;
        float phi = dih_angle_gpu<calcVir>(gm_xq[ai], gm_xq[aj], gm_xq[ak], gm_xq[al], pbcAiuc,
                                           r_ij, r_kj, r_kl, m, n, &t1, &t2, &t3);

        /* phi can jump if phi0 is close to Pi/-Pi, which will cause huge
         * force changes if we just apply a normal harmonic.
         * Instead, we first calculate phi-phi0 and take it modulo (-Pi,Pi).
         * This means we will never have the periodicity problem, unless
         * the dihedral is Pi away from phiO, which is very unlikely due to
         * the potential.
         */
        float kA = d_forceparams[type].harmonic.krA;
        float pA = d_forceparams[type].harmonic.rA;
        float kB = d_forceparams[type].harmonic.krB;
        float pB = d_forceparams[type].harmonic.rB;

        float phi0A = pA * CUDA_DEG2RAD_F;
        float phi0B = pB * CUDA_DEG2RAD_F;

        float dpA = phi - phi0A;
        float dpB = phi - phi0B;

        make_dp_periodic_gpu(&dpA);
        make_dp_periodic_gpu(&dpB);

<<<<<<< HEAD
        float lambda = d_fepparams->lambda_q;
=======
        float lambda = d_fepparams->lambda_b;
>>>>>>> 024d32ae

        float ddphi = -((1 - lambda) * kA * dpA + lambda * kB * dpB);

        do_dih_fup_gpu<calcVir>(ai, aj, ak, al, -ddphi, r_ij, r_kj, r_kl, m, n, gm_f, sm_fShiftLoc,
                                pbcAiuc, gm_xq, t1, t2, t3);

        if (calcEner)
        {
            *vtot_loc += -0.5f * ddphi * dpA;
        }
    }
}

template<bool calcVir, bool calcEner>
__device__ void pairs_gpu(const int       i,
                          const int       numBonds,
                          const t_iatom   d_forceatoms[],
                          const t_iparams iparams[],
                          const float4    gm_xq[],
                          fvec            gm_f[],
                          fvec            sm_fShiftLoc[],
                          const PbcAiuc   pbcAiuc,
                          const float     scale_factor,
                          float*          vtotVdw_loc,
                          float*          vtotElec_loc)
{
    if (i < numBonds)
    {
        int3 pairData = *(int3*)(d_forceatoms + 3 * i);
        int  type     = pairData.x;
        int  ai       = pairData.y;
        int  aj       = pairData.z;

        float qq  = gm_xq[ai].w * gm_xq[aj].w;
        float c6  = iparams[type].lj14.c6A;
        float c12 = iparams[type].lj14.c12A;

        /* Do we need to apply full periodic boundary conditions? */
        fvec dr;
        int  fshift_index = pbcDxAiuc<calcVir>(pbcAiuc, gm_xq[ai], gm_xq[aj], dr);

        float r2    = norm2_gpu(dr);
        float rinv  = rsqrtf(r2);
        float rinv2 = rinv * rinv;
        float rinv6 = rinv2 * rinv2 * rinv2;

        /* Calculate the Coulomb force * r */
        float velec = scale_factor * qq * rinv;

        /* Calculate the LJ force * r and add it to the Coulomb part */
        float fr = (12.0f * c12 * rinv6 - 6.0f * c6) * rinv6 + velec;

        float finvr = fr * rinv2;
        fvec  f;
        svmul_gpu(finvr, dr, f);

        /* Add the forces */
#pragma unroll
        for (int m = 0; m < DIM; m++)
        {
            atomicAdd(&gm_f[ai][m], f[m]);
            atomicAdd(&gm_f[aj][m], -f[m]);
            if (calcVir && fshift_index != CENTRAL)
            {
                atomicAdd(&sm_fShiftLoc[fshift_index][m], f[m]);
                atomicAdd(&sm_fShiftLoc[CENTRAL][m], -f[m]);
            }
        }

        if (calcEner)
        {
            *vtotVdw_loc += (c12 * rinv6 - c6) * rinv6;
            *vtotElec_loc += velec;
        }
    }
}

template<bool calcVir, bool calcEner>
__device__ void pairs_fep_gpu(const int       i,
                          const int       numBonds,
                          const t_iatom   d_forceatoms[],
                          const t_iparams iparams[],
                          gmx::BondedFepParameters* d_fepparams,
                          const float4    gm_xq[],
                          const float     gm_qA[],
                          const float     gm_qB[],
                          fvec            gm_f[],
                          fvec            sm_fShiftLoc[],
                          const PbcAiuc   pbcAiuc,
                          const float     scale_factor,
                          float*          vtotVdw_loc,
                          float*          vtotElec_loc)
{
    const bool bFEP = d_fepparams->bFEP;
    bool       bFEPpair = 0;
    const float alpha_coul = d_fepparams->alpha_coul;
    const float alpha_vdw  = d_fepparams->alpha_vdw;
    float alpha_coul_eff   = alpha_coul;
    float alpha_vdw_eff    = alpha_vdw;
    const bool useSoftCore = (alpha_vdw != 0.0);
    const bool useScBetaNO = (alpha_coul == 0.0);
    const float sigma6_def = d_fepparams->sc_sigma6;
    const float sigma6_min = d_fepparams->sc_sigma6_min;
    const float lambda_q   = d_fepparams->lambda_q;
    const float _lambda_q  = 1 - lambda_q;
    const float lambda_v   = d_fepparams->lambda_v;
    const float _lambda_v  = 1 - lambda_v;

    const float lfac_coul[2] = {lambda_q, _lambda_q};
    const float lfac_vdw[2]  = {lambda_v, _lambda_v};
    const float LFC[2]       = {_lambda_q, lambda_q};
    const float LFV[2]       = {_lambda_v, lambda_v};

    float FscalC[2], FscalV[2], Vcoul[2], Vvdw[2];
    float rinvC, rinvV, r2C, r2V, rpinvC, rpinvV;

    if (i < numBonds)
    {
        int3 pairData = *(int3*)(d_forceatoms + 3 * i);
        int  type     = pairData.x;
        int  ai       = pairData.y;
        int  aj       = pairData.z;

        float qq[2]  = {gm_qA[ai] * gm_qA[aj], gm_qB[ai] * gm_qB[aj]};
        float c6AB[2]  = {iparams[type].lj14.c6A, iparams[type].lj14.c6B};
        float c12AB[2] = {iparams[type].lj14.c12A, iparams[type].lj14.c12B};
        float sigma6[2];
        float velec = 0;
        float vlj   = 0;
        float finvr = 0;

        if (qq[0] == qq[1] && c6AB[0] == c6AB[1] && c12AB[0] == c12AB[1]) bFEPpair = 0;
        else bFEPpair = 1;

        /* Do we need to apply full periodic boundary conditions? */
        fvec dr;
        int  fshift_index = pbcDxAiuc<calcVir>(pbcAiuc, gm_xq[ai], gm_xq[aj], dr);

        float r2    = norm2_gpu(dr);
        float rpm2  = r2 * r2;
        float rp    = rpm2 * r2;
        float rinv  = rsqrtf(r2);
        float rinv2 = rinv * rinv;
        float rinv6 = rinv2 * rinv2 * rinv2;

        if (bFEPpair)
        {
            for (int k = 0; k < 2; k++)
            {
                FscalC[k] = 0;
                FscalV[k] = 0;
                if (calcEner)
                {
                    Vcoul[k]  = 0;
                    Vvdw[k]   = 0;
                }
                if ((qq[k] != 0) || (c6AB[k] != 0) || (c12AB[k] != 0))
                {
                    if ((c12AB[0] == 0 || c12AB[1] == 0) && (useSoftCore))
                    {
                        if (c6AB[k] == 0) sigma6[k] = 0;
                        else sigma6[k] = c12AB[k] / c6AB[k];
                        alpha_vdw_eff  = alpha_vdw;
                        alpha_coul_eff = (useScBetaNO ? alpha_vdw_eff : alpha_coul);
                        if (sigma6[k] == 0)          sigma6[k] = sigma6_def;
                        if (sigma6[k] < sigma6_min)  sigma6[k] = sigma6_min;

                        if (useScBetaNO)
                        {
                            rpinvC = 1.0f / (alpha_coul_eff * lfac_coul[k] * sigma6[k] + rp);
                        }
                        // else if (softCoreTreatment == SoftCoreTreatment::RPower6_2)
                        // {
                        //     rpinvC = one / (alpha_coul_eff * lfac_coul[i] + rpc);
                        //     sqRoot<softCoreTreatment>(rpinvC, &rinvC, &rC);
                        // }
                        else
                        {
                            rpinvC = 1.0f / (alpha_coul_eff * lfac_coul[k] * sigma6[k] + rp);
                        }
                        r2C    = rcbrt(rpinvC);
                        rinvC  = rsqrt(r2C);
                
                        if ((alpha_coul_eff != alpha_vdw_eff) || (!useScBetaNO))
                        {
                            rpinvV = 1.0f / (alpha_vdw_eff * lfac_vdw[k] * sigma6[k] + rp);
                            r2V    = rcbrt(rpinvV);
                            rinvV  = rsqrt(r2V);
                        }
                        else
                        {
                            /* We can avoid one expensive pow and one / operation */
                            rpinvV = rpinvC;
                            rinvV  = rinvC;
                        }
                    }
                    else
                    {
                        rpinvC = rinv6;
                        rinvC  = rinv;
                        rpinvV = rinv6;
                        rinvV  = rinv;
                    }
// #        endif /* EXCLUSION_FORCES */
                    // #    if !defined LJ_COMB_LB || defined CALC_ENERGIES
                                    
                    if (c6AB[k] != 0 || c12AB[k] != 0)
                    {
                        float Vvdw6 = c6AB[k] * rpinvV;
                        float Vvdw12= c12AB[k] * rpinvV * rpinvV;
                        FscalV[k] = 12.0f * Vvdw12 - 6.0f * Vvdw6;
                        if (calcEner)
                        {
                            Vvdw[k] = Vvdw12 - Vvdw6;
                        }
                    }

                    if (qq[k] != 0)
                    {
                        FscalC[k] = scale_factor * qq[k] * rinvC;
                        Vcoul[k] = FscalC[k];
                    }
                            // if ((c6AB[0] != 0 || c6AB[1] != 0 || c12AB[0]!=0 || c12AB[1]!=0 || qq[0]!=0 || qq[1]!=0) && (k == 1))
                            // printf("interaction [%d-%d], r2=[%e], mask=%f, FscalC=[%e, %e], FscalV=[%e, %e]\n", ai, aj, r2, int_bit, FscalC[0] * rpm2, FscalC[1] * rpm2, FscalV[0] * rpm2, FscalV[1] * rpm2);
                    FscalC[k] *= rpinvC;
                    FscalV[k] *= rpinvV;
                }
            }
            for (int k = 0; k < 2; k++)
            {
                if (calcEner)
                {
                    velec += LFC[k] * Vcoul[k];
                    vlj += LFV[k] * Vvdw[k];
                }
                finvr += LFC[k] * FscalC[k] * rpm2;
                finvr += LFV[k] * FscalV[k] * rpm2;
            }
        }
        else
        {
            /* Calculate the Coulomb force * r */
            velec = scale_factor * qq[0] * rinv;
            vlj   = (c12AB[0] * rinv6 - c6AB[0]) * rinv6;

            /* Calculate the LJ force * r and add it to the Coulomb part */
            float fr = (12.0f * c12AB[0] * rinv6 - 6.0f * c6AB[0]) * rinv6 + velec;
            finvr = fr * rinv2;
        }

        fvec  f;
        svmul_gpu(finvr, dr, f);

        /* Add the forces */
#pragma unroll
        for (int m = 0; m < DIM; m++)
        {
            atomicAdd(&gm_f[ai][m], f[m]);
            atomicAdd(&gm_f[aj][m], -f[m]);
            if (calcVir && fshift_index != CENTRAL)
            {
                atomicAdd(&sm_fShiftLoc[fshift_index][m], f[m]);
                atomicAdd(&sm_fShiftLoc[CENTRAL][m], -f[m]);
            }
        }

        if (calcEner)
        {
            *vtotVdw_loc += vlj;
            *vtotElec_loc += velec;
        }
    }
}

namespace gmx
{

template<bool calcVir, bool calcEner>
__global__ void exec_kernel_gpu(BondedCudaKernelParameters kernelParams)
{
    assert(blockDim.y == 1 && blockDim.z == 1);
    const int  tid          = blockIdx.x * blockDim.x + threadIdx.x;
    float      vtot_loc     = 0;
    float      vtotVdw_loc  = 0;
    float      vtotElec_loc = 0;
    __shared__ fvec sm_fShiftLoc[SHIFTS];

    if (calcVir)
    {
        if (threadIdx.x < SHIFTS)
        {
            sm_fShiftLoc[threadIdx.x][XX] = 0.0f;
            sm_fShiftLoc[threadIdx.x][YY] = 0.0f;
            sm_fShiftLoc[threadIdx.x][ZZ] = 0.0f;
        }
        __syncthreads();
    }

    int  fType;
    bool threadComputedPotential = false;
#pragma unroll
    for (int j = 0; j < numFTypesOnGpu; j++)
    {
        if (tid >= kernelParams.fTypeRangeStart[j] && tid <= kernelParams.fTypeRangeEnd[j])
        {
            const int      numBonds = kernelParams.numFTypeBonds[j];
            int            fTypeTid = tid - kernelParams.fTypeRangeStart[j];
            const t_iatom* iatoms   = kernelParams.d_iatoms[j];
            fType                   = kernelParams.fTypesOnGpu[j];
            if (calcEner)
            {
                threadComputedPotential = true;
            }

            switch (fType)
            {
                case F_BONDS:
                    // bonds_gpu<calcVir, calcEner>(fTypeTid, &vtot_loc, numBonds, iatoms,
                    //                              kernelParams.d_forceParams, kernelParams.d_xq,
                    //                              kernelParams.d_f, sm_fShiftLoc, kernelParams.pbcAiuc);
                    bonds_fep_gpu<calcVir, calcEner>(fTypeTid, &vtot_loc, numBonds, iatoms,
                                                 kernelParams.d_forceParams, kernelParams.d_fepParams, kernelParams.d_xq,
                                                 kernelParams.d_f, sm_fShiftLoc, kernelParams.pbcAiuc);
                    break;
                case F_ANGLES:
                    // angles_gpu<calcVir, calcEner>(
                    //         fTypeTid, &vtot_loc, numBonds, iatoms, kernelParams.d_forceParams,
                    //         kernelParams.d_xq, kernelParams.d_f, sm_fShiftLoc, kernelParams.pbcAiuc);
                    angles_fep_gpu<calcVir, calcEner>(
                            fTypeTid, &vtot_loc, numBonds, iatoms, kernelParams.d_forceParams, kernelParams.d_fepParams,
                            kernelParams.d_xq, kernelParams.d_f, sm_fShiftLoc, kernelParams.pbcAiuc);
                    break;
                case F_UREY_BRADLEY:
                    // urey_bradley_gpu<calcVir, calcEner>(
                    //         fTypeTid, &vtot_loc, numBonds, iatoms, kernelParams.d_forceParams,
                    //         kernelParams.d_xq, kernelParams.d_f, sm_fShiftLoc, kernelParams.pbcAiuc);
                    urey_bradley_fep_gpu<calcVir, calcEner>(
                            fTypeTid, &vtot_loc, numBonds, iatoms, kernelParams.d_forceParams, kernelParams.d_fepParams,
                            kernelParams.d_xq, kernelParams.d_f, sm_fShiftLoc, kernelParams.pbcAiuc);
                    break;
                case F_PDIHS:
                case F_PIDIHS:
                    // pdihs_gpu<calcVir, calcEner>(fTypeTid, &vtot_loc, numBonds, iatoms,
                    //                              kernelParams.d_forceParams, kernelParams.d_xq,
                    //                              kernelParams.d_f, sm_fShiftLoc, kernelParams.pbcAiuc);
                    pdihs_fep_gpu<calcVir, calcEner>(fTypeTid, &vtot_loc, numBonds, iatoms,
                                                 kernelParams.d_forceParams, kernelParams.d_fepParams, kernelParams.d_xq,
                                                 kernelParams.d_f, sm_fShiftLoc, kernelParams.pbcAiuc);
                    break;
                case F_RBDIHS:
                    // rbdihs_gpu<calcVir, calcEner>(
                    //         fTypeTid, &vtot_loc, numBonds, iatoms, kernelParams.d_forceParams,
                    //         kernelParams.d_xq, kernelParams.d_f, sm_fShiftLoc, kernelParams.pbcAiuc);
                    rbdihs_fep_gpu<calcVir, calcEner>(
                            fTypeTid, &vtot_loc, numBonds, iatoms, kernelParams.d_forceParams, kernelParams.d_fepParams,
                            kernelParams.d_xq, kernelParams.d_f, sm_fShiftLoc, kernelParams.pbcAiuc);
                    break;
                case F_IDIHS:
                    // idihs_gpu<calcVir, calcEner>(fTypeTid, &vtot_loc, numBonds, iatoms,
                    //                              kernelParams.d_forceParams, kernelParams.d_xq,
                    //                              kernelParams.d_f, sm_fShiftLoc, kernelParams.pbcAiuc);
                    idihs_fep_gpu<calcVir, calcEner>(fTypeTid, &vtot_loc, numBonds, iatoms,
                                                 kernelParams.d_forceParams, kernelParams.d_fepParams, kernelParams.d_xq,
                                                 kernelParams.d_f, sm_fShiftLoc, kernelParams.pbcAiuc);
                    break;
                case F_LJ14:
                    // pairs_gpu<calcVir, calcEner>(fTypeTid, numBonds, iatoms, kernelParams.d_forceParams,
                    //                              kernelParams.d_xq, kernelParams.d_f, sm_fShiftLoc,
                    //                              kernelParams.pbcAiuc, kernelParams.scaleFactor,
                    //                              &vtotVdw_loc, &vtotElec_loc);
                    pairs_fep_gpu<calcVir, calcEner>(fTypeTid, numBonds, iatoms, kernelParams.d_forceParams, kernelParams.d_fepParams,
                                                 kernelParams.d_xq, kernelParams.d_qA, kernelParams.d_qB, kernelParams.d_f, sm_fShiftLoc,
                                                 kernelParams.pbcAiuc, kernelParams.scaleFactor,
                                                 &vtotVdw_loc, &vtotElec_loc);
                    break;
            }
            break;
        }
    }

    if (threadComputedPotential)
    {
        float* vtotVdw  = kernelParams.d_vTot + F_LJ14;
        float* vtotElec = kernelParams.d_vTot + F_COUL14;
        atomicAdd(kernelParams.d_vTot + fType, vtot_loc);
        atomicAdd(vtotVdw, vtotVdw_loc);
        atomicAdd(vtotElec, vtotElec_loc);
    }
    /* Accumulate shift vectors from shared memory to global memory on the first SHIFTS threads of the block. */
    if (calcVir)
    {
        __syncthreads();
        if (threadIdx.x < SHIFTS)
        {
            fvec_inc_atomic(kernelParams.d_fShift[threadIdx.x], sm_fShiftLoc[threadIdx.x]);
        }
    }
}


/*-------------------------------- End CUDA kernels-----------------------------*/


template<bool calcVir, bool calcEner>
void GpuBonded::Impl::launchKernel(const t_forcerec* fr, const matrix box)
{
    GMX_ASSERT(haveInteractions_,
               "Cannot launch bonded GPU kernels unless bonded GPU work was scheduled");
    static_assert(TPB_BONDED >= SHIFTS,
                  "TPB_BONDED must be >= SHIFTS for the virial kernel (calcVir=true)");

    PbcAiuc pbcAiuc;
    setPbcAiuc(fr->bMolPBC ? ePBC2npbcdim(fr->ePBC) : 0, box, &pbcAiuc);

    int fTypeRangeEnd = kernelParams_.fTypeRangeEnd[numFTypesOnGpu - 1];

    if (fTypeRangeEnd < 0)
    {
        return;
    }

    KernelLaunchConfig config;
    config.blockSize[0] = TPB_BONDED;
    config.blockSize[1] = 1;
    config.blockSize[2] = 1;
    config.gridSize[0]  = (fTypeRangeEnd + TPB_BONDED) / TPB_BONDED;
    config.gridSize[1]  = 1;
    config.gridSize[2]  = 1;
    config.sharedMemorySize = SHIFTS * sizeof(float3);
    config.stream       = stream_;

    auto kernelPtr            = exec_kernel_gpu<calcVir, calcEner>;
    kernelParams_.scaleFactor = fr->ic->epsfac * fr->fudgeQQ;
    kernelParams_.pbcAiuc     = pbcAiuc;

    const auto kernelArgs = prepareGpuKernelArguments(kernelPtr, config, &kernelParams_);

    launchGpuKernel(kernelPtr, config, nullptr, "exec_kernel_gpu<calcVir, calcEner>", kernelArgs);
}

void GpuBonded::launchKernel(const t_forcerec* fr, const gmx::StepWorkload& stepWork, const matrix box)
{
    if (stepWork.computeEnergy)
    {
        // When we need the energy, we also need the virial
        impl_->launchKernel<true, true>(fr, box);
    }
    else if (stepWork.computeVirial)
    {
        impl_->launchKernel<true, false>(fr, box);
    }
    else
    {
        impl_->launchKernel<false, false>(fr, box);
    }
}

} // namespace gmx<|MERGE_RESOLUTION|>--- conflicted
+++ resolved
@@ -243,11 +243,7 @@
         float vbond;
         float fbond;
         harmonic_softbond_gpu(d_forceparams[type].harmonic.krA, d_forceparams[type].harmonic.krB, d_forceparams[type].harmonic.rA, d_forceparams[type].harmonic.rB, 
-<<<<<<< HEAD
-                              dr, d_fepparams->alpha_bond, d_fepparams->lambda_q, &vbond, &fbond);
-=======
                               dr, d_fepparams->alpha_bond, d_fepparams->lambda_b, &vbond, &fbond);
->>>>>>> 024d32ae
 
         if (calcEner)
         {
@@ -401,11 +397,7 @@
         float va;
         float dVdt;
         harmonic_fep_gpu(d_forceparams[type].harmonic.krA, d_forceparams[type].harmonic.krB,
-<<<<<<< HEAD
-                     d_forceparams[type].harmonic.rA * CUDA_DEG2RAD_F, d_forceparams[type].harmonic.rB * CUDA_DEG2RAD_F, theta, d_fepparams->lambda_q, &va, &dVdt);
-=======
                      d_forceparams[type].harmonic.rA * CUDA_DEG2RAD_F, d_forceparams[type].harmonic.rB * CUDA_DEG2RAD_F, theta, d_fepparams->lambda_b, &va, &dVdt);
->>>>>>> 024d32ae
 
         if (calcEner)
         {
@@ -603,11 +595,7 @@
         float va;
         float dVdt;
         // harmonic_gpu(kthA, th0A, theta, &va, &dVdt);
-<<<<<<< HEAD
-        harmonic_fep_gpu(kthA, kthB, th0A, th0B, theta, d_fepparams->lambda_q, &va, &dVdt);
-=======
         harmonic_fep_gpu(kthA, kthB, th0A, th0B, theta, d_fepparams->lambda_b, &va, &dVdt);
->>>>>>> 024d32ae
 
         if (calcEner)
         {
@@ -892,11 +880,7 @@
         float vpd;
         float ddphi;
         dopdihs_fep_gpu(d_forceparams[type].pdihs.cpA, d_forceparams[type].pdihs.cpB, d_forceparams[type].pdihs.phiA, d_forceparams[type].pdihs.phiB,
-<<<<<<< HEAD
-                    d_forceparams[type].pdihs.mult, phi, d_fepparams->lambda_q, &vpd, &ddphi);
-=======
                     d_forceparams[type].pdihs.mult, phi, d_fepparams->lambda_b, &vpd, &ddphi);
->>>>>>> 024d32ae
 
         if (calcEner)
         {
@@ -1044,11 +1028,7 @@
         int   t3;
         float phi = dih_angle_gpu<calcVir>(gm_xq[ai], gm_xq[aj], gm_xq[ak], gm_xq[al], pbcAiuc,
                                            r_ij, r_kj, r_kl, m, n, &t1, &t2, &t3);
-<<<<<<< HEAD
-        float lambda = d_fepparams->lambda_q;
-=======
         float lambda = d_fepparams->lambda_b;
->>>>>>> 024d32ae
 
         /* Change to polymer convention */
         if (phi < c0)
@@ -1245,11 +1225,7 @@
         make_dp_periodic_gpu(&dpA);
         make_dp_periodic_gpu(&dpB);
 
-<<<<<<< HEAD
-        float lambda = d_fepparams->lambda_q;
-=======
         float lambda = d_fepparams->lambda_b;
->>>>>>> 024d32ae
 
         float ddphi = -((1 - lambda) * kA * dpA + lambda * kB * dpB);
 
