/*
 * This file is part of the GROMACS molecular simulation package.
 *
 * Copyright (c) 1991-2000, University of Groningen, The Netherlands.
 * Copyright (c) 2001-2004, The GROMACS development team.
 * Copyright (c) 2013,2014,2015,2016,2017 The GROMACS development team.
 * Copyright (c) 2018,2019,2020, by the GROMACS development team, led by
 * Mark Abraham, David van der Spoel, Berk Hess, and Erik Lindahl,
 * and including many others, as listed in the AUTHORS file in the
 * top-level source directory and at http://www.gromacs.org.
 *
 * GROMACS is free software; you can redistribute it and/or
 * modify it under the terms of the GNU Lesser General Public License
 * as published by the Free Software Foundation; either version 2.1
 * of the License, or (at your option) any later version.
 *
 * GROMACS is distributed in the hope that it will be useful,
 * but WITHOUT ANY WARRANTY; without even the implied warranty of
 * MERCHANTABILITY or FITNESS FOR A PARTICULAR PURPOSE.  See the GNU
 * Lesser General Public License for more details.
 *
 * You should have received a copy of the GNU Lesser General Public
 * License along with GROMACS; if not, see
 * http://www.gnu.org/licenses, or write to the Free Software Foundation,
 * Inc., 51 Franklin Street, Fifth Floor, Boston, MA  02110-1301  USA.
 *
 * If you want to redistribute modifications to GROMACS, please
 * consider that scientific software is very special. Version
 * control is crucial - bugs must be traceable. We will be happy to
 * consider code for inclusion in the official distribution, but
 * derived work must not be called official GROMACS. Details are found
 * in the README & COPYING files - if they are missing, get the
 * official version at http://www.gromacs.org.
 *
 * To help us fund GROMACS development, we humbly ask that you cite
 * the research papers on the package. Check out http://www.gromacs.org.
 */
#include "gmxpre.h"

#include "orires.h"

#include <climits>
#include <cmath>

#include "gromacs/gmxlib/network.h"
#include "gromacs/linearalgebra/nrjac.h"
#include "gromacs/math/do_fit.h"
#include "gromacs/math/functions.h"
#include "gromacs/math/vec.h"
#include "gromacs/mdrunutility/multisim.h"
#include "gromacs/mdtypes/commrec.h"
#include "gromacs/mdtypes/fcdata.h"
#include "gromacs/mdtypes/inputrec.h"
#include "gromacs/mdtypes/mdatom.h"
#include "gromacs/mdtypes/state.h"
#include "gromacs/pbcutil/ishift.h"
#include "gromacs/pbcutil/pbc.h"
#include "gromacs/topology/ifunc.h"
#include "gromacs/topology/mtop_util.h"
#include "gromacs/topology/topology.h"
#include "gromacs/utility/arrayref.h"
#include "gromacs/utility/fatalerror.h"
#include "gromacs/utility/pleasecite.h"
#include "gromacs/utility/smalloc.h"

using gmx::ArrayRef;
using gmx::RVec;

// TODO This implementation of ensemble orientation restraints is nasty because
// a user can't just do multi-sim with single-sim orientation restraints.

void init_orires(FILE*                 fplog,
                 const gmx_mtop_t*     mtop,
                 const t_inputrec*     ir,
                 const t_commrec*      cr,
                 const gmx_multisim_t* ms,
                 t_state*              globalState,
                 t_oriresdata*         od)
{
    od->nr = gmx_mtop_ftype_count(mtop, F_ORIRES);
    if (0 == od->nr)
    {
        /* Not doing orientation restraints */
        return;
    }

    const int numFitParams = 5;
    if (od->nr <= numFitParams)
    {
        gmx_fatal(FARGS,
                  "The system has %d orientation restraints, but at least %d are required, since "
                  "there are %d fitting parameters.",
                  od->nr, numFitParams + 1, numFitParams);
    }

    if (ir->bPeriodicMols)
    {
        /* Since we apply fitting, we need to make molecules whole and this
         * can not be done when periodic molecules are present.
         */
        gmx_fatal(FARGS,
                  "Orientation restraints can not be applied when periodic molecules are present "
                  "in the system");
    }

    if (PAR(cr))
    {
        gmx_fatal(FARGS,
                  "Orientation restraints do not work with MPI parallelization. Choose 1 MPI rank, "
                  "if possible.");
    }

    GMX_RELEASE_ASSERT(globalState != nullptr, "We need a valid global state in init_orires");

    od->fc  = ir->orires_fc;
    od->nex = 0;
    od->S   = nullptr;
    od->M   = nullptr;
    od->eig = nullptr;
    od->v   = nullptr;

    int*                 nr_ex   = nullptr;
    int                  typeMin = INT_MAX;
    int                  typeMax = 0;
    gmx_mtop_ilistloop_t iloop   = gmx_mtop_ilistloop_init(mtop);
    int                  nmol;
    while (const InteractionLists* il = gmx_mtop_ilistloop_next(iloop, &nmol))
    {
        if (nmol > 1 && !(*il)[F_ORIRES].empty())
        {
            gmx_fatal(FARGS,
                      "Found %d copies of a molecule with orientation restrains while the current "
                      "code only supports a single copy. If you want to ensemble average, run "
                      "multiple copies of the system using the multi-sim feature of mdrun.",
                      nmol);
        }

        for (const auto entry : (*il)[F_ORIRES])
        {
            int type = entry.parameterType;
            int ex   = mtop->ffparams.iparams[type].orires.ex;
            if (ex >= od->nex)
            {
                srenew(nr_ex, ex + 1);
                for (int j = od->nex; j < ex + 1; j++)
                {
                    nr_ex[j] = 0;
                }
                od->nex = ex + 1;
            }
            GMX_ASSERT(nr_ex, "Check for allocated nr_ex to keep the static analyzer happy");
            nr_ex[ex]++;

            typeMin = std::min(typeMin, type);
            typeMax = std::max(typeMax, type);
        }
    }
    /* With domain decomposition we use the type index for indexing in global arrays */
    GMX_RELEASE_ASSERT(
            typeMax - typeMin + 1 == od->nr,
            "All orientation restraint parameter entries in the topology should be consecutive");
    /* Store typeMin so we can index array with the type offset */
    od->typeMin = typeMin;

    snew(od->S, od->nex);
    /* When not doing time averaging, the instaneous and time averaged data
     * are indentical and the pointers can point to the same memory.
     */
    snew(od->Dinsl, od->nr);

    if (ms)
    {
        snew(od->Dins, od->nr);
    }
    else
    {
        od->Dins = od->Dinsl;
    }

    if (ir->orires_tau == 0)
    {
        od->Dtav  = od->Dins;
        od->edt   = 0.0;
        od->edt_1 = 1.0;
    }
    else
    {
        snew(od->Dtav, od->nr);
        od->edt   = std::exp(-ir->delta_t / ir->orires_tau);
        od->edt_1 = 1.0 - od->edt;

        /* Extend the state with the orires history */
        globalState->flags |= (1 << estORIRE_INITF);
        globalState->hist.orire_initf = 1;
        globalState->flags |= (1 << estORIRE_DTAV);
        globalState->hist.norire_Dtav = od->nr * 5;
        snew(globalState->hist.orire_Dtav, globalState->hist.norire_Dtav);
    }

    snew(od->oinsl, od->nr);
    if (ms)
    {
        snew(od->oins, od->nr);
    }
    else
    {
        od->oins = od->oinsl;
    }
    if (ir->orires_tau == 0)
    {
        od->otav = od->oins;
    }
    else
    {
        snew(od->otav, od->nr);
    }
    snew(od->tmpEq, od->nex);

    od->nref = 0;
    for (int i = 0; i < mtop->natoms; i++)
    {
        if (getGroupType(mtop->groups, SimulationAtomGroupType::OrientationRestraintsFit, i) == 0)
        {
            od->nref++;
        }
    }
    snew(od->mref, od->nref);
    snew(od->xref, od->nref);
    snew(od->xtmp, od->nref);

    snew(od->eig, od->nex * 12);

    /* Determine the reference structure on the master node.
     * Copy it to the other nodes after checking multi compatibility,
     * so we are sure the subsystems match before copying.
     */
    auto   x    = makeArrayRef(globalState->x);
    rvec   com  = { 0, 0, 0 };
    double mtot = 0.0;
    int    j    = 0;
    for (const AtomProxy atomP : AtomRange(*mtop))
    {
        const t_atom& local = atomP.atom();
        int           i     = atomP.globalAtomNumber();
        if (mtop->groups.groupNumbers[SimulationAtomGroupType::OrientationRestraintsFit].empty()
            || mtop->groups.groupNumbers[SimulationAtomGroupType::OrientationRestraintsFit][i] == 0)
        {
            /* Not correct for free-energy with changing masses */
            od->mref[j] = local.m;
            // Note that only one rank per sim is supported.
            if (isMasterSim(ms))
            {
                copy_rvec(x[i], od->xref[j]);
                for (int d = 0; d < DIM; d++)
                {
                    com[d] += od->mref[j] * x[i][d];
                }
            }
            mtot += od->mref[j];
            j++;
        }
    }
    svmul(1.0 / mtot, com, com);
    if (isMasterSim(ms))
    {
        for (int j = 0; j < od->nref; j++)
        {
            rvec_dec(od->xref[j], com);
        }
    }

    fprintf(fplog, "Found %d orientation experiments\n", od->nex);
    for (int i = 0; i < od->nex; i++)
    {
        fprintf(fplog, "  experiment %d has %d restraints\n", i + 1, nr_ex[i]);
    }

    sfree(nr_ex);

    fprintf(fplog, "  the fit group consists of %d atoms and has total mass %g\n", od->nref, mtot);

    if (ms)
    {
        fprintf(fplog, "  the orientation restraints are ensemble averaged over %d systems\n", ms->nsim);

        check_multi_int(fplog, ms, od->nr, "the number of orientation restraints", FALSE);
        check_multi_int(fplog, ms, od->nref, "the number of fit atoms for orientation restraining", FALSE);
        check_multi_int(fplog, ms, ir->nsteps, "nsteps", FALSE);
        /* Copy the reference coordinates from the master to the other nodes */
        gmx_sum_sim(DIM * od->nref, od->xref[0], ms);
    }

    please_cite(fplog, "Hess2003");
}

void diagonalize_orires_tensors(t_oriresdata* od)
{
    if (od->M == nullptr)
    {
        snew(od->M, DIM);
        for (int i = 0; i < DIM; i++)
        {
            snew(od->M[i], DIM);
        }
        snew(od->eig_diag, DIM);
        snew(od->v, DIM);
        for (int i = 0; i < DIM; i++)
        {
            snew(od->v[i], DIM);
        }
    }

    for (int ex = 0; ex < od->nex; ex++)
    {
        /* Rotate the S tensor back to the reference frame */
        matrix S, TMP;
        mmul(od->R, od->S[ex], TMP);
        mtmul(TMP, od->R, S);
        for (int i = 0; i < DIM; i++)
        {
            for (int j = 0; j < DIM; j++)
            {
                od->M[i][j] = S[i][j];
            }
        }

        int nrot;
        jacobi(od->M, DIM, od->eig_diag, od->v, &nrot);

        int ord[DIM];
        for (int i = 0; i < DIM; i++)
        {
            ord[i] = i;
        }
        for (int i = 0; i < DIM; i++)
        {
            for (int j = i + 1; j < DIM; j++)
            {
                if (gmx::square(od->eig_diag[ord[j]]) > gmx::square(od->eig_diag[ord[i]]))
                {
                    int t  = ord[i];
                    ord[i] = ord[j];
                    ord[j] = t;
                }
            }
        }

        for (int i = 0; i < DIM; i++)
        {
            od->eig[ex * 12 + i] = od->eig_diag[ord[i]];
        }
        for (int i = 0; i < DIM; i++)
        {
            for (int j = 0; j < DIM; j++)
            {
                od->eig[ex * 12 + 3 + 3 * i + j] = od->v[j][ord[i]];
            }
        }
    }
}

void print_orires_log(FILE* log, t_oriresdata* od)
{
    real* eig;

    diagonalize_orires_tensors(od);

    for (int ex = 0; ex < od->nex; ex++)
    {
        eig = od->eig + ex * 12;
        fprintf(log, "  Orientation experiment %d:\n", ex + 1);
        fprintf(log, "    order parameter: %g\n", eig[0]);
        for (int i = 0; i < DIM; i++)
        {
            fprintf(log, "    eig: %6.3f   %6.3f %6.3f %6.3f\n", (eig[0] != 0) ? eig[i] / eig[0] : eig[i],
                    eig[DIM + i * DIM + XX], eig[DIM + i * DIM + YY], eig[DIM + i * DIM + ZZ]);
        }
        fprintf(log, "\n");
    }
}

<<<<<<< HEAD
real calc_orires_dev(const gmx_multisim_t*  ms,
                     const InteractionList& ilist,
                     const t_iparams        ip[],
                     const t_mdatoms*       md,
                     ArrayRef<const RVec>   xWholeMolecules,
                     const rvec             x[],
                     const t_pbc*           pbc,
                     t_fcdata*              fcd,
                     history_t*             hist)
{
    GMX_RELEASE_ASSERT(ilist.functionType() == F_ORIRES, "Expect an orires ilist");
    int           nref;
    real          edt, edt_1, invn, pfac, r2, invr, corrfac, wsv2, sw, dev;
    OriresMatEq*  matEq;
    real*         mref;
    double        mtot;
    rvec *        xref, *xtmp, com, r_unrot, r;
    t_oriresdata* od;
    gmx_bool      bTAV;
    const real    two_thr = 2.0 / 3.0;

    od = &(fcd->orires);
=======
real calc_orires_dev(const gmx_multisim_t* ms,
                     int                   nfa,
                     const t_iatom         forceatoms[],
                     const t_iparams       ip[],
                     const t_mdatoms*      md,
                     ArrayRef<const RVec>  xWholeMolecules,
                     const rvec            x[],
                     const t_pbc*          pbc,
                     t_oriresdata*         od,
                     history_t*            hist)
{
    int          nref;
    real         edt, edt_1, invn, pfac, r2, invr, corrfac, wsv2, sw, dev;
    OriresMatEq* matEq;
    real*        mref;
    double       mtot;
    rvec *       xref, *xtmp, com, r_unrot, r;
    gmx_bool     bTAV;
    const real   two_thr = 2.0 / 3.0;
>>>>>>> c95f8de2

    if (od->nr == 0)
    {
        /* This means that this is not the master node */
        gmx_fatal(FARGS,
                  "Orientation restraints are only supported on the master rank, use fewer ranks");
    }

    bTAV  = (od->edt != 0);
    edt   = od->edt;
    edt_1 = od->edt_1;
    matEq = od->tmpEq;
    nref  = od->nref;
    mref  = od->mref;
    xref  = od->xref;
    xtmp  = od->xtmp;

    if (bTAV)
    {
        od->exp_min_t_tau = hist->orire_initf * edt;

        /* Correction factor to correct for the lack of history
         * at short times.
         */
        corrfac = 1.0 / (1.0 - od->exp_min_t_tau);
    }
    else
    {
        corrfac = 1.0;
    }

    if (ms)
    {
        invn = 1.0 / ms->nsim;
    }
    else
    {
        invn = 1.0;
    }

    clear_rvec(com);
    mtot  = 0;
    int j = 0;
    for (int i = 0; i < md->nr; i++)
    {
        if (md->cORF[i] == 0)
        {
            copy_rvec(xWholeMolecules[i], xtmp[j]);
            mref[j] = md->massT[i];
            for (int d = 0; d < DIM; d++)
            {
                com[d] += mref[j] * xtmp[j][d];
            }
            mtot += mref[j];
            j++;
        }
    }
    svmul(1.0 / mtot, com, com);
    for (int j = 0; j < nref; j++)
    {
        rvec_dec(xtmp[j], com);
    }
    /* Calculate the rotation matrix to rotate x to the reference orientation */
    calc_fit_R(DIM, nref, mref, xref, xtmp, od->R);

    for (const auto entry : ilist)
    {
        const int type           = entry.parameterType;
        const int restraintIndex = type - od->typeMin;
        if (pbc)
        {
            pbc_dx_aiuc(pbc, x[entry.atoms[0]], x[entry.atoms[1]], r_unrot);
        }
        else
        {
            rvec_sub(x[entry.atoms[0]], x[entry.atoms[1]], r_unrot);
        }
        mvmul(od->R, r_unrot, r);
        r2   = norm2(r);
        invr = gmx::invsqrt(r2);
        /* Calculate the prefactor for the D tensor, this includes the factor 3! */
        pfac = ip[type].orires.c * invr * invr * 3;
        for (int i = 0; i < ip[type].orires.power; i++)
        {
            pfac *= invr;
        }
        rvec5& Dinsl = od->Dinsl[restraintIndex];
        Dinsl[0]     = pfac * (2 * r[0] * r[0] + r[1] * r[1] - r2);
        Dinsl[1]     = pfac * (2 * r[0] * r[1]);
        Dinsl[2]     = pfac * (2 * r[0] * r[2]);
        Dinsl[3]     = pfac * (2 * r[1] * r[1] + r[0] * r[0] - r2);
        Dinsl[4]     = pfac * (2 * r[1] * r[2]);

        if (ms)
        {
            for (int i = 0; i < 5; i++)
            {
                od->Dins[restraintIndex][i] = Dinsl[i] * invn;
            }
        }
    }

    if (ms)
    {
        gmx_sum_sim(5 * od->nr, od->Dins[0], ms);
    }

    /* Calculate the order tensor S for each experiment via optimization */
    for (int ex = 0; ex < od->nex; ex++)
    {
        for (int i = 0; i < 5; i++)
        {
            matEq[ex].rhs[i] = 0;
            for (int j = 0; j <= i; j++)
            {
                matEq[ex].mat[i][j] = 0;
            }
        }
    }

    for (const auto entry : ilist)
    {
        const int type           = entry.parameterType;
        const int restraintIndex = type - od->typeMin;
        rvec5&    Dtav           = od->Dtav[restraintIndex];
        if (bTAV)
        {
            /* Here we update Dtav in t_fcdata using the data in history_t.
             * Thus the results stay correct when this routine
             * is called multiple times.
             */
            for (int i = 0; i < 5; i++)
            {
                Dtav[i] = edt * hist->orire_Dtav[restraintIndex * 5 + i]
                          + edt_1 * od->Dins[restraintIndex][i];
            }
        }

        int  ex     = ip[type].orires.ex;
        real weight = ip[type].orires.kfac;
        /* Calculate the vector rhs and half the matrix T for the 5 equations */
        for (int i = 0; i < 5; i++)
        {
            matEq[ex].rhs[i] += Dtav[i] * ip[type].orires.obs * weight;
            for (int j = 0; j <= i; j++)
            {
                matEq[ex].mat[i][j] += Dtav[i] * Dtav[j] * weight;
            }
        }
    }
    /* Now we have all the data we can calculate S */
    for (int ex = 0; ex < od->nex; ex++)
    {
        OriresMatEq& eq = matEq[ex];
        /* Correct corrfac and copy one half of T to the other half */
        for (int i = 0; i < 5; i++)
        {
            eq.rhs[i] *= corrfac;
            eq.mat[i][i] *= gmx::square(corrfac);
            for (int j = 0; j < i; j++)
            {
                eq.mat[i][j] *= gmx::square(corrfac);
                eq.mat[j][i] = eq.mat[i][j];
            }
        }
        m_inv_gen(&eq.mat[0][0], 5, &eq.mat[0][0]);
        /* Calculate the orientation tensor S for this experiment */
        matrix& S = od->S[ex];
        S[0][0]   = 0;
        S[0][1]   = 0;
        S[0][2]   = 0;
        S[1][1]   = 0;
        S[1][2]   = 0;
        for (int i = 0; i < 5; i++)
        {
            S[0][0] += 1.5 * eq.mat[0][i] * eq.rhs[i];
            S[0][1] += 1.5 * eq.mat[1][i] * eq.rhs[i];
            S[0][2] += 1.5 * eq.mat[2][i] * eq.rhs[i];
            S[1][1] += 1.5 * eq.mat[3][i] * eq.rhs[i];
            S[1][2] += 1.5 * eq.mat[4][i] * eq.rhs[i];
        }
        S[1][0] = S[0][1];
        S[2][0] = S[0][2];
        S[2][1] = S[1][2];
        S[2][2] = -S[0][0] - S[1][1];
    }

    const matrix* S = od->S;

    wsv2 = 0;
    sw   = 0;

    for (const auto entry : ilist)
    {
        const int type           = entry.parameterType;
        const int restraintIndex = type - od->typeMin;
        const int ex             = ip[type].orires.ex;

        const rvec5& Dtav = od->Dtav[restraintIndex];
        od->otav[restraintIndex] =
                two_thr * corrfac
                * (S[ex][0][0] * Dtav[0] + S[ex][0][1] * Dtav[1] + S[ex][0][2] * Dtav[2]
                   + S[ex][1][1] * Dtav[3] + S[ex][1][2] * Dtav[4]);
        if (bTAV)
        {
            const rvec5& Dins = od->Dins[restraintIndex];
            od->oins[restraintIndex] =
                    two_thr
                    * (S[ex][0][0] * Dins[0] + S[ex][0][1] * Dins[1] + S[ex][0][2] * Dins[2]
                       + S[ex][1][1] * Dins[3] + S[ex][1][2] * Dins[4]);
        }
        if (ms)
        {
            /* When ensemble averaging is used recalculate the local orientation
             * for output to the energy file.
             */
            const rvec5& Dinsl = od->Dinsl[restraintIndex];
            od->oinsl[restraintIndex] =
                    two_thr
                    * (S[ex][0][0] * Dinsl[0] + S[ex][0][1] * Dinsl[1] + S[ex][0][2] * Dinsl[2]
                       + S[ex][1][1] * Dinsl[3] + S[ex][1][2] * Dinsl[4]);
        }

        dev = od->otav[restraintIndex] - ip[type].orires.obs;

        wsv2 += ip[type].orires.kfac * gmx::square(dev);
        sw += ip[type].orires.kfac;
    }
    od->rmsdev = std::sqrt(wsv2 / sw);

    /* Rotate the S matrices back, so we get the correct grad(tr(S D)) */
    for (int ex = 0; ex < od->nex; ex++)
    {
        matrix RS;
        tmmul(od->R, od->S[ex], RS);
        mmul(RS, od->R, od->S[ex]);
    }

    return od->rmsdev;

    /* Approx. 120*nfa/3 flops */
}

real orires(int             nfa,
            const t_iatom   forceatoms[],
            const t_iparams ip[],
            const rvec      x[],
            rvec4           f[],
            rvec            fshift[],
            const t_pbc*    pbc,
            real gmx_unused lambda,
            real gmx_unused* dvdlambda,
            const t_mdatoms gmx_unused* md,
            t_fcdata*                   fcd,
            int gmx_unused* global_atom_index)
{
    int                 ex, power, ki = CENTRAL;
    real                r2, invr, invr2, fc, smooth_fc, dev, devins, pfac;
    rvec                r, Sr, fij;
    real                vtot;
    const t_oriresdata* od;
    gmx_bool            bTAV;

    vtot = 0;
    od   = fcd->orires;

    if (od->fc != 0)
    {
        bTAV = (od->edt != 0);

        smooth_fc = od->fc;
        if (bTAV)
        {
            /* Smoothly switch on the restraining when time averaging is used */
            smooth_fc *= (1.0 - od->exp_min_t_tau);
        }

        for (int fa = 0; fa < nfa; fa += 3)
        {
            const int type           = forceatoms[fa];
            const int ai             = forceatoms[fa + 1];
            const int aj             = forceatoms[fa + 2];
            const int restraintIndex = type - od->typeMin;
            if (pbc)
            {
                ki = pbc_dx_aiuc(pbc, x[ai], x[aj], r);
            }
            else
            {
                rvec_sub(x[ai], x[aj], r);
            }
            r2    = norm2(r);
            invr  = gmx::invsqrt(r2);
            invr2 = invr * invr;
            ex    = ip[type].orires.ex;
            power = ip[type].orires.power;
            fc    = smooth_fc * ip[type].orires.kfac;
            dev   = od->otav[restraintIndex] - ip[type].orires.obs;

            /* NOTE:
             * there is no real potential when time averaging is applied
             */
            vtot += 0.5 * fc * gmx::square(dev);

            if (bTAV)
            {
                /* Calculate the force as the sqrt of tav times instantaneous */
                devins = od->oins[restraintIndex] - ip[type].orires.obs;
                if (dev * devins <= 0)
                {
                    dev = 0;
                }
                else
                {
                    dev = std::sqrt(dev * devins);
                    if (devins < 0)
                    {
                        dev = -dev;
                    }
                }
            }

            pfac = fc * ip[type].orires.c * invr2;
            for (int i = 0; i < power; i++)
            {
                pfac *= invr;
            }
            mvmul(od->S[ex], r, Sr);
            for (int i = 0; i < DIM; i++)
            {
                fij[i] = -pfac * dev * (4 * Sr[i] - 2 * (2 + power) * invr2 * iprod(Sr, r) * r[i]);
            }

            for (int i = 0; i < DIM; i++)
            {
                f[ai][i] += fij[i];
                f[aj][i] -= fij[i];
                if (fshift)
                {
                    fshift[ki][i] += fij[i];
                    fshift[CENTRAL][i] -= fij[i];
                }
            }
        }
    }

    return vtot;

    /* Approx. 80*nfa/3 flops */
}

void update_orires_history(const t_oriresdata& od, history_t* hist)
{
    if (od.edt != 0)
    {
        /* Copy the new time averages that have been calculated
         *  in calc_orires_dev.
         */
        hist->orire_initf = od.exp_min_t_tau;
        for (int pair = 0; pair < od.nr; pair++)
        {
            for (int i = 0; i < 5; i++)
            {
                hist->orire_Dtav[pair * 5 + i] = od.Dtav[pair][i];
            }
        }
    }
}<|MERGE_RESOLUTION|>--- conflicted
+++ resolved
@@ -379,7 +379,6 @@
     }
 }
 
-<<<<<<< HEAD
 real calc_orires_dev(const gmx_multisim_t*  ms,
                      const InteractionList& ilist,
                      const t_iparams        ip[],
@@ -387,33 +386,10 @@
                      ArrayRef<const RVec>   xWholeMolecules,
                      const rvec             x[],
                      const t_pbc*           pbc,
-                     t_fcdata*              fcd,
+                     t_oriresdata*          od,
                      history_t*             hist)
 {
     GMX_RELEASE_ASSERT(ilist.functionType() == F_ORIRES, "Expect an orires ilist");
-    int           nref;
-    real          edt, edt_1, invn, pfac, r2, invr, corrfac, wsv2, sw, dev;
-    OriresMatEq*  matEq;
-    real*         mref;
-    double        mtot;
-    rvec *        xref, *xtmp, com, r_unrot, r;
-    t_oriresdata* od;
-    gmx_bool      bTAV;
-    const real    two_thr = 2.0 / 3.0;
-
-    od = &(fcd->orires);
-=======
-real calc_orires_dev(const gmx_multisim_t* ms,
-                     int                   nfa,
-                     const t_iatom         forceatoms[],
-                     const t_iparams       ip[],
-                     const t_mdatoms*      md,
-                     ArrayRef<const RVec>  xWholeMolecules,
-                     const rvec            x[],
-                     const t_pbc*          pbc,
-                     t_oriresdata*         od,
-                     history_t*            hist)
-{
     int          nref;
     real         edt, edt_1, invn, pfac, r2, invr, corrfac, wsv2, sw, dev;
     OriresMatEq* matEq;
@@ -422,7 +398,6 @@
     rvec *       xref, *xtmp, com, r_unrot, r;
     gmx_bool     bTAV;
     const real   two_thr = 2.0 / 3.0;
->>>>>>> c95f8de2
 
     if (od->nr == 0)
     {
