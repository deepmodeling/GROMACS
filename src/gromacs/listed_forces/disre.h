/*
 * This file is part of the GROMACS molecular simulation package.
 *
 * Copyright (c) 1991-2000, University of Groningen, The Netherlands.
 * Copyright (c) 2001-2004, The GROMACS development team.
 * Copyright (c) 2013,2014,2015,2016,2017 by the GROMACS development team.
 * Copyright (c) 2018,2019,2020, by the GROMACS development team, led by
 * Mark Abraham, David van der Spoel, Berk Hess, and Erik Lindahl,
 * and including many others, as listed in the AUTHORS file in the
 * top-level source directory and at http://www.gromacs.org.
 *
 * GROMACS is free software; you can redistribute it and/or
 * modify it under the terms of the GNU Lesser General Public License
 * as published by the Free Software Foundation; either version 2.1
 * of the License, or (at your option) any later version.
 *
 * GROMACS is distributed in the hope that it will be useful,
 * but WITHOUT ANY WARRANTY; without even the implied warranty of
 * MERCHANTABILITY or FITNESS FOR A PARTICULAR PURPOSE.  See the GNU
 * Lesser General Public License for more details.
 *
 * You should have received a copy of the GNU Lesser General Public
 * License along with GROMACS; if not, see
 * http://www.gnu.org/licenses, or write to the Free Software Foundation,
 * Inc., 51 Franklin Street, Fifth Floor, Boston, MA  02110-1301  USA.
 *
 * If you want to redistribute modifications to GROMACS, please
 * consider that scientific software is very special. Version
 * control is crucial - bugs must be traceable. We will be happy to
 * consider code for inclusion in the official distribution, but
 * derived work must not be called official GROMACS. Details are found
 * in the README & COPYING files - if they are missing, get the
 * official version at http://www.gromacs.org.
 *
 * To help us fund GROMACS development, we humbly ask that you cite
 * the research papers on the package. Check out http://www.gromacs.org.
 */
/*! \libinternal \file
 * \brief
 * Declares functions for handling distance restraints.
 *
 * \inlibraryapi
 * \ingroup module_listed_forces
 */
#ifndef GMX_LISTED_FORCES_DISRE_H
#define GMX_LISTED_FORCES_DISRE_H

#include <cstdio>

#include "gromacs/topology/ifunc.h"
#include "gromacs/utility/arrayref.h"
#include "gromacs/utility/basedefinitions.h"
#include "gromacs/utility/gmxmpi.h"

struct gmx_mtop_t;
struct gmx_multisim_t;
class history_t;
struct t_commrec;
struct t_disresdata;
struct t_fcdata;
struct t_inputrec;
struct t_pbc;
class t_state;
enum class DDRole;
enum class NumRanks;

//! Whether distance restraints are called from mdrun or from an analysis tool
enum class DisResRunMode
{
    MDRun,
    AnalysisTool
};

/*! \brief
 * Initiates *disresdata.
 *
 * Must be called once, nbonds is the number
 * of iatoms in the ilist of the idef struct.
 * When time averaging is used, the history is initialized in state,
 * unless it was read before from a checkpoint file.
 * The implementation of distance restraints with -multidir
 * must differ according to whether REMD is active.
 */
void init_disres(FILE*                 fplog,
                 const gmx_mtop_t*     mtop,
                 t_inputrec*           ir,
                 DisResRunMode         disResRunMode,
                 DDRole                ddRole,
                 NumRanks              numRanks,
                 MPI_Comm              communicator,
                 const gmx_multisim_t* ms,
                 t_disresdata*         disresdata,
                 t_state*              state,
                 gmx_bool              bIsREMD);

/*! \brief
 * Calculates r and r^-3 (inst. and time averaged) for all pairs
 * and the ensemble averaged r^-6 (inst. and time averaged) for all restraints
 */
<<<<<<< HEAD
void calc_disres_R_6(const t_commrec*         cr,
                     const gmx_multisim_t*    ms,
                     gmx::ArrayRef<const int> forceatoms,
                     const rvec*              x,
                     const t_pbc*             pbc,
                     t_fcdata*                fcd,
                     history_t*               hist);
=======
void calc_disres_R_6(const t_commrec*      cr,
                     const gmx_multisim_t* ms,
                     int                   nfa,
                     const t_iatom*        fa,
                     const rvec*           x,
                     const t_pbc*          pbc,
                     t_disresdata*         disresdata,
                     history_t*            hist);
>>>>>>> c95f8de2

//! Calculates the distance restraint forces, return the potential.
real ta_disres(int              nfa,
               const t_iatom    forceatoms[],
               const t_iparams  ip[],
               const rvec       x[],
               rvec4            f[],
               rvec             fshift[],
               const t_pbc*     pbc,
               real             lambda,
               real*            dvdlambda,
               const t_mdatoms* md,
               t_fcdata*        fcdata,
               int*             global_atom_index);

//! Copies the new time averages that have been calculated in calc_disres_R_6.
void update_disres_history(const t_disresdata& disresdata, history_t* hist);

#endif<|MERGE_RESOLUTION|>--- conflicted
+++ resolved
@@ -97,24 +97,13 @@
  * Calculates r and r^-3 (inst. and time averaged) for all pairs
  * and the ensemble averaged r^-6 (inst. and time averaged) for all restraints
  */
-<<<<<<< HEAD
 void calc_disres_R_6(const t_commrec*         cr,
                      const gmx_multisim_t*    ms,
                      gmx::ArrayRef<const int> forceatoms,
                      const rvec*              x,
                      const t_pbc*             pbc,
-                     t_fcdata*                fcd,
+                     t_disresdata*            disresdata,
                      history_t*               hist);
-=======
-void calc_disres_R_6(const t_commrec*      cr,
-                     const gmx_multisim_t* ms,
-                     int                   nfa,
-                     const t_iatom*        fa,
-                     const rvec*           x,
-                     const t_pbc*          pbc,
-                     t_disresdata*         disresdata,
-                     history_t*            hist);
->>>>>>> c95f8de2
 
 //! Calculates the distance restraint forces, return the potential.
 real ta_disres(int              nfa,
