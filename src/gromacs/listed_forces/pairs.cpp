/*
 * This file is part of the GROMACS molecular simulation package.
 *
 * Copyright (c) 2014,2015,2016,2017,2018,2019, by the GROMACS development team, led by
 * Mark Abraham, David van der Spoel, Berk Hess, and Erik Lindahl,
 * and including many others, as listed in the AUTHORS file in the
 * top-level source directory and at http://www.gromacs.org.
 *
 * GROMACS is free software; you can redistribute it and/or
 * modify it under the terms of the GNU Lesser General Public License
 * as published by the Free Software Foundation; either version 2.1
 * of the License, or (at your option) any later version.
 *
 * GROMACS is distributed in the hope that it will be useful,
 * but WITHOUT ANY WARRANTY; without even the implied warranty of
 * MERCHANTABILITY or FITNESS FOR A PARTICULAR PURPOSE.  See the GNU
 * Lesser General Public License for more details.
 *
 * You should have received a copy of the GNU Lesser General Public
 * License along with GROMACS; if not, see
 * http://www.gnu.org/licenses, or write to the Free Software Foundation,
 * Inc., 51 Franklin Street, Fifth Floor, Boston, MA  02110-1301  USA.
 *
 * If you want to redistribute modifications to GROMACS, please
 * consider that scientific software is very special. Version
 * control is crucial - bugs must be traceable. We will be happy to
 * consider code for inclusion in the official distribution, but
 * derived work must not be called official GROMACS. Details are found
 * in the README & COPYING files - if they are missing, get the
 * official version at http://www.gromacs.org.
 *
 * To help us fund GROMACS development, we humbly ask that you cite
 * the research papers on the package. Check out http://www.gromacs.org.
 */
/*! \internal \file
 *
 * \brief This file defines functions for "pair" interactions
 * (i.e. listed non-bonded interactions, e.g. 1-4 interactions)
 *
 * \author Mark Abraham <mark.j.abraham@gmail.com>
 *
 * \ingroup module_listed_forces
 */
#include "gmxpre.h"

#include "pairs.h"

#include <cmath>

#include "gromacs/listed_forces/bonded.h"
#include "gromacs/math/functions.h"
#include "gromacs/math/vec.h"
#include "gromacs/mdtypes/group.h"
#include "gromacs/mdtypes/md_enums.h"
#include "gromacs/mdtypes/nblist.h"
#include "gromacs/mdtypes/simulation_workload.h"
#include "gromacs/pbcutil/ishift.h"
#include "gromacs/pbcutil/mshift.h"
#include "gromacs/pbcutil/pbc.h"
#include "gromacs/pbcutil/pbc_simd.h"
#include "gromacs/simd/simd.h"
#include "gromacs/simd/simd_math.h"
#include "gromacs/simd/vector_operations.h"
#include "gromacs/tables/forcetable.h"
#include "gromacs/utility/basedefinitions.h"
#include "gromacs/utility/fatalerror.h"
#include "gromacs/utility/gmxassert.h"

#include "listed_internal.h"

using namespace gmx; // TODO: Remove when this file is moved into gmx namespace

/*! \brief Issue a warning if a listed interaction is beyond a table limit */
static void warning_rlimit(const rvec* x, int ai, int aj, int* global_atom_index, real r, real rlimit)
{
    gmx_warning(
            "Listed nonbonded interaction between particles %d and %d\n"
            "at distance %.3f which is larger than the table limit %.3f nm.\n\n"
            "This is likely either a 1,4 interaction, or a listed interaction inside\n"
            "a smaller molecule you are decoupling during a free energy calculation.\n"
            "Since interactions at distances beyond the table cannot be computed,\n"
            "they are skipped until they are inside the table limit again. You will\n"
            "only see this message once, even if it occurs for several interactions.\n\n"
            "IMPORTANT: This should not happen in a stable simulation, so there is\n"
            "probably something wrong with your system. Only change the table-extension\n"
            "distance in the mdp file if you are really sure that is the reason.\n",
            glatnr(global_atom_index, ai), glatnr(global_atom_index, aj), r, rlimit);

    if (debug)
    {
        fprintf(debug,
                "%8f %8f %8f\n%8f %8f %8f\n1-4 (%d,%d) interaction not within cut-off! r=%g. "
                "Ignored\n",
                x[ai][XX], x[ai][YY], x[ai][ZZ], x[aj][XX], x[aj][YY], x[aj][ZZ],
                glatnr(global_atom_index, ai), glatnr(global_atom_index, aj), r);
    }
}

/*! \brief Compute the energy and force for a single pair interaction */
static real evaluate_single(real        r2,
                            real        tabscale,
                            const real* vftab,
                            real        tableStride,
                            real        qq,
                            real        c6,
                            real        c12,
                            real*       velec,
                            real*       vvdw)
{
    real rinv, r, rtab, eps, eps2, Y, F, Geps, Heps2, Fp, VVe, FFe, VVd, FFd, VVr, FFr, fscal;
    int  ntab;

    /* Do the tabulated interactions - first table lookup */
    rinv = gmx::invsqrt(r2);
    r    = r2 * rinv;
    rtab = r * tabscale;
    ntab = static_cast<int>(rtab);
    eps  = rtab - ntab;
    eps2 = eps * eps;
    ntab = static_cast<int>(tableStride * ntab);
    /* Electrostatics */
    Y     = vftab[ntab];
    F     = vftab[ntab + 1];
    Geps  = eps * vftab[ntab + 2];
    Heps2 = eps2 * vftab[ntab + 3];
    Fp    = F + Geps + Heps2;
    VVe   = Y + eps * Fp;
    FFe   = Fp + Geps + 2.0 * Heps2;
    /* Dispersion */
    Y     = vftab[ntab + 4];
    F     = vftab[ntab + 5];
    Geps  = eps * vftab[ntab + 6];
    Heps2 = eps2 * vftab[ntab + 7];
    Fp    = F + Geps + Heps2;
    VVd   = Y + eps * Fp;
    FFd   = Fp + Geps + 2.0 * Heps2;
    /* Repulsion */
    Y     = vftab[ntab + 8];
    F     = vftab[ntab + 9];
    Geps  = eps * vftab[ntab + 10];
    Heps2 = eps2 * vftab[ntab + 11];
    Fp    = F + Geps + Heps2;
    VVr   = Y + eps * Fp;
    FFr   = Fp + Geps + 2.0 * Heps2;

    *velec = qq * VVe;
    *vvdw  = c6 * VVd + c12 * VVr;

    fscal = -(qq * FFe + c6 * FFd + c12 * FFr) * tabscale * rinv;

    return fscal;
}

/*! \brief Compute the energy and force for a single pair interaction under FEP */
static real free_energy_evaluate_single(real        r2,
                                        real        sc_r_power,
                                        real        sc_r_power_coul,
                                        real        alpha_coul,
                                        real        alpha_vdw,
                                        bool        gapsys,
                                        real        tabscale,
                                        const real* vftab,
                                        real        tableStride,
                                        real        qqA,
                                        real        c6A,
                                        real        c12A,
                                        real        qqB,
                                        real        c6B,
                                        real        c12B,
                                        const real  LFC[2],
                                        const real  LFV[2],
                                        const real  DLF[2],
                                        const real  lfac_coul[2],
                                        const real  lfac_vdw[2],
                                        const real  dlfac_coul[2],
                                        const real  dlfac_vdw[2],
                                        real        sigma6_def,
                                        real        sigma6_min,
                                        real        sigma2_def,
                                        real        sigma2_min,
                                        real*       velectot,
                                        real*       vvdwtot,
                                        real*       dvdl)
{
    real       rp, rpm2, rpc, rpcm2, rtab, eps, eps2, Y, F, Geps, Heps2, Fp, VV, FF, fscal;
    real       qq[2], c6[2], c12[2], sigma6[2], sigma2[2], sigma_pow[2];
    real       alpha_coul_eff, alpha_vdw_eff, dvdl_coul, dvdl_vdw;
    real       rpinv, r_coul, r_vdw, velecsum, vvdwsum;
    real       fscal_vdw[2], fscal_elec[2];
    real       velec[2], vvdw[2];
    int        i, ntab;
    const real half        = 0.5;
    const real minusOne    = -1.0;
    const real one         = 1.0;
    const real two         = 2.0;
    const real six         = 6.0;
    const real fourtyeight = 48.0;
    const bool useScBetaNO = (alpha_coul == 0.0);

    qq[0]  = qqA;
    qq[1]  = qqB;
    c6[0]  = c6A;
    c6[1]  = c6B;
    c12[0] = c12A;
    c12[1] = c12B;

    if (sc_r_power == six)
    {
        rpm2 = r2 * r2;   /* r4 */
        rp   = rpm2 * r2; /* r6 */
        if (sc_r_power_coul == six)
        {
            rpcm2 = rpm2;
            rpc   = rp;
        }
        else
        {
            rpcm2 = 1.0;
            rpc   = r2;
        }
    }
    else if (sc_r_power == fourtyeight)
    {
        rp   = r2 * r2 * r2; /* r6 */
        rp   = rp * rp;      /* r12 */
        rp   = rp * rp;      /* r24 */
        rp   = rp * rp;      /* r48 */
        rpm2 = rp / r2;      /* r46 */
        rpcm2= rpm2;
        rpc  = rp;
    }
    else
    {
        rp = std::pow(r2, half * sc_r_power); /* not currently supported as input, but can handle it */
        rpm2 = rp / r2;
        rpcm2= rpm2;
        rpc  = rp;
    }

    /* Loop over state A(0) and B(1) */
    for (i = 0; i < 2; i++)
    {
        if ((c6[i] > 0) && (c12[i] > 0))
        {
            /* The c6 & c12 coefficients now contain the constants 6.0 and 12.0, respectively.
             * Correct for this by multiplying with (1/12.0)/(1/6.0)=6.0/12.0=0.5.
             */
            sigma6[i] = half * c12[i] / c6[i];
            sigma2[i] = std::cbrt(half * c12[i] / c6[i]);
            /* should be able to get rid of this ^^^ internal pow call eventually.  Will require agreement on
               what data to store externally.  Can't be fixed without larger scale changes, so not 5.0 */
            if (sigma6[i] < sigma6_min) /* for disappearing coul and vdw with soft core at the same time */
            {
                sigma6[i] = sigma6_min;
                sigma2[i] = sigma2_min;
            }
        }
        else
        {
            sigma6[i] = sigma6_def;
            sigma2[i] = sigma2_def;
        }
        if (sc_r_power == six)
        {
            sigma_pow[i] = sigma6[i];
        }
        else if (sc_r_power == fourtyeight)
        {
            sigma_pow[i] = sigma6[i] * sigma6[i];       /* sigma^12 */
            sigma_pow[i] = sigma_pow[i] * sigma_pow[i]; /* sigma^24 */
            sigma_pow[i] = sigma_pow[i] * sigma_pow[i]; /* sigma^48 */
        }
        else
        { /* not really supported as input, but in here for testing the general case*/
            sigma_pow[i] = std::pow(sigma2[i], sc_r_power / 2);
        }
    }

    /* only use softcore if one of the states has a zero endstate - softcore is for avoiding infinities!*/
    if ((c12[0] > 0) && (c12[1] > 0))
    {
        alpha_vdw_eff  = 0;
        alpha_coul_eff = 0;
    }
    else
    {
        alpha_vdw_eff  = alpha_vdw;
        if (useScBetaNO)
        {
            alpha_coul_eff = alpha_vdw_eff;
        }
        else
        {
            alpha_coul_eff = alpha_coul;
        }
    }

    /* Loop over A and B states again */
    for (i = 0; i < 2; i++)
    {
        fscal_elec[i] = 0;
        fscal_vdw[i]  = 0;
        velec[i]      = 0;
        vvdw[i]       = 0;

        /* Only spend time on A or B state if it is non-zero */
        if ((qq[i] != 0) || (c6[i] != 0) || (c12[i] != 0))
        {
            /* Coulomb */
            if (useScBetaNO)
            {
                rpinv  = one / (alpha_coul_eff * lfac_coul[i] * sigma_pow[i] + rp);
            }
            else
            {
<<<<<<< HEAD
                rpinv  = one / (alpha_coul_eff * lfac_coul[i] + rpc);
=======
                rpinv  = one / (alpha_coul_eff * lfac_coul[i] * sigma_pow[i] + rpc);
>>>>>>> b8e22e18
            }
            r_coul = std::pow(rpinv, minusOne / sc_r_power_coul);

            /* Electrostatics table lookup data */
            rtab = r_coul * tabscale;
            ntab = static_cast<int>(rtab);
            eps  = rtab - ntab;
            eps2 = eps * eps;
            ntab = static_cast<int>(tableStride * ntab);
            /* Electrostatics */
            Y             = vftab[ntab];
            F             = vftab[ntab + 1];
            Geps          = eps * vftab[ntab + 2];
            Heps2         = eps2 * vftab[ntab + 3];
            Fp            = F + Geps + Heps2;
            VV            = Y + eps * Fp;
            FF            = Fp + Geps + two * Heps2;
            velec[i]      = qq[i] * VV;
            fscal_elec[i] = -qq[i] * FF * r_coul * rpinv * tabscale;

            /* Vdw */
            rpinv = one / (alpha_vdw_eff * lfac_vdw[i] * sigma_pow[i] + rp);
            r_vdw = std::pow(rpinv, minusOne / sc_r_power);
            /* Vdw table lookup data */
            rtab = r_vdw * tabscale;
            ntab = static_cast<int>(rtab);
            eps  = rtab - ntab;
            eps2 = eps * eps;
            ntab = 12 * ntab;
            /* Dispersion */
            Y            = vftab[ntab + 4];
            F            = vftab[ntab + 5];
            Geps         = eps * vftab[ntab + 6];
            Heps2        = eps2 * vftab[ntab + 7];
            Fp           = F + Geps + Heps2;
            VV           = Y + eps * Fp;
            FF           = Fp + Geps + two * Heps2;
            vvdw[i]      = c6[i] * VV;
            fscal_vdw[i] = -c6[i] * FF;

            /* Repulsion */
            Y     = vftab[ntab + 8];
            F     = vftab[ntab + 9];
            Geps  = eps * vftab[ntab + 10];
            Heps2 = eps2 * vftab[ntab + 11];
            Fp    = F + Geps + Heps2;
            VV    = Y + eps * Fp;
            FF    = Fp + Geps + two * Heps2;
            vvdw[i] += c12[i] * VV;
            fscal_vdw[i] -= c12[i] * FF;
            fscal_vdw[i] *= r_vdw * rpinv * tabscale;
        }
    }
    /* Now we have velec[i], vvdw[i], and fscal[i] for both states */
    /* Assemble A and B states */
    velecsum  = 0;
    vvdwsum   = 0;
    dvdl_coul = 0;
    dvdl_vdw  = 0;
    fscal     = 0;
    for (i = 0; i < 2; i++)
    {
        velecsum += LFC[i] * velec[i];
        vvdwsum += LFV[i] * vvdw[i];

        fscal += LFC[i] * fscal_elec[i] * rpcm2 + LFV[i] * fscal_vdw[i] * rpm2;

        if (useScBetaNO)
        {
            dvdl_coul += velec[i] * DLF[i]
                         + LFC[i] * alpha_coul_eff * dlfac_coul[i] * fscal_elec[i] * sigma_pow[i];
        }
        else
        {
            dvdl_coul += velec[i] * DLF[i]
<<<<<<< HEAD
                         + LFC[i] * alpha_coul_eff * dlfac_coul[i] * fscal_elec[i];
=======
                         + LFC[i] * alpha_coul_eff * dlfac_coul[i] * fscal_elec[i] * sigma_pow[i];
>>>>>>> b8e22e18
        }
        
        dvdl_vdw += vvdw[i] * DLF[i]
                    + LFV[i] * alpha_vdw_eff * dlfac_vdw[i] * fscal_vdw[i] * sigma_pow[i];
    }

    dvdl[efptCOUL] += dvdl_coul;
    dvdl[efptVDW] += dvdl_vdw;

    *velectot = velecsum;
    *vvdwtot  = vvdwsum;

    return fscal;
}

/*! \brief Calculate pair interactions, supports all types and conditions. */
template<BondedKernelFlavor flavor>
static real do_pairs_general(int                   ftype,
                             int                   nbonds,
                             const t_iatom         iatoms[],
                             const t_iparams       iparams[],
                             const rvec            x[],
                             rvec4                 f[],
                             rvec                  fshift[],
                             const struct t_pbc*   pbc,
                             const struct t_graph* g,
                             const real*           lambda,
                             real*                 dvdl,
                             const t_mdatoms*      md,
                             const t_forcerec*     fr,
                             gmx_grppairener_t*    grppener,
                             int*                  global_atom_index)
{
    real            qq, c6, c12;
    rvec            dx;
    ivec            dt;
    int             i, itype, ai, aj, gid;
    int             fshift_index;
    real            r2;
    real            fscal, velec, vvdw;
    real*           energygrp_elec;
    real*           energygrp_vdw;
    static gmx_bool warned_rlimit = FALSE;
    /* Free energy stuff */
    gmx_bool bFreeEnergy;
    real     LFC[2], LFV[2], DLF[2], lfac_coul[2], lfac_vdw[2], dlfac_coul[2], dlfac_vdw[2];
    real     qqB, c6B, c12B, sigma2_def, sigma2_min;

    switch (ftype)
    {
        case F_LJ14:
        case F_LJC14_Q:
            energygrp_elec = grppener->ener[egCOUL14].data();
            energygrp_vdw  = grppener->ener[egLJ14].data();
            break;
        case F_LJC_PAIRS_NB:
            energygrp_elec = grppener->ener[egCOULSR].data();
            energygrp_vdw  = grppener->ener[egLJSR].data();
            break;
        default:
            energygrp_elec = nullptr; /* Keep compiler happy */
            energygrp_vdw  = nullptr; /* Keep compiler happy */
            gmx_fatal(FARGS, "Unknown function type %d in do_nonbonded14", ftype);
    }

    if (fr->efep != efepNO)
    {
        /* Lambda factor for state A=1-lambda and B=lambda */
        LFC[0] = 1.0 - lambda[efptCOUL];
        LFV[0] = 1.0 - lambda[efptVDW];
        LFC[1] = lambda[efptCOUL];
        LFV[1] = lambda[efptVDW];

        /*derivative of the lambda factor for state A and B */
        DLF[0] = -1;
        DLF[1] = 1;

        /* precalculate */
        sigma2_def = std::cbrt(fr->sc_sigma6_def);
        sigma2_min = std::cbrt(fr->sc_sigma6_min);

        for (i = 0; i < 2; i++)
        {
            lfac_coul[i] = (fr->sc_power == 2 ? (1 - LFC[i]) * (1 - LFC[i]) : (1 - LFC[i]));
            dlfac_coul[i] =
                    DLF[i] * fr->sc_power / fr->sc_r_power * (fr->sc_power == 2 ? (1 - LFC[i]) : 1);
            lfac_vdw[i] = (fr->sc_power == 2 ? (1 - LFV[i]) * (1 - LFV[i]) : (1 - LFV[i]));
            dlfac_vdw[i] =
                    DLF[i] * fr->sc_power / fr->sc_r_power * (fr->sc_power == 2 ? (1 - LFV[i]) : 1);
        }
    }
    else
    {
        sigma2_min = sigma2_def = 0;
    }

    /* TODO This code depends on the logic in tables.c that constructs
       the table layout, which should be made explicit in future
       cleanup. */
    GMX_ASSERT(
            etiNR == 3,
            "Pair-interaction code that uses GROMACS interaction tables supports exactly 3 tables");
    GMX_ASSERT(
            fr->pairsTable->interaction == GMX_TABLE_INTERACTION_ELEC_VDWREP_VDWDISP,
            "Pair interaction kernels need a table with Coulomb, repulsion and dispersion entries");

    const real epsfac = fr->ic->epsfac;

    bFreeEnergy = FALSE;
    for (i = 0; (i < nbonds);)
    {
        itype = iatoms[i++];
        ai    = iatoms[i++];
        aj    = iatoms[i++];
        gid   = GID(md->cENER[ai], md->cENER[aj], md->nenergrp);

        /* Get parameters */
        switch (ftype)
        {
            case F_LJ14:
                bFreeEnergy = (fr->efep != efepNO
                               && (((md->nPerturbed != 0) && (md->bPerturbed[ai] || md->bPerturbed[aj]))
                                   || iparams[itype].lj14.c6A != iparams[itype].lj14.c6B
                                   || iparams[itype].lj14.c12A != iparams[itype].lj14.c12B));
                qq          = md->chargeA[ai] * md->chargeA[aj] * epsfac * fr->fudgeQQ;
                c6          = iparams[itype].lj14.c6A;
                c12         = iparams[itype].lj14.c12A;
                break;
            case F_LJC14_Q:
                qq = iparams[itype].ljc14.qi * iparams[itype].ljc14.qj * epsfac
                     * iparams[itype].ljc14.fqq;
                c6  = iparams[itype].ljc14.c6;
                c12 = iparams[itype].ljc14.c12;
                break;
            case F_LJC_PAIRS_NB:
                qq  = iparams[itype].ljcnb.qi * iparams[itype].ljcnb.qj * epsfac;
                c6  = iparams[itype].ljcnb.c6;
                c12 = iparams[itype].ljcnb.c12;
                break;
            default:
                /* Cannot happen since we called gmx_fatal() above in this case */
                qq = c6 = c12 = 0; /* Keep compiler happy */
                break;
        }

        /* To save flops in the optimized kernels, c6/c12 have 6.0/12.0 derivative prefactors
         * included in the general nfbp array now. This means the tables are scaled down by the
         * same factor, so when we use the original c6/c12 parameters from iparams[] they must
         * be scaled up.
         */
        c6 *= 6.0;
        c12 *= 12.0;

        /* Do we need to apply full periodic boundary conditions? */
        if (fr->bMolPBC)
        {
            fshift_index = pbc_dx_aiuc(pbc, x[ai], x[aj], dx);
        }
        else
        {
            fshift_index = CENTRAL;
            rvec_sub(x[ai], x[aj], dx);
        }
        r2 = norm2(dx);

        if (r2 >= fr->pairsTable->r * fr->pairsTable->r)
        {
            /* This check isn't race free. But it doesn't matter because if a race occurs the only
             * disadvantage is that the warning is printed twice */
            if (!warned_rlimit)
            {
                warning_rlimit(x, ai, aj, global_atom_index, sqrt(r2), fr->pairsTable->r);
                warned_rlimit = TRUE;
            }
            continue;
        }

        if (bFreeEnergy)
        {
            /* Currently free energy is only supported for F_LJ14, so no need to check for that if we got here */
            qqB  = md->chargeB[ai] * md->chargeB[aj] * epsfac * fr->fudgeQQ;
            c6B  = iparams[itype].lj14.c6B * 6.0;
            c12B = iparams[itype].lj14.c12B * 12.0;

            fscal = free_energy_evaluate_single(
                    r2, fr->sc_r_power, fr->sc_r_power_coul, fr->sc_alphacoul, fr->sc_alphavdw, fr->sc_gapsys,
                    fr->pairsTable->scale, fr->pairsTable->data, fr->pairsTable->stride, qq, c6, c12, qqB, c6B, c12B,
                    LFC, LFV, DLF, lfac_coul, lfac_vdw, dlfac_coul, dlfac_vdw, fr->sc_sigma6_def,
                    fr->sc_sigma6_min, sigma2_def, sigma2_min, &velec, &vvdw, dvdl);
        }
        else
        {
            /* Evaluate tabulated interaction without free energy */
            fscal = evaluate_single(r2, fr->pairsTable->scale, fr->pairsTable->data,
                                    fr->pairsTable->stride, qq, c6, c12, &velec, &vvdw);
        }

        energygrp_elec[gid] += velec;
        energygrp_vdw[gid] += vvdw;
        svmul(fscal, dx, dx);

        /* Add the forces */
        rvec_inc(f[ai], dx);
        rvec_dec(f[aj], dx);

        if (computeVirial(flavor))
        {
            if (g)
            {
                /* Correct the shift forces using the graph */
                ivec_sub(SHIFT_IVEC(g, ai), SHIFT_IVEC(g, aj), dt);
                fshift_index = IVEC2IS(dt);
            }
            if (fshift_index != CENTRAL)
            {
                rvec_inc(fshift[fshift_index], dx);
                rvec_dec(fshift[CENTRAL], dx);
            }
        }
    }
    return 0.0;
}

/*! \brief Calculate pairs, only for plain-LJ + plain Coulomb normal type.
 *
 * This function is templated for real/SimdReal and for optimization.
 */
template<typename T, int pack_size, typename pbc_type>
static void do_pairs_simple(int              nbonds,
                            const t_iatom    iatoms[],
                            const t_iparams  iparams[],
                            const rvec       x[],
                            rvec4            f[],
                            const pbc_type   pbc,
                            const t_mdatoms* md,
                            const real       scale_factor)
{
    const int nfa1 = 1 + 2;

    T six(6);
    T twelve(12);
    T ef(scale_factor);

#if GMX_SIMD_HAVE_REAL
    alignas(GMX_SIMD_ALIGNMENT) std::int32_t ai[pack_size];
    alignas(GMX_SIMD_ALIGNMENT) std::int32_t aj[pack_size];
    alignas(GMX_SIMD_ALIGNMENT) real         coeff[3 * pack_size];
#else
    std::int32_t ai[pack_size];
    std::int32_t aj[pack_size];
    real         coeff[3 * pack_size];
#endif

    /* nbonds is #pairs*nfa1, here we step pack_size pairs */
    for (int i = 0; i < nbonds; i += pack_size * nfa1)
    {
        /* Collect atoms for pack_size pairs.
         * iu indexes into iatoms, we should not let iu go beyond nbonds.
         */
        int iu = i;
        for (int s = 0; s < pack_size; s++)
        {
            int itype = iatoms[iu];
            ai[s]     = iatoms[iu + 1];
            aj[s]     = iatoms[iu + 2];

            if (i + s * nfa1 < nbonds)
            {
                coeff[0 * pack_size + s] = iparams[itype].lj14.c6A;
                coeff[1 * pack_size + s] = iparams[itype].lj14.c12A;
                coeff[2 * pack_size + s] = md->chargeA[ai[s]] * md->chargeA[aj[s]];

                /* Avoid indexing the iatoms array out of bounds.
                 * We pad the coordinate indices with the last atom pair.
                 */
                if (iu + nfa1 < nbonds)
                {
                    iu += nfa1;
                }
            }
            else
            {
                /* Pad the coefficient arrays with zeros to get zero forces */
                coeff[0 * pack_size + s] = 0;
                coeff[1 * pack_size + s] = 0;
                coeff[2 * pack_size + s] = 0;
            }
        }

        /* Load the coordinates */
        T xi[DIM], xj[DIM];
        gatherLoadUTranspose<3>(reinterpret_cast<const real*>(x), ai, &xi[XX], &xi[YY], &xi[ZZ]);
        gatherLoadUTranspose<3>(reinterpret_cast<const real*>(x), aj, &xj[XX], &xj[YY], &xj[ZZ]);

        T c6  = load<T>(coeff + 0 * pack_size);
        T c12 = load<T>(coeff + 1 * pack_size);
        T qq  = load<T>(coeff + 2 * pack_size);

        /* We could save these operations by storing 6*C6,12*C12 */
        c6  = six * c6;
        c12 = twelve * c12;

        T dr[DIM];
        pbc_dx_aiuc(pbc, xi, xj, dr);

        T rsq   = dr[XX] * dr[XX] + dr[YY] * dr[YY] + dr[ZZ] * dr[ZZ];
        T rinv  = gmx::invsqrt(rsq);
        T rinv2 = rinv * rinv;
        T rinv6 = rinv2 * rinv2 * rinv2;

        /* Calculate the Coulomb force * r */
        T cfr = ef * qq * rinv;

        /* Calculate the LJ force * r and add it to the Coulomb part */
        T fr = gmx::fma(fms(c12, rinv6, c6), rinv6, cfr);

        T finvr = fr * rinv2;
        T fx    = finvr * dr[XX];
        T fy    = finvr * dr[YY];
        T fz    = finvr * dr[ZZ];

        /* Add the pair forces to the force array.
         * Note that here we might add multiple force components for some atoms
         * due to the SIMD padding. But the extra force components are zero.
         */
        transposeScatterIncrU<4>(reinterpret_cast<real*>(f), ai, fx, fy, fz);
        transposeScatterDecrU<4>(reinterpret_cast<real*>(f), aj, fx, fy, fz);
    }
}

/*! \brief Calculate all listed pair interactions */
void do_pairs(int                      ftype,
              int                      nbonds,
              const t_iatom            iatoms[],
              const t_iparams          iparams[],
              const rvec               x[],
              rvec4                    f[],
              rvec                     fshift[],
              const struct t_pbc*      pbc,
              const struct t_graph*    g,
              const real*              lambda,
              real*                    dvdl,
              const t_mdatoms*         md,
              const t_forcerec*        fr,
              const bool               havePerturbedInteractions,
              const gmx::StepWorkload& stepWork,
              gmx_grppairener_t*       grppener,
              int*                     global_atom_index)
{
    if (ftype == F_LJ14 && fr->ic->vdwtype != evdwUSER && !EEL_USER(fr->ic->eeltype)
        && !havePerturbedInteractions && (!stepWork.computeVirial && !stepWork.computeEnergy))
    {
        /* We use a fast code-path for plain LJ 1-4 without FEP.
         *
         * TODO: Add support for energies (straightforward) and virial
         * in the SIMD template. For the virial it's inconvenient to store
         * the force sums for the shifts and we should directly calculate
         * and sum the virial for the shifts. But we should do this
         * at once for the angles and dihedrals as well.
         */
#if GMX_SIMD_HAVE_REAL
        if (fr->use_simd_kernels)
        {
            alignas(GMX_SIMD_ALIGNMENT) real pbc_simd[9 * GMX_SIMD_REAL_WIDTH];
            set_pbc_simd(pbc, pbc_simd);

            do_pairs_simple<SimdReal, GMX_SIMD_REAL_WIDTH, const real*>(
                    nbonds, iatoms, iparams, x, f, pbc_simd, md, fr->ic->epsfac * fr->fudgeQQ);
        }
        else
#endif
        {
            /* This construct is needed because pbc_dx_aiuc doesn't accept pbc=NULL */
            t_pbc        pbc_no;
            const t_pbc* pbc_nonnull;

            if (pbc != nullptr)
            {
                pbc_nonnull = pbc;
            }
            else
            {
                set_pbc(&pbc_no, epbcNONE, nullptr);
                pbc_nonnull = &pbc_no;
            }

            do_pairs_simple<real, 1, const t_pbc*>(nbonds, iatoms, iparams, x, f, pbc_nonnull, md,
                                                   fr->ic->epsfac * fr->fudgeQQ);
        }
    }
    else if (stepWork.computeVirial)
    {
        do_pairs_general<BondedKernelFlavor::ForcesAndVirialAndEnergy>(
                ftype, nbonds, iatoms, iparams, x, f, fshift, pbc, g, lambda, dvdl, md, fr,
                grppener, global_atom_index);
    }
    else
    {
        do_pairs_general<BondedKernelFlavor::ForcesAndEnergy>(ftype, nbonds, iatoms, iparams, x, f,
                                                              fshift, pbc, g, lambda, dvdl, md, fr,
                                                              grppener, global_atom_index);
    }
}<|MERGE_RESOLUTION|>--- conflicted
+++ resolved
@@ -313,11 +313,7 @@
             }
             else
             {
-<<<<<<< HEAD
-                rpinv  = one / (alpha_coul_eff * lfac_coul[i] + rpc);
-=======
                 rpinv  = one / (alpha_coul_eff * lfac_coul[i] * sigma_pow[i] + rpc);
->>>>>>> b8e22e18
             }
             r_coul = std::pow(rpinv, minusOne / sc_r_power_coul);
 
@@ -393,11 +389,7 @@
         else
         {
             dvdl_coul += velec[i] * DLF[i]
-<<<<<<< HEAD
-                         + LFC[i] * alpha_coul_eff * dlfac_coul[i] * fscal_elec[i];
-=======
                          + LFC[i] * alpha_coul_eff * dlfac_coul[i] * fscal_elec[i] * sigma_pow[i];
->>>>>>> b8e22e18
         }
         
         dvdl_vdw += vvdw[i] * DLF[i]
