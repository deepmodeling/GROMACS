/*
 * This file is part of the GROMACS molecular simulation package.
 *
 * Copyright (c) 2014,2015,2016,2017,2018,2019, by the GROMACS development team, led by
 * Mark Abraham, David van der Spoel, Berk Hess, and Erik Lindahl,
 * and including many others, as listed in the AUTHORS file in the
 * top-level source directory and at http://www.gromacs.org.
 *
 * GROMACS is free software; you can redistribute it and/or
 * modify it under the terms of the GNU Lesser General Public License
 * as published by the Free Software Foundation; either version 2.1
 * of the License, or (at your option) any later version.
 *
 * GROMACS is distributed in the hope that it will be useful,
 * but WITHOUT ANY WARRANTY; without even the implied warranty of
 * MERCHANTABILITY or FITNESS FOR A PARTICULAR PURPOSE.  See the GNU
 * Lesser General Public License for more details.
 *
 * You should have received a copy of the GNU Lesser General Public
 * License along with GROMACS; if not, see
 * http://www.gnu.org/licenses, or write to the Free Software Foundation,
 * Inc., 51 Franklin Street, Fifth Floor, Boston, MA  02110-1301  USA.
 *
 * If you want to redistribute modifications to GROMACS, please
 * consider that scientific software is very special. Version
 * control is crucial - bugs must be traceable. We will be happy to
 * consider code for inclusion in the official distribution, but
 * derived work must not be called official GROMACS. Details are found
 * in the README & COPYING files - if they are missing, get the
 * official version at http://www.gromacs.org.
 *
 * To help us fund GROMACS development, we humbly ask that you cite
 * the research papers on the package. Check out http://www.gromacs.org.
 */
/*! \libinternal \file
 *
 * \brief This file contains declarations of high-level functions used
 * by mdrun to compute energies and forces for listed interactions.
 *
 * Clients of libgromacs that want to evaluate listed interactions
 * should call functions declared here.
 *
 * \author Mark Abraham <mark.j.abraham@gmail.com>
 *
 * \inlibraryapi
 * \ingroup module_listed_forces
 */
#ifndef GMX_LISTED_FORCES_GPUBONDED_H
#define GMX_LISTED_FORCES_GPUBONDED_H

#include "gromacs/math/vectypes.h"
#include "gromacs/topology/idef.h"
#include "gromacs/utility/arrayref.h"
#include "gromacs/utility/classhelpers.h"

struct gmx_enerdata_t;
struct gmx_ffparams_t;
struct gmx_mtop_t;
struct t_forcerec;
struct t_idef;
struct t_inputrec;
struct gmx_wallcycle;


namespace gmx
{

class StepWorkload;

/*! \brief The number on bonded function types supported on GPUs */
static constexpr int numFTypesOnGpu = 8;

/*! \brief List of all bonded function types supported on GPUs
 *
 * \note This list should be in sync with the actual GPU code.
 * \note Perturbed interactions are not supported on GPUs.
 * \note The function types in the list are ordered on increasing value.
 * \note Currently bonded are only supported with CUDA, not with OpenCL.
 */
constexpr std::array<int, numFTypesOnGpu> fTypesOnGpu = { F_BONDS,  F_ANGLES, F_UREY_BRADLEY,
                                                          F_PDIHS,  F_RBDIHS, F_IDIHS,
                                                          F_PIDIHS, F_LJ14 };

/*! \brief Checks whether the GROMACS build allows to compute bonded interactions on a GPU.
 *
 * \param[out] error  If non-null, the diagnostic message when bondeds cannot run on a GPU.
 *
 * \returns true when this build can run bonded interactions on a GPU, false otherwise.
 *
 * \throws std::bad_alloc when out of memory.
 */
bool buildSupportsGpuBondeds(std::string* error);

/*! \brief Checks whether the input system allows to compute bonded interactions on a GPU.
 *
 * \param[in]  ir     Input system.
 * \param[in]  mtop   Complete system topology to search for supported interactions.
 * \param[out] error  If non-null, the error message if the input is not supported on GPU.
 *
 * \returns true if PME can run on GPU with this input, false otherwise.
 */
bool inputSupportsGpuBondeds(const t_inputrec& ir, const gmx_mtop_t& mtop, std::string* error);

class GpuBonded
{
public:
    //! Construct the manager with constant data and the stream to use.
    GpuBonded(const gmx_ffparams_t& ffparams, void* streamPtr, gmx_wallcycle* wcycle);
    //! Destructor
    ~GpuBonded();

    /*! \brief Update lists of interactions from idef suitable for the GPU,
     * using the data structures prepared for PP work.
     *
     * Intended to be called after each neighbour search
     * stage. Copies the bonded interactions assigned to the GPU
     * to device data structures, and updates device buffers that
     * may have been updated after search. */
    void updateInteractionListsAndDeviceBuffers(ArrayRef<const int> nbnxnAtomOrder,
                                                const t_idef&       idef,
                                                void*               xqDevice,
                                                void*               forceDevice,
                                                void*               fshiftDevice);
    void updateFepValuesAndDeviceBuffers(void*             qADevice,
                                         void*             qBDevice,
                                         const bool        bFEP,
                                         const float       alpha_coul,
                                         const float       alpha_vdw,
                                         const float       alpha_bond,
                                         const float       sc_sigma6_def,
                                         const float       sc_sigma6_min,
                                         const float       lambda_q,
<<<<<<< HEAD
                                         const float       lambda_v);
=======
                                         const float       lambda_v,
                                         const float       lambda_b);
>>>>>>> 024d32ae
    /*! \brief Returns whether there are bonded interactions
     * assigned to the GPU */
    bool haveInteractions() const;
    /*! \brief Launches bonded kernel on a GPU */
    void launchKernel(const t_forcerec* fr, const gmx::StepWorkload& stepWork, const matrix box);
    /*! \brief Launches the transfer of computed bonded energies. */
    void launchEnergyTransfer();
    /*! \brief Waits on the energy transfer, and accumulates bonded energies to \c enerd. */
    void waitAccumulateEnergyTerms(gmx_enerdata_t* enerd);
    /*! \brief Clears the device side energy buffer */
    void clearEnergies();

private:
    class Impl;
    PrivateImplPointer<Impl> impl_;
};

} // namespace gmx

#endif<|MERGE_RESOLUTION|>--- conflicted
+++ resolved
@@ -130,12 +130,8 @@
                                          const float       sc_sigma6_def,
                                          const float       sc_sigma6_min,
                                          const float       lambda_q,
-<<<<<<< HEAD
-                                         const float       lambda_v);
-=======
                                          const float       lambda_v,
                                          const float       lambda_b);
->>>>>>> 024d32ae
     /*! \brief Returns whether there are bonded interactions
      * assigned to the GPU */
     bool haveInteractions() const;
