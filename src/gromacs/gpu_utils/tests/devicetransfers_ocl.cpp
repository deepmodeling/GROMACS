/*
 * This file is part of the GROMACS molecular simulation package.
 *
 * Copyright (c) 2017,2018,2019,2020, by the GROMACS development team, led by
 * Mark Abraham, David van der Spoel, Berk Hess, and Erik Lindahl,
 * and including many others, as listed in the AUTHORS file in the
 * top-level source directory and at http://www.gromacs.org.
 *
 * GROMACS is free software; you can redistribute it and/or
 * modify it under the terms of the GNU Lesser General Public License
 * as published by the Free Software Foundation; either version 2.1
 * of the License, or (at your option) any later version.
 *
 * GROMACS is distributed in the hope that it will be useful,
 * but WITHOUT ANY WARRANTY; without even the implied warranty of
 * MERCHANTABILITY or FITNESS FOR A PARTICULAR PURPOSE.  See the GNU
 * Lesser General Public License for more details.
 *
 * You should have received a copy of the GNU Lesser General Public
 * License along with GROMACS; if not, see
 * http://www.gnu.org/licenses, or write to the Free Software Foundation,
 * Inc., 51 Franklin Street, Fifth Floor, Boston, MA  02110-1301  USA.
 *
 * If you want to redistribute modifications to GROMACS, please
 * consider that scientific software is very special. Version
 * control is crucial - bugs must be traceable. We will be happy to
 * consider code for inclusion in the official distribution, but
 * derived work must not be called official GROMACS. Details are found
 * in the README & COPYING files - if they are missing, get the
 * official version at http://www.gromacs.org.
 *
 * To help us fund GROMACS development, we humbly ask that you cite
 * the research papers on the package. Check out http://www.gromacs.org.
 */
/*! \internal \file
 * \brief Defines helper functionality for device transfers for tests
 * for GPU host allocator.
 *
 * \author Mark Abraham <mark.j.abraham@gmail.com>
 */
#include "gmxpre.h"

#include "gromacs/gpu_utils/gmxopencl.h"
#include "gromacs/gpu_utils/oclutils.h"
#include "gromacs/hardware/device_information.h"
#include "gromacs/hardware/device_management.h"
#include "gromacs/utility/arrayref.h"
#include "gromacs/utility/exceptions.h"
#include "gromacs/utility/gmxassert.h"
#include "gromacs/utility/stringutil.h"

#include "devicetransfers.h"

namespace gmx
{
namespace
{

/*! \brief Help give useful diagnostics about error \c status while doing \c message.
 *
 * \throws InternalError  If status indicates failure, supplying
 *                        descriptive text from \c message. */
void throwUponFailure(cl_int status, const char* message)
{
    if (status != CL_SUCCESS)
    {
        GMX_THROW(InternalError(formatString("Failure while %s, error was %s", message,
                                             ocl_get_error_string(status).c_str())));
    }
}

} // namespace

void doDeviceTransfers(const DeviceInformation& deviceInfo, ArrayRef<const char> input, ArrayRef<char> output)
{
    GMX_RELEASE_ASSERT(input.size() == output.size(), "Input and output must have matching size");
<<<<<<< HEAD
=======

>>>>>>> c278a3ed
    cl_int status;

    cl_context_properties properties[] = {
        CL_CONTEXT_PLATFORM, reinterpret_cast<cl_context_properties>(deviceInfo.oclPlatformId), 0
    };

    auto deviceId = deviceInfo.oclDeviceId;
    auto context  = clCreateContext(properties, 1, &deviceId, nullptr, nullptr, &status);
    throwUponFailure(status, "creating context");
    auto commandQueue = clCreateCommandQueue(context, deviceId, 0, &status);
    throwUponFailure(status, "creating command queue");

    auto devicePointer = clCreateBuffer(context, CL_MEM_READ_WRITE, input.size(), nullptr, &status);
    throwUponFailure(status, "creating buffer");

    status = clEnqueueWriteBuffer(commandQueue, devicePointer, CL_TRUE, 0, input.size(),
                                  input.data(), 0, nullptr, nullptr);
    throwUponFailure(status, "transferring host to device");
    status = clEnqueueReadBuffer(commandQueue, devicePointer, CL_TRUE, 0, output.size(),
                                 output.data(), 0, nullptr, nullptr);
    throwUponFailure(status, "transferring device to host");

    status = clReleaseMemObject(devicePointer);
    throwUponFailure(status, "releasing buffer");
    status = clReleaseContext(context);
    throwUponFailure(status, "releasing context");
}

} // namespace gmx<|MERGE_RESOLUTION|>--- conflicted
+++ resolved
@@ -74,10 +74,7 @@
 void doDeviceTransfers(const DeviceInformation& deviceInfo, ArrayRef<const char> input, ArrayRef<char> output)
 {
     GMX_RELEASE_ASSERT(input.size() == output.size(), "Input and output must have matching size");
-<<<<<<< HEAD
-=======
 
->>>>>>> c278a3ed
     cl_int status;
 
     cl_context_properties properties[] = {
