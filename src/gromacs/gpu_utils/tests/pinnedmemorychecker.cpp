/*
 * This file is part of the GROMACS molecular simulation package.
 *
 * Copyright (c) 2017,2018,2019,2020, by the GROMACS development team, led by
 * Mark Abraham, David van der Spoel, Berk Hess, and Erik Lindahl,
 * and including many others, as listed in the AUTHORS file in the
 * top-level source directory and at http://www.gromacs.org.
 *
 * GROMACS is free software; you can redistribute it and/or
 * modify it under the terms of the GNU Lesser General Public License
 * as published by the Free Software Foundation; either version 2.1
 * of the License, or (at your option) any later version.
 *
 * GROMACS is distributed in the hope that it will be useful,
 * but WITHOUT ANY WARRANTY; without even the implied warranty of
 * MERCHANTABILITY or FITNESS FOR A PARTICULAR PURPOSE.  See the GNU
 * Lesser General Public License for more details.
 *
 * You should have received a copy of the GNU Lesser General Public
 * License along with GROMACS; if not, see
 * http://www.gnu.org/licenses, or write to the Free Software Foundation,
 * Inc., 51 Franklin Street, Fifth Floor, Boston, MA  02110-1301  USA.
 *
 * If you want to redistribute modifications to GROMACS, please
 * consider that scientific software is very special. Version
 * control is crucial - bugs must be traceable. We will be happy to
 * consider code for inclusion in the official distribution, but
 * derived work must not be called official GROMACS. Details are found
 * in the README & COPYING files - if they are missing, get the
 * official version at http://www.gromacs.org.
 *
 * To help us fund GROMACS development, we humbly ask that you cite
 * the research papers on the package. Check out http://www.gromacs.org.
 */
/*! \internal \file
 * \brief
 * Tests for GPU memory status checker isHostMemoryPinned() being correct.
 *
 * \author Aleksei Iupinov <a.yupinov@gmail.com>
 */
#include "gmxpre.h"

#include "config.h"

#if GMX_GPU_CUDA

#    include <vector>

<<<<<<< HEAD
#include "testutils/test_hardware_environment.h"
=======
#    include <gtest/gtest.h>

#    include "gromacs/gpu_utils/gpu_utils.h"
#    include "gromacs/gpu_utils/hostallocator.h"
#    include "gromacs/gpu_utils/pmalloc_cuda.h"
#    include "gromacs/utility/real.h"
#    include "gromacs/utility/smalloc.h"

#    include "gputest.h"
>>>>>>> c278a3ed

namespace gmx
{

namespace test
{

namespace
{

//! Test fixture
using PinnedMemoryCheckerTest = ::testing::Test;

TEST_F(PinnedMemoryCheckerTest, DefaultContainerIsRecognized)
{
<<<<<<< HEAD
    const auto& hardwareContexts = getTestHardwareEnvironment()->getHardwareContexts();
    for (const auto& context : hardwareContexts)
=======
    if (!canComputeOnDevice())
>>>>>>> c278a3ed
    {
        if (context->codePath() == CodePath::GPU)
        {
            context->activate();
            std::vector<real> dummy(3, 1.5);
            EXPECT_FALSE(isHostMemoryPinned(dummy.data()));
        }
    }
}

TEST_F(PinnedMemoryCheckerTest, NonpinnedContainerIsRecognized)
{
<<<<<<< HEAD
    const auto& hardwareContexts = getTestHardwareEnvironment()->getHardwareContexts();
    for (const auto& context : hardwareContexts)
=======
    if (!canComputeOnDevice())
>>>>>>> c278a3ed
    {
        if (context->codePath() == CodePath::GPU)
        {
            context->activate();
            HostVector<real> dummy(3, 1.5);
            changePinningPolicy(&dummy, PinningPolicy::CannotBePinned);
            EXPECT_FALSE(isHostMemoryPinned(dummy.data()));
        }
    }
}

TEST_F(PinnedMemoryCheckerTest, PinnedContainerIsRecognized)
{
<<<<<<< HEAD
    const auto& hardwareContexts = getTestHardwareEnvironment()->getHardwareContexts();
    for (const auto& context : hardwareContexts)
=======
    if (!canComputeOnDevice())
>>>>>>> c278a3ed
    {
        if (context->codePath() == CodePath::GPU)
        {
            context->activate();
            HostVector<real> dummy(3, 1.5);
            changePinningPolicy(&dummy, PinningPolicy::PinnedIfSupported);
            EXPECT_TRUE(isHostMemoryPinned(dummy.data()));
        }
    }
}

TEST_F(PinnedMemoryCheckerTest, PinningChangesAreRecognized)
{
    if (!canComputeOnDevice())
    {
        return;
    }

    HostVector<real> dummy(3, 1.5);
    changePinningPolicy(&dummy, PinningPolicy::PinnedIfSupported);
    EXPECT_TRUE(isHostMemoryPinned(dummy.data())) << "memory starts pinned";
    changePinningPolicy(&dummy, PinningPolicy::CannotBePinned);
    EXPECT_FALSE(isHostMemoryPinned(dummy.data())) << "memory is now unpinned";
    changePinningPolicy(&dummy, PinningPolicy::PinnedIfSupported);
    EXPECT_TRUE(isHostMemoryPinned(dummy.data())) << "memory is pinned again";
}

TEST_F(PinnedMemoryCheckerTest, DefaultCBufferIsRecognized)
{
<<<<<<< HEAD
    const auto& hardwareContexts = getTestHardwareEnvironment()->getHardwareContexts();
    for (const auto& context : hardwareContexts)
=======
    if (!canComputeOnDevice())
>>>>>>> c278a3ed
    {
        if (context->codePath() == CodePath::GPU)
        {
            context->activate();
            real* dummy;
            snew(dummy, 3);
            EXPECT_FALSE(isHostMemoryPinned(dummy));
            sfree(dummy);
        }
    }
}

TEST_F(PinnedMemoryCheckerTest, PinnedCBufferIsRecognized)
{
<<<<<<< HEAD
    const auto& hardwareContexts = getTestHardwareEnvironment()->getHardwareContexts();
    for (const auto& context : hardwareContexts)
=======
    if (!canComputeOnDevice())
>>>>>>> c278a3ed
    {
        if (context->codePath() == CodePath::GPU)
        {
            context->activate();
            real* dummy = nullptr;
            pmalloc(reinterpret_cast<void**>(&dummy), 3 * sizeof(real));
            EXPECT_TRUE(isHostMemoryPinned(dummy));
            pfree(dummy);
        }
    }
}

} // namespace
} // namespace test
} // namespace gmx

#endif // GMX_GPU_CUDA<|MERGE_RESOLUTION|>--- conflicted
+++ resolved
@@ -46,9 +46,6 @@
 
 #    include <vector>
 
-<<<<<<< HEAD
-#include "testutils/test_hardware_environment.h"
-=======
 #    include <gtest/gtest.h>
 
 #    include "gromacs/gpu_utils/gpu_utils.h"
@@ -57,8 +54,7 @@
 #    include "gromacs/utility/real.h"
 #    include "gromacs/utility/smalloc.h"
 
-#    include "gputest.h"
->>>>>>> c278a3ed
+#    include "testutils/test_hardware_environment.h"
 
 namespace gmx
 {
@@ -74,30 +70,8 @@
 
 TEST_F(PinnedMemoryCheckerTest, DefaultContainerIsRecognized)
 {
-<<<<<<< HEAD
     const auto& hardwareContexts = getTestHardwareEnvironment()->getHardwareContexts();
     for (const auto& context : hardwareContexts)
-=======
-    if (!canComputeOnDevice())
->>>>>>> c278a3ed
-    {
-        if (context->codePath() == CodePath::GPU)
-        {
-            context->activate();
-            std::vector<real> dummy(3, 1.5);
-            EXPECT_FALSE(isHostMemoryPinned(dummy.data()));
-        }
-    }
-}
-
-TEST_F(PinnedMemoryCheckerTest, NonpinnedContainerIsRecognized)
-{
-<<<<<<< HEAD
-    const auto& hardwareContexts = getTestHardwareEnvironment()->getHardwareContexts();
-    for (const auto& context : hardwareContexts)
-=======
-    if (!canComputeOnDevice())
->>>>>>> c278a3ed
     {
         if (context->codePath() == CodePath::GPU)
         {
@@ -111,12 +85,8 @@
 
 TEST_F(PinnedMemoryCheckerTest, PinnedContainerIsRecognized)
 {
-<<<<<<< HEAD
     const auto& hardwareContexts = getTestHardwareEnvironment()->getHardwareContexts();
     for (const auto& context : hardwareContexts)
-=======
-    if (!canComputeOnDevice())
->>>>>>> c278a3ed
     {
         if (context->codePath() == CodePath::GPU)
         {
@@ -130,28 +100,28 @@
 
 TEST_F(PinnedMemoryCheckerTest, PinningChangesAreRecognized)
 {
-    if (!canComputeOnDevice())
+    const auto& hardwareContexts = getTestHardwareEnvironment()->getHardwareContexts();
+    for (const auto& context : hardwareContexts)
     {
-        return;
+        if (context->codePath() == CodePath::GPU)
+        {
+            context->activate();
+
+            HostVector<real> dummy(3, 1.5);
+            changePinningPolicy(&dummy, PinningPolicy::PinnedIfSupported);
+            EXPECT_TRUE(isHostMemoryPinned(dummy.data())) << "memory starts pinned";
+            changePinningPolicy(&dummy, PinningPolicy::CannotBePinned);
+            EXPECT_FALSE(isHostMemoryPinned(dummy.data())) << "memory is now unpinned";
+            changePinningPolicy(&dummy, PinningPolicy::PinnedIfSupported);
+            EXPECT_TRUE(isHostMemoryPinned(dummy.data())) << "memory is pinned again";
+        }
     }
-
-    HostVector<real> dummy(3, 1.5);
-    changePinningPolicy(&dummy, PinningPolicy::PinnedIfSupported);
-    EXPECT_TRUE(isHostMemoryPinned(dummy.data())) << "memory starts pinned";
-    changePinningPolicy(&dummy, PinningPolicy::CannotBePinned);
-    EXPECT_FALSE(isHostMemoryPinned(dummy.data())) << "memory is now unpinned";
-    changePinningPolicy(&dummy, PinningPolicy::PinnedIfSupported);
-    EXPECT_TRUE(isHostMemoryPinned(dummy.data())) << "memory is pinned again";
 }
 
 TEST_F(PinnedMemoryCheckerTest, DefaultCBufferIsRecognized)
 {
-<<<<<<< HEAD
     const auto& hardwareContexts = getTestHardwareEnvironment()->getHardwareContexts();
     for (const auto& context : hardwareContexts)
-=======
-    if (!canComputeOnDevice())
->>>>>>> c278a3ed
     {
         if (context->codePath() == CodePath::GPU)
         {
@@ -166,12 +136,8 @@
 
 TEST_F(PinnedMemoryCheckerTest, PinnedCBufferIsRecognized)
 {
-<<<<<<< HEAD
     const auto& hardwareContexts = getTestHardwareEnvironment()->getHardwareContexts();
     for (const auto& context : hardwareContexts)
-=======
-    if (!canComputeOnDevice())
->>>>>>> c278a3ed
     {
         if (context->codePath() == CodePath::GPU)
         {
