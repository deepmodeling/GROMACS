/*
 * This file is part of the GROMACS molecular simulation package.
 *
 * Copyright (c) 2017,2018,2019,2020, by the GROMACS development team, led by
 * Mark Abraham, David van der Spoel, Berk Hess, and Erik Lindahl,
 * and including many others, as listed in the AUTHORS file in the
 * top-level source directory and at http://www.gromacs.org.
 *
 * GROMACS is free software; you can redistribute it and/or
 * modify it under the terms of the GNU Lesser General Public License
 * as published by the Free Software Foundation; either version 2.1
 * of the License, or (at your option) any later version.
 *
 * GROMACS is distributed in the hope that it will be useful,
 * but WITHOUT ANY WARRANTY; without even the implied warranty of
 * MERCHANTABILITY or FITNESS FOR A PARTICULAR PURPOSE.  See the GNU
 * Lesser General Public License for more details.
 *
 * You should have received a copy of the GNU Lesser General Public
 * License along with GROMACS; if not, see
 * http://www.gnu.org/licenses, or write to the Free Software Foundation,
 * Inc., 51 Franklin Street, Fifth Floor, Boston, MA  02110-1301  USA.
 *
 * If you want to redistribute modifications to GROMACS, please
 * consider that scientific software is very special. Version
 * control is crucial - bugs must be traceable. We will be happy to
 * consider code for inclusion in the official distribution, but
 * derived work must not be called official GROMACS. Details are found
 * in the README & COPYING files - if they are missing, get the
 * official version at http://www.gromacs.org.
 *
 * To help us fund GROMACS development, we humbly ask that you cite
 * the research papers on the package. Check out http://www.gromacs.org.
 */
/*! \internal \file
 * \brief Tests GPU stream manager
 *
 * \author Mark Abraham <mark.j.abraham@gmail.com>
 * \author Artem Zhmurov <zhmurov@gmail.com>
 *
 * \ingroup module_gpu_utils
 */
#include "gmxpre.h"

#include "gromacs/gpu_utils/device_stream_manager.h"

#include "config.h"

#include <initializer_list>
#include <vector>

#include <gtest/gtest.h>

#include "gromacs/utility/enumerationhelpers.h"

#include "testutils/test_hardware_environment.h"

namespace gmx
{

namespace test
{

namespace
{

//! GPU device stream names for outputs.
const EnumerationArray<DeviceStreamType, std::string> c_deviceStreamNames = {
    { "non-bonded local", "non-bonded non-local", "PME", "PME-PP transfer", "update" }
};

/*! \brief Non-GPU builds return nullptr instead of streams,
 * so we have to expect that in such build configurations. */
constexpr bool c_canExpectValidStreams = (GMX_GPU != 0);

//! Helper function to implement readable testing
void expectValidStreams(DeviceStreamManager* manager, std::initializer_list<DeviceStreamType> types)
{
    if (c_canExpectValidStreams)
    {
        for (const DeviceStreamType type : types)
        {
            SCOPED_TRACE("Testing " + c_deviceStreamNames[type] + " stream.");
            EXPECT_TRUE(manager->streamIsValid(type));
        }
    }
}
//! Helper function to implement readable testing
void expectInvalidStreams(DeviceStreamManager* manager, std::initializer_list<DeviceStreamType> types)
{
    for (const DeviceStreamType type : types)
    {
        SCOPED_TRACE("Testing " + c_deviceStreamNames[type] + " stream.");
        EXPECT_FALSE(manager->streamIsValid(type));
    }
}

//! Test fixture
class DeviceStreamManagerTest : public ::testing::Test
{
public:
};

TEST_F(DeviceStreamManagerTest, CorrectStreamsAreReturnedOnNonbondedDevice)
{
    // It would be nice to test that the priority is high when it can
    // be, but that requires calling the same API calls we're testing
    // that we've called, so it is not very useful.
    const bool useTiming = false;

    // TODO Is it enough to only test one device?
<<<<<<< HEAD
    const auto& hardwareContexts = getTestHardwareEnvironment()->getHardwareContexts();
    for (const auto& context : hardwareContexts)
=======
    for (const auto& deviceInfo : getDeviceInfos())
>>>>>>> c278a3ed
    {
        if (context->codePath() == CodePath::GPU)
        {
            const DeviceInformation& deviceInfo = context->deviceInfo();
            context->activate();

            {
                SCOPED_TRACE("No DD, no PME rank, no GPU update");
                bool                useGpuForPme              = false;
                bool                havePpDomainDecomposition = false;
                bool                doGpuPmePpTransfer        = false;
                bool                useGpuForUpdate           = false;
                DeviceStreamManager manager(deviceInfo, useGpuForPme, havePpDomainDecomposition,
                                            doGpuPmePpTransfer, useGpuForUpdate, useTiming);

                expectValidStreams(&manager, { DeviceStreamType::NonBondedLocal });
                expectInvalidStreams(&manager, { DeviceStreamType::NonBondedNonLocal,
                                                 DeviceStreamType::Pme, DeviceStreamType::PmePpTransfer,
                                                 DeviceStreamType::UpdateAndConstraints });
            }

            {
                SCOPED_TRACE("With DD, no PME rank, no GPU update");
                bool                useGpuForPme              = false;
                bool                havePpDomainDecomposition = true;
                bool                doGpuPmePpTransfer        = false;
                bool                useGpuForUpdate           = false;
                DeviceStreamManager manager(deviceInfo, useGpuForPme, havePpDomainDecomposition,
                                            doGpuPmePpTransfer, useGpuForUpdate, useTiming);

                expectValidStreams(&manager, { DeviceStreamType::NonBondedLocal,
                                               DeviceStreamType::NonBondedNonLocal });
                expectInvalidStreams(&manager, { DeviceStreamType::Pme, DeviceStreamType::PmePpTransfer,
                                                 DeviceStreamType::UpdateAndConstraints });
            }

            {
                SCOPED_TRACE("No DD, with PME rank, no GPU update");
                bool                useGpuForPme              = true;
                bool                havePpDomainDecomposition = false;
                bool                doGpuPmePpTransfer        = true;
                bool                useGpuForUpdate           = false;
                DeviceStreamManager manager(deviceInfo, useGpuForPme, havePpDomainDecomposition,
                                            doGpuPmePpTransfer, useGpuForUpdate, useTiming);

                expectValidStreams(&manager, { DeviceStreamType::Pme, DeviceStreamType::NonBondedLocal,
                                               DeviceStreamType::PmePpTransfer,
                                               DeviceStreamType::UpdateAndConstraints });
                expectInvalidStreams(&manager, { DeviceStreamType::NonBondedNonLocal });
            }

            {
                SCOPED_TRACE("With DD, with PME rank, no GPU update");
                bool                useGpuForPme              = true;
                bool                havePpDomainDecomposition = true;
                bool                doGpuPmePpTransfer        = true;
                bool                useGpuForUpdate           = false;
                DeviceStreamManager manager(deviceInfo, useGpuForPme, havePpDomainDecomposition,
                                            doGpuPmePpTransfer, useGpuForUpdate, useTiming);

                expectValidStreams(&manager, { DeviceStreamType::Pme, DeviceStreamType::NonBondedLocal,
                                               DeviceStreamType::NonBondedNonLocal,
                                               DeviceStreamType::PmePpTransfer,
                                               DeviceStreamType::UpdateAndConstraints });
            }

            {
                SCOPED_TRACE("No DD, no PME rank, with GPU update");
                bool                useGpuForPme              = false;
                bool                havePpDomainDecomposition = false;
                bool                doGpuPmePpTransfer        = false;
                bool                useGpuForUpdate           = true;
                DeviceStreamManager manager(deviceInfo, useGpuForPme, havePpDomainDecomposition,
                                            doGpuPmePpTransfer, useGpuForUpdate, useTiming);

                expectValidStreams(&manager, { DeviceStreamType::NonBondedLocal,
                                               DeviceStreamType::UpdateAndConstraints });
                expectInvalidStreams(&manager, { DeviceStreamType::NonBondedNonLocal,
                                                 DeviceStreamType::Pme, DeviceStreamType::PmePpTransfer });
            }

            {
                SCOPED_TRACE("With DD, no PME rank, with GPU update");
                bool                useGpuForPme              = false;
                bool                havePpDomainDecomposition = true;
                bool                doGpuPmePpTransfer        = false;
                bool                useGpuForUpdate           = true;
                DeviceStreamManager manager(deviceInfo, useGpuForPme, havePpDomainDecomposition,
                                            doGpuPmePpTransfer, useGpuForUpdate, useTiming);

                expectValidStreams(&manager, { DeviceStreamType::NonBondedLocal,
                                               DeviceStreamType::NonBondedNonLocal,
                                               DeviceStreamType::UpdateAndConstraints });
                expectInvalidStreams(&manager, { DeviceStreamType::Pme, DeviceStreamType::PmePpTransfer });
            }

            {
                SCOPED_TRACE("No DD, with PME rank, with GPU update");
                bool                useGpuForPme              = true;
                bool                havePpDomainDecomposition = false;
                bool                doGpuPmePpTransfer        = true;
                bool                useGpuForUpdate           = true;
                DeviceStreamManager manager(deviceInfo, useGpuForPme, havePpDomainDecomposition,
                                            doGpuPmePpTransfer, useGpuForUpdate, useTiming);

                expectValidStreams(&manager, { DeviceStreamType::Pme, DeviceStreamType::NonBondedLocal,
                                               DeviceStreamType::PmePpTransfer,
                                               DeviceStreamType::UpdateAndConstraints });
                expectInvalidStreams(&manager, { DeviceStreamType::NonBondedNonLocal });
            }

            {
                SCOPED_TRACE("With DD, with PME rank, with GPU update");
                bool                useGpuForPme              = true;
                bool                havePpDomainDecomposition = true;
                bool                doGpuPmePpTransfer        = true;
                bool                useGpuForUpdate           = true;
                DeviceStreamManager manager(deviceInfo, useGpuForPme, havePpDomainDecomposition,
                                            doGpuPmePpTransfer, useGpuForUpdate, useTiming);

                expectValidStreams(&manager, { DeviceStreamType::Pme, DeviceStreamType::NonBondedLocal,
                                               DeviceStreamType::NonBondedNonLocal,
                                               DeviceStreamType::PmePpTransfer,
                                               DeviceStreamType::UpdateAndConstraints });
            }
        }
    }
}

} // namespace
} // namespace test
} // namespace gmx<|MERGE_RESOLUTION|>--- conflicted
+++ resolved
@@ -109,12 +109,8 @@
     const bool useTiming = false;
 
     // TODO Is it enough to only test one device?
-<<<<<<< HEAD
     const auto& hardwareContexts = getTestHardwareEnvironment()->getHardwareContexts();
     for (const auto& context : hardwareContexts)
-=======
-    for (const auto& deviceInfo : getDeviceInfos())
->>>>>>> c278a3ed
     {
         if (context->codePath() == CodePath::GPU)
         {
