/*
 * This file is part of the GROMACS molecular simulation package.
 *
 * Copyright (c) 2018,2019,2020, by the GROMACS development team, led by
 * Mark Abraham, David van der Spoel, Berk Hess, and Erik Lindahl,
 * and including many others, as listed in the AUTHORS file in the
 * top-level source directory and at http://www.gromacs.org.
 *
 * GROMACS is free software; you can redistribute it and/or
 * modify it under the terms of the GNU Lesser General Public License
 * as published by the Free Software Foundation; either version 2.1
 * of the License, or (at your option) any later version.
 *
 * GROMACS is distributed in the hope that it will be useful,
 * but WITHOUT ANY WARRANTY; without even the implied warranty of
 * MERCHANTABILITY or FITNESS FOR A PARTICULAR PURPOSE.  See the GNU
 * Lesser General Public License for more details.
 *
 * You should have received a copy of the GNU Lesser General Public
 * License along with GROMACS; if not, see
 * http://www.gnu.org/licenses, or write to the Free Software Foundation,
 * Inc., 51 Franklin Street, Fifth Floor, Boston, MA  02110-1301  USA.
 *
 * If you want to redistribute modifications to GROMACS, please
 * consider that scientific software is very special. Version
 * control is crucial - bugs must be traceable. We will be happy to
 * consider code for inclusion in the official distribution, but
 * derived work must not be called official GROMACS. Details are found
 * in the README & COPYING files - if they are missing, get the
 * official version at http://www.gromacs.org.
 *
 * To help us fund GROMACS development, we humbly ask that you cite
 * the research papers on the package. Check out http://www.gromacs.org.
 */
#ifndef GMX_GPU_UTILS_GPUTRAITS_OCL_H
#define GMX_GPU_UTILS_GPUTRAITS_OCL_H

/*! \libinternal \file
 *  \brief Declares the OpenCL type traits.
 *
 *  \author Aleksei Iupinov <a.yupinov@gmail.com>
 *  \author Artem Zhmurov <zhmurov@gmail.com>
 *
 * \inlibraryapi
 * \ingroup module_gpu_utils
 */

#include "gromacs/gpu_utils/gmxopencl.h"
<<<<<<< HEAD
=======
#include "gromacs/hardware/gpu_hw_info.h"

using DeviceTexture = void*;
>>>>>>> 358555b3

//! \brief Single GPU call timing event
using CommandEvent = cl_event;

/*! \internal \brief
 * GPU kernels scheduling description. This is same in OpenCL/CUDA.
 * Provides reasonable defaults, one typically only needs to set the GPU stream
 * and non-1 work sizes.
 */
struct KernelLaunchConfig
{
    //! Work groups (CUDA blocks) counts
    size_t gridSize[3] = { 1, 1, 1 };
    //! Per work group (CUDA block) thread counts
    size_t blockSize[3] = { 1, 1, 1 };
    //! Shared memory size in bytes
    size_t sharedMemorySize = 0;
};

/*! \brief Sets whether device code can use arrays that are embedded in structs.
 * Note that OpenCL 2.x might be able to do this, but we use 1.2.
 */
#define c_canEmbedBuffers false

#endif<|MERGE_RESOLUTION|>--- conflicted
+++ resolved
@@ -46,12 +46,8 @@
  */
 
 #include "gromacs/gpu_utils/gmxopencl.h"
-<<<<<<< HEAD
-=======
-#include "gromacs/hardware/gpu_hw_info.h"
 
 using DeviceTexture = void*;
->>>>>>> 358555b3
 
 //! \brief Single GPU call timing event
 using CommandEvent = cl_event;
