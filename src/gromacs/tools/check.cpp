--- conflicted
+++ resolved
@@ -502,14 +502,10 @@
                 "Natoms * %d or Natoms * %d,\n"
                 "the velocities correspond to a temperature of the system\n"
                 "of %g K or %g K respectively.\n\n",
-<<<<<<< HEAD
-                gmx::c_dim, gmx::c_dim - 1, temp1, temp2);
-=======
-                DIM,
-                DIM - 1,
+                gmx::c_dim,
+                gmx::c_dim - 1,
                 temp1,
                 temp2);
->>>>>>> 33f4333d
     }
 
     /* check coordinates */
@@ -645,14 +641,9 @@
                             i,
                             *(atoms->atomname[i]),
                             *(atoms->resinfo[atoms->atom[i].resind].name),
-<<<<<<< HEAD
-                            atoms->resinfo[atoms->atom[i].resind].nr, atom_vdw[i]);
-                    for (j = 0; (j < gmx::c_dim); j++)
-=======
                             atoms->resinfo[atoms->atom[i].resind].nr,
                             atom_vdw[i]);
-                    for (j = 0; (j < DIM); j++)
->>>>>>> 33f4333d
+                    for (j = 0; (j < gmx::c_dim); j++)
                     {
                         fprintf(stderr, " %6.3g", x[i][j]);
                     }
