--- conflicted
+++ resolved
@@ -692,9 +692,6 @@
     return impl_->getForcesReadyOnDeviceEvent();
 }
 
-<<<<<<< HEAD
-} // namespace gmx
-=======
 } // namespace gmx
 
 
@@ -772,5 +769,4 @@
             cr.dd->gpuHaloExchange[d][pulse]->communicateHaloForces(accumulateForces);
         }
     }
-}
->>>>>>> eb2bd3ed
+}