--- conflicted
+++ resolved
@@ -134,11 +134,7 @@
     return;
 }
 
-<<<<<<< HEAD
-void GpuHaloExchange::reinitHalo(float3* d_coordinatesBuffer, float3* d_forcesBuffer)
-=======
-void GpuHaloExchangePulse::Impl::reinitHalo(float3* d_coordinatesBuffer, float3* d_forcesBuffer)
->>>>>>> cdc73886
+void GpuHaloExchangePulse::reinitHalo(float3* d_coordinatesBuffer, float3* d_forcesBuffer)
 {
     d_x_ = d_coordinatesBuffer;
     d_f_ = d_forcesBuffer;
@@ -249,13 +245,8 @@
     return;
 }
 
-<<<<<<< HEAD
-void GpuHaloExchange::communicateHaloCoordinates(const matrix          box,
-                                                 GpuEventSynchronizer* coordinatesReadyOnDeviceEvent)
-=======
-void GpuHaloExchangePulse::Impl::communicateHaloCoordinates(const matrix box,
-                                                            GpuEventSynchronizer* coordinatesReadyOnDeviceEvent)
->>>>>>> cdc73886
+void GpuHaloExchangePulse::communicateHaloCoordinates(const matrix          box,
+                                                      GpuEventSynchronizer* coordinatesReadyOnDeviceEvent)
 {
 
     wallcycle_start(wcycle_, ewcLAUNCH_GPU);
@@ -313,11 +304,7 @@
 
 // The following method should be called after non-local buffer operations,
 // and before the local buffer operations. It operates in the non-local stream.
-<<<<<<< HEAD
-void GpuHaloExchange::communicateHaloForces(bool accumulateForces)
-=======
-void GpuHaloExchangePulse::Impl::communicateHaloForces(bool accumulateForces)
->>>>>>> cdc73886
+void GpuHaloExchangePulse::communicateHaloForces(bool accumulateForces)
 {
     // Consider time spent in communicateHaloData as Comm.F counter
     // ToDo: We need further refinement here as communicateHaloData includes launch time for cudamemcpyasync
@@ -392,15 +379,9 @@
 }
 
 
-<<<<<<< HEAD
-void GpuHaloExchange::communicateHaloData(float3*               d_ptr,
-                                          HaloQuantity          haloQuantity,
-                                          GpuEventSynchronizer* coordinatesReadyOnDeviceEvent)
-=======
-void GpuHaloExchangePulse::Impl::communicateHaloData(float3*               d_ptr,
-                                                     HaloQuantity          haloQuantity,
-                                                     GpuEventSynchronizer* coordinatesReadyOnDeviceEvent)
->>>>>>> cdc73886
+void GpuHaloExchangePulse::communicateHaloData(float3*               d_ptr,
+                                               HaloQuantity          haloQuantity,
+                                               GpuEventSynchronizer* coordinatesReadyOnDeviceEvent)
 {
 
     void* sendPtr;
@@ -451,19 +432,11 @@
     communicateHaloDataWithCudaDirect(sendPtr, sendSize, sendRank, remotePtr, recvRank);
 }
 
-<<<<<<< HEAD
-void GpuHaloExchange::communicateHaloDataWithCudaDirect(void* sendPtr,
-                                                        int   sendSize,
-                                                        int   sendRank,
-                                                        void* remotePtr,
-                                                        int   recvRank)
-=======
-void GpuHaloExchangePulse::Impl::communicateHaloDataWithCudaDirect(void* sendPtr,
-                                                                   int   sendSize,
-                                                                   int   sendRank,
-                                                                   void* remotePtr,
-                                                                   int   recvRank)
->>>>>>> cdc73886
+void GpuHaloExchangePulse::communicateHaloDataWithCudaDirect(void* sendPtr,
+                                                             int   sendSize,
+                                                             int   sendRank,
+                                                             void* remotePtr,
+                                                             int   recvRank)
 {
 
     cudaError_t stat;
@@ -516,18 +489,14 @@
 }
 
 /*! \brief Create Domdec GPU object */
-<<<<<<< HEAD
-GpuHaloExchange::GpuHaloExchange(gmx_domdec_t*        dd,
-=======
-GpuHaloExchangePulse::Impl::Impl(gmx_domdec_t*        dd,
->>>>>>> cdc73886
-                                 int                  dimIndex,
-                                 MPI_Comm             mpi_comm_mysim,
-                                 const DeviceContext& deviceContext,
-                                 const DeviceStream&  localStream,
-                                 const DeviceStream&  nonLocalStream,
-                                 int                  pulse,
-                                 gmx_wallcycle*       wcycle) :
+GpuHaloExchangePulse::GpuHaloExchangePulse(gmx_domdec_t*        dd,
+                                           int                  dimIndex,
+                                           MPI_Comm             mpi_comm_mysim,
+                                           const DeviceContext& deviceContext,
+                                           const DeviceStream&  localStream,
+                                           const DeviceStream&  nonLocalStream,
+                                           int                  pulse,
+                                           gmx_wallcycle*       wcycle) :
     dd_(dd),
     sendRankX_(dd->neighbor[dimIndex][1]),
     recvRankX_(dd->neighbor[dimIndex][0]),
@@ -557,11 +526,7 @@
     allocateDeviceBuffer(&d_fShift_, 1, deviceContext_);
 }
 
-<<<<<<< HEAD
-GpuHaloExchange::~GpuHaloExchange()
-=======
-GpuHaloExchangePulse::Impl::~Impl()
->>>>>>> cdc73886
+GpuHaloExchangePulse::~GpuHaloExchangePulse()
 {
     freeDeviceBuffer(&d_indexMap_);
     freeDeviceBuffer(&d_sendBuf_);
@@ -570,56 +535,11 @@
     delete haloDataTransferLaunched_;
 }
 
-<<<<<<< HEAD
-GpuHaloExchangeList::Impl::Impl(const gmx::MDLogger&            mdlog,
-                                const t_commrec&                cr,
-                                const gmx::DeviceStreamManager& deviceStreamManager,
-                                gmx_wallcycle*                  wcycle) :
-=======
-GpuHaloExchangePulse::GpuHaloExchangePulse(gmx_domdec_t*        dd,
-                                           int                  dimIndex,
-                                           MPI_Comm             mpi_comm_mysim,
-                                           const DeviceContext& deviceContext,
-                                           const DeviceStream&  localStream,
-                                           const DeviceStream&  nonLocalStream,
-                                           int                  pulse,
-                                           gmx_wallcycle*       wcycle) :
-    impl_(new Impl(dd, dimIndex, mpi_comm_mysim, deviceContext, localStream, nonLocalStream, pulse, wcycle))
-{
-}
-
-GpuHaloExchangePulse::GpuHaloExchangePulse(GpuHaloExchangePulse&&) noexcept = default;
-
-GpuHaloExchangePulse& GpuHaloExchangePulse::operator=(GpuHaloExchangePulse&& other) noexcept
-{
-    std::swap(impl_, other.impl_);
-    return *this;
-}
-
-GpuHaloExchangePulse::~GpuHaloExchangePulse() = default;
-
-void GpuHaloExchangePulse::reinitHalo(DeviceBuffer<RVec> d_coordinatesBuffer, DeviceBuffer<RVec> d_forcesBuffer)
-{
-    impl_->reinitHalo(asFloat3(d_coordinatesBuffer), asFloat3(d_forcesBuffer));
-}
-
-void GpuHaloExchangePulse::communicateHaloCoordinates(const matrix          box,
-                                                      GpuEventSynchronizer* coordinatesReadyOnDeviceEvent)
-{
-    impl_->communicateHaloCoordinates(box, coordinatesReadyOnDeviceEvent);
-}
-
-void GpuHaloExchangePulse::communicateHaloForces(bool accumulateForces)
-{
-    impl_->communicateHaloForces(accumulateForces);
-}
-
 GpuHaloExchange::Impl::Impl(const gmx::MDLogger&            mdlog,
                             const gmx::DeviceStreamManager& deviceStreamManager,
                             gmx_wallcycle*                  wcycle) :
     deviceContext_(deviceStreamManager.context()),
     localStream_(deviceStreamManager.stream(gmx::DeviceStreamType::NonBondedLocal)),
->>>>>>> cdc73886
     nonLocalStream_(deviceStreamManager.stream(gmx::DeviceStreamType::NonBondedNonLocal)),
     wcycle_(wcycle)
 {
@@ -650,34 +570,17 @@
     }
 }
 
-<<<<<<< HEAD
-GpuHaloExchangeList::GpuHaloExchangeList(GpuHaloExchangeList&&) noexcept = default;
-
-GpuHaloExchangeList& GpuHaloExchangeList::operator=(GpuHaloExchangeList&& other) noexcept
-{
-    std::swap(impl_, other.impl_);
-    return *this;
-}
-
-void GpuHaloExchangeList::Impl::reinitGpuHaloExchange(const DeviceBuffer<gmx::RVec> d_coordinatesBuffer,
-                                                      const DeviceBuffer<gmx::RVec> d_forcesBuffer)
-=======
 void GpuHaloExchange::Impl::reinitGpuHaloExchange(const DeviceBuffer<gmx::RVec> d_coordinatesBuffer,
                                                   const DeviceBuffer<gmx::RVec> d_forcesBuffer)
->>>>>>> cdc73886
 {
     wallcycle_start(wcycle_, ewcDOMDEC);
     wallcycle_sub_start(wcycle_, ewcsDD_GPU);
     for (int d = 0; d < numDimentions_; d++)
     {
-<<<<<<< HEAD
-        gpuHaloExchange->reinitHalo(asFloat3(d_coordinatesBuffer), asFloat3(d_forcesBuffer));
-=======
         for (auto& gpuHaloExchangePulse : gpuHaloExchangeList_[d])
         {
-            gpuHaloExchangePulse->reinitHalo(d_coordinatesBuffer, d_forcesBuffer);
-        }
->>>>>>> cdc73886
+            gpuHaloExchangePulse->reinitHalo(asFloat3(d_coordinatesBuffer), asFloat3(d_forcesBuffer));
+        }
     }
     wallcycle_sub_stop(wcycle_, ewcsDD_GPU);
     wallcycle_stop(wcycle_, ewcDOMDEC);
