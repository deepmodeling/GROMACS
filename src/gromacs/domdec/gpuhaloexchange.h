--- conflicted
+++ resolved
@@ -64,85 +64,7 @@
 
 /*! \libinternal
  * \brief Manages GPU Halo Exchange object */
-<<<<<<< HEAD
-class GpuHaloExchangeList
-=======
-class GpuHaloExchangePulse
-{
-
-public:
-    /*! \brief Creates GPU Halo Exchange object.
-     *
-     * Coordinate Halo exchange will be performed in \c
-     * StreamNonLocal, and the \c communicateHaloCoordinates
-     * method must be called before any subsequent operations that
-     * access non-local parts of the coordinate buffer (such as
-     * the non-local non-bonded kernels). It also must be called
-     * after the local coordinates buffer operations (where the
-     * coordinates are copied to the device and hence the \c
-     * coordinatesReadyOnDeviceEvent is recorded). Force Halo exchange
-     * will be performed in \c streamNonLocal (also potentally
-     * with buffer clearing in \c streamLocal)and the \c
-     * communicateHaloForces method must be called after the
-     * non-local buffer operations, after the local force buffer
-     * has been copied to the GPU (if CPU forces are present), and
-     * before the local buffer operations. The force halo exchange
-     * does not yet support virial steps.
-     *
-     * \param [inout] dd                       domdec structure
-     * \param [in]    dimIndex                 the dimension index for this instance
-     * \param [in]    mpi_comm_mysim           communicator used for simulation
-     * \param [in]    deviceContext            GPU device context
-     * \param [in]    streamLocal              local NB CUDA stream.
-     * \param [in]    streamNonLocal           non-local NB CUDA stream.
-     * \param [in]    pulse                    the communication pulse for this instance
-     * \param [in]    wcycle                   The wallclock counter
-     */
-    GpuHaloExchangePulse(gmx_domdec_t*        dd,
-                         int                  dimIndex,
-                         MPI_Comm             mpi_comm_mysim,
-                         const DeviceContext& deviceContext,
-                         const DeviceStream&  streamLocal,
-                         const DeviceStream&  streamNonLocal,
-                         int                  pulse,
-                         gmx_wallcycle*       wcycle);
-    ~GpuHaloExchangePulse();
-    GpuHaloExchangePulse(GpuHaloExchangePulse&& source) noexcept;
-    GpuHaloExchangePulse& operator=(GpuHaloExchangePulse&& source) noexcept;
-
-    /*! \brief
-     *
-     * Initialization for GPU halo exchange of coordinates buffer
-     * \param [in] d_coordinateBuffer   pointer to coordinates buffer in GPU memory
-     * \param [in] d_forcesBuffer   pointer to coordinates buffer in GPU memory
-     */
-    void reinitHalo(DeviceBuffer<RVec> d_coordinateBuffer, DeviceBuffer<RVec> d_forcesBuffer);
-
-
-    /*! \brief GPU halo exchange of coordinates buffer.
-     *
-     * Must be called after local setCoordinates (which records an
-     * event when the coordinate data has been copied to the
-     * device).
-     * \param [in] box  Coordinate box (from which shifts will be constructed)
-     * \param [in] coordinatesReadyOnDeviceEvent event recorded when coordinates have been copied to device
-     */
-    void communicateHaloCoordinates(const matrix box, GpuEventSynchronizer* coordinatesReadyOnDeviceEvent);
-
-    /*! \brief GPU halo exchange of force buffer.
-     * \param[in] accumulateForces  True if forces should accumulate, otherwise they are set
-     */
-    void communicateHaloForces(bool accumulateForces);
-
-private:
-    class Impl;
-    std::unique_ptr<Impl> impl_;
-};
-
-/*! \libinternal
- * \brief Manages GPU Halo Exchange object */
 class GpuHaloExchange
->>>>>>> cdc73886
 {
 
 public:
@@ -152,15 +74,6 @@
      * \param[in] deviceStreamManager Manager of the GPU context and streams.
      * \param[in] wcycle              The wallclock counter.
      */
-<<<<<<< HEAD
-    GpuHaloExchangeList(const gmx::MDLogger&            mdlog,
-                        const t_commrec&                cr,
-                        const gmx::DeviceStreamManager& deviceStreamManager,
-                        gmx_wallcycle*                  wcycle);
-    ~GpuHaloExchangeList();
-    GpuHaloExchangeList(GpuHaloExchangeList&& source) noexcept;
-    GpuHaloExchangeList& operator=(GpuHaloExchangeList&& source) noexcept;
-=======
     GpuHaloExchange(const gmx::MDLogger&            mdlog,
                     const gmx::DeviceStreamManager& deviceStreamManager,
                     gmx_wallcycle*                  wcycle);
@@ -171,7 +84,6 @@
      * \param[in] cr                  The commrec object.
      */
     void addPulsesIfNeeded(const t_commrec& cr);
->>>>>>> cdc73886
 
     /*! \brief
      * (Re-) Initialization for GPU halo exchange
