--- conflicted
+++ resolved
@@ -58,66 +58,7 @@
 {
 
 /*!\brief Impl class stub. */
-<<<<<<< HEAD
-class GpuHaloExchangeList::Impl
-=======
-class GpuHaloExchangePulse::Impl
-{
-};
-
-/*!\brief Constructor stub. */
-GpuHaloExchangePulse::GpuHaloExchangePulse(gmx_domdec_t* /* dd */,
-                                           int /* dimIndex */,
-                                           MPI_Comm /* mpi_comm_mysim */,
-                                           const DeviceContext& /* deviceContext */,
-                                           const DeviceStream& /*streamLocal */,
-                                           const DeviceStream& /*streamNonLocal */,
-                                           int /*pulse */,
-                                           gmx_wallcycle* /*wcycle*/) :
-    impl_(nullptr)
-{
-    GMX_ASSERT(false,
-               "A CPU stub for GPU Halo Exchange was called insted of the correct implementation.");
-}
-
-GpuHaloExchangePulse::~GpuHaloExchangePulse() = default;
-
-GpuHaloExchangePulse::GpuHaloExchangePulse(GpuHaloExchangePulse&&) noexcept = default;
-
-GpuHaloExchangePulse& GpuHaloExchangePulse::operator=(GpuHaloExchangePulse&& other) noexcept
-{
-    std::swap(impl_, other.impl_);
-    return *this;
-}
-
-/*!\brief init halo exhange stub. */
-void GpuHaloExchangePulse::reinitHalo(DeviceBuffer<RVec> /* d_coordinatesBuffer */,
-                                      DeviceBuffer<RVec> /* d_forcesBuffer */)
-{
-    GMX_ASSERT(!impl_,
-               "A CPU stub for GPU Halo Exchange was called insted of the correct implementation.");
-}
-
-/*!\brief apply X halo exchange stub. */
-void GpuHaloExchangePulse::communicateHaloCoordinates(const matrix /* box */,
-                                                      GpuEventSynchronizer* /*coordinatesOnDeviceEvent*/)
-{
-    GMX_ASSERT(!impl_,
-               "A CPU stub for GPU Halo Exchange exchange was called insted of the correct "
-               "implementation.");
-}
-
-/*!\brief apply F halo exchange stub. */
-void GpuHaloExchangePulse::communicateHaloForces(bool /* accumulateForces */)
-{
-    GMX_ASSERT(!impl_,
-               "A CPU stub for GPU Halo Exchange was called insted of the correct implementation.");
-}
-
-
-/*!\brief Impl class stub. */
 class GpuHaloExchange::Impl
->>>>>>> cdc73886
 {
 };
 
@@ -158,12 +99,7 @@
                "A CPU stub for GPU Halo Exchange was called insted of the correct implementation.");
 }
 
-<<<<<<< HEAD
-GpuEventSynchronizer* GpuHaloExchangeList::getForcesReadyOnDeviceEvent()
-=======
-/*!\brief get forces ready on device event stub. */
 GpuEventSynchronizer* GpuHaloExchange::getForcesReadyOnDeviceEvent()
->>>>>>> cdc73886
 {
     GMX_ASSERT(!impl_,
                "A CPU stub for GPU Halo Exchange was called insted of the correct implementation.");
