--- conflicted
+++ resolved
@@ -886,26 +886,15 @@
 
     if (clust)
     {
-<<<<<<< HEAD
-        dump_clust_stats(fplog, fcd.disres.nres, &(top.idef.il[F_DISRES]),
+        dump_clust_stats(fplog, fcd.disres, &(top.idef.il[F_DISRES]),
                          top.idef.iparams, clust->clust, dr_clust,
-=======
-        dump_clust_stats(fplog, fcd.disres, &(top->idef.il[F_DISRES]),
-                         top->idef.iparams, clust->clust, dr_clust,
->>>>>>> 1706a844
                          clust->grpname, isize, index);
     }
     else
     {
-<<<<<<< HEAD
-        dump_stats(fplog, j, fcd.disres.nres, &(top.idef.il[F_DISRES]),
+        dump_stats(fplog, j, fcd.disres, &(top.idef.il[F_DISRES]),
                    top.idef.iparams, &dr, isize, index,
                    bPDB ? atoms.get() : nullptr);
-=======
-        dump_stats(fplog, j, fcd.disres, &(top->idef.il[F_DISRES]),
-                   top->idef.iparams, &dr, isize, index,
-                   bPDB ? atoms : nullptr);
->>>>>>> 1706a844
         if (bPDB)
         {
             write_sto_conf(opt2fn("-q", NFILE, fnm),
