#
# This file is part of the GROMACS molecular simulation package.
#
# Copyright (c) 2013,2014,2015,2017,2019,2020, by the GROMACS development team, led by
# Mark Abraham, David van der Spoel, Berk Hess, and Erik Lindahl,
# and including many others, as listed in the AUTHORS file in the
# top-level source directory and at http://www.gromacs.org.
#
# GROMACS is free software; you can redistribute it and/or
# modify it under the terms of the GNU Lesser General Public License
# as published by the Free Software Foundation; either version 2.1
# of the License, or (at your option) any later version.
#
# GROMACS is distributed in the hope that it will be useful,
# but WITHOUT ANY WARRANTY; without even the implied warranty of
# MERCHANTABILITY or FITNESS FOR A PARTICULAR PURPOSE.  See the GNU
# Lesser General Public License for more details.
#
# You should have received a copy of the GNU Lesser General Public
# License along with GROMACS; if not, see
# http://www.gnu.org/licenses, or write to the Free Software Foundation,
# Inc., 51 Franklin Street, Fifth Floor, Boston, MA  02110-1301  USA.
#
# If you want to redistribute modifications to GROMACS, please
# consider that scientific software is very special. Version
# control is crucial - bugs must be traceable. We will be happy to
# consider code for inclusion in the official distribution, but
# derived work must not be called official GROMACS. Details are found
# in the README & COPYING files - if they are missing, get the
# official version at http://www.gromacs.org.
#
# To help us fund GROMACS development, we humbly ask that you cite
# the research papers on the package. Check out http://www.gromacs.org.

# Set up the module library
add_library(gmxana INTERFACE)

file(GLOB GMXANA_SOURCES *.cpp)

set(LIBGROMACS_SOURCES ${LIBGROMACS_SOURCES} ${GMXANA_SOURCES} PARENT_SCOPE)

# Source files have the following private module dependencies.
target_link_libraries(gmxana PRIVATE
        )

# Public interface for modules, including dependencies and interfaces
#target_include_directories(gmxana PUBLIC
target_include_directories(gmxana INTERFACE
        $<BUILD_INTERFACE:${CMAKE_CURRENT_SOURCE_DIR}/include>)
#target_link_libraries(gmxana PUBLIC
target_link_libraries(gmxana INTERFACE
<<<<<<< HEAD
                      correlationfunctions
                      fft
                      )
=======
        legacy_api
        )
>>>>>>> 58f5c06f

# TODO: when gmxana is an OBJECT target
#target_link_libraries(gmxana PUBLIC legacy_api)
#target_link_libraries(gmxana PRIVATE common)

# Module dependencies
# gmxana interfaces convey transitive dependence on these modules.
#target_link_libraries(gmxana PUBLIC
target_link_libraries(gmxana INTERFACE
<<<<<<< HEAD
                      commandline
                      fileio
                      gmxlib
                      gmxpreprocess
                      linearalgebra
                      listed_forces
                      math
                      mdlib
                      mdtypes
                      pbcutil
                      pulling
                      random
                      statistics
                      topology
                      trajectory
                      utility
                      # This module is a dependency of gmxana but expressing it
                      # leads CMake to claim the existence of a circular dependency
                      # between trajectoryanalysis and modularsimulator. But there
                      # is not even a transitive circular dependency between those
                      # two modules. So perhaps this is a CMake bug?
#                      trajectoryanalysis #UNKNOWN CIRCULARITY
                      )
=======
        utility
        )
>>>>>>> 58f5c06f

if(BUILD_TESTING)
    add_subdirectory(tests)
endif()<|MERGE_RESOLUTION|>--- conflicted
+++ resolved
@@ -49,14 +49,10 @@
         $<BUILD_INTERFACE:${CMAKE_CURRENT_SOURCE_DIR}/include>)
 #target_link_libraries(gmxana PUBLIC
 target_link_libraries(gmxana INTERFACE
-<<<<<<< HEAD
                       correlationfunctions
                       fft
+                      legacy_api
                       )
-=======
-        legacy_api
-        )
->>>>>>> 58f5c06f
 
 # TODO: when gmxana is an OBJECT target
 #target_link_libraries(gmxana PUBLIC legacy_api)
@@ -66,7 +62,6 @@
 # gmxana interfaces convey transitive dependence on these modules.
 #target_link_libraries(gmxana PUBLIC
 target_link_libraries(gmxana INTERFACE
-<<<<<<< HEAD
                       commandline
                       fileio
                       gmxlib
@@ -90,10 +85,6 @@
                       # two modules. So perhaps this is a CMake bug?
 #                      trajectoryanalysis #UNKNOWN CIRCULARITY
                       )
-=======
-        utility
-        )
->>>>>>> 58f5c06f
 
 if(BUILD_TESTING)
     add_subdirectory(tests)
