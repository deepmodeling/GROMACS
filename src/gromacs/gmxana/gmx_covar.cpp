/*
 * This file is part of the GROMACS molecular simulation package.
 *
 * Copyright (c) 1991-2000, University of Groningen, The Netherlands.
 * Copyright (c) 2001-2004, The GROMACS development team.
 * Copyright (c) 2013,2014,2015,2016,2017 by the GROMACS development team.
 * Copyright (c) 2018,2019,2020, by the GROMACS development team, led by
 * Mark Abraham, David van der Spoel, Berk Hess, and Erik Lindahl,
 * and including many others, as listed in the AUTHORS file in the
 * top-level source directory and at http://www.gromacs.org.
 *
 * GROMACS is free software; you can redistribute it and/or
 * modify it under the terms of the GNU Lesser General Public License
 * as published by the Free Software Foundation; either version 2.1
 * of the License, or (at your option) any later version.
 *
 * GROMACS is distributed in the hope that it will be useful,
 * but WITHOUT ANY WARRANTY; without even the implied warranty of
 * MERCHANTABILITY or FITNESS FOR A PARTICULAR PURPOSE.  See the GNU
 * Lesser General Public License for more details.
 *
 * You should have received a copy of the GNU Lesser General Public
 * License along with GROMACS; if not, see
 * http://www.gnu.org/licenses, or write to the Free Software Foundation,
 * Inc., 51 Franklin Street, Fifth Floor, Boston, MA  02110-1301  USA.
 *
 * If you want to redistribute modifications to GROMACS, please
 * consider that scientific software is very special. Version
 * control is crucial - bugs must be traceable. We will be happy to
 * consider code for inclusion in the official distribution, but
 * derived work must not be called official GROMACS. Details are found
 * in the README & COPYING files - if they are missing, get the
 * official version at http://www.gromacs.org.
 *
 * To help us fund GROMACS development, we humbly ask that you cite
 * the research papers on the package. Check out http://www.gromacs.org.
 */
#include "gmxpre.h"

#include <cmath>
#include <cstring>

#include "gromacs/commandline/pargs.h"
#include "gromacs/fileio/confio.h"
#include "gromacs/fileio/matio.h"
#include "gromacs/fileio/trxio.h"
#include "gromacs/fileio/xvgr.h"
#include "gromacs/gmxana/eigio.h"
#include "gromacs/gmxana/gmx_ana.h"
#include "gromacs/linearalgebra/eigensolver.h"
#include "gromacs/math/do_fit.h"
#include "gromacs/math/vec.h"
#include "gromacs/pbcutil/pbc.h"
#include "gromacs/pbcutil/rmpbc.h"
#include "gromacs/topology/index.h"
#include "gromacs/topology/topology.h"
#include "gromacs/utility/arrayref.h"
#include "gromacs/utility/arraysize.h"
#include "gromacs/utility/cstringutil.h"
#include "gromacs/utility/exceptions.h"
#include "gromacs/utility/fatalerror.h"
#include "gromacs/utility/futil.h"
#include "gromacs/utility/smalloc.h"
#include "gromacs/utility/sysinfo.h"


namespace gmx
{

namespace
{

/*! \brief Throw an error if any element in index exceeds a given number.
 *
 * \param[in] indices to be acessed
 * \param[in] largestOkayIndex to be accessed
 * \param[in] indexUsagePurpose to be more explicit in the error message
 *
 * \throws RangeError if largestOkayIndex is larger than any element in indices
 *
 */
void throwErrorIfIndexOutOfBounds(ArrayRef<const int> indices,
                                  const int           largestOkayIndex,
                                  const std::string&  indexUsagePurpose)
{
    // do nothing if index is empty
    if (indices.ssize() == 0)
    {
        return;
    }
    const int largestIndex = *std::max_element(indices.begin(), indices.end());
    if (largestIndex < largestOkayIndex)
    {
        GMX_THROW(RangeError("The provided structure file only contains "
                             + std::to_string(largestOkayIndex) + " coordinates, but coordinate index "
                             + std::to_string(largestIndex) + " was requested for " + indexUsagePurpose
                             + ". Make sure to update structure files "
                               "and index files if you store only a part of your system."));
    }
};

} // namespace

} // namespace gmx

int gmx_covar(int argc, char* argv[])
{
    const char* desc[] = {
        "[THISMODULE] calculates and diagonalizes the (mass-weighted)",
        "covariance matrix.",
        "All structures are fitted to the structure in the structure file.",
        "When this is not a run input file periodicity will not be taken into",
        "account. When the fit and analysis groups are identical and the analysis",
        "is non mass-weighted, the fit will also be non mass-weighted.",
        "[PAR]",
        "The eigenvectors are written to a trajectory file ([TT]-v[tt]).",
        "When the same atoms are used for the fit and the covariance analysis,",
        "the reference structure for the fit is written first with t=-1.",
        "The average (or reference when [TT]-ref[tt] is used) structure is",
        "written with t=0, the eigenvectors",
        "are written as frames with the eigenvector number and eigenvalue",
        "as step number and timestamp, respectively.",
        "[PAR]",
        "The eigenvectors can be analyzed with [gmx-anaeig].",
        "[PAR]",
        "Option [TT]-ascii[tt] writes the whole covariance matrix to",
        "an ASCII file. The order of the elements is: x1x1, x1y1, x1z1, x1x2, ...",
        "[PAR]",
        "Option [TT]-xpm[tt] writes the whole covariance matrix to an [REF].xpm[ref] file.",
        "[PAR]",
        "Option [TT]-xpma[tt] writes the atomic covariance matrix to an [REF].xpm[ref] file,",
        "i.e. for each atom pair the sum of the xx, yy and zz covariances is",
        "written.",
        "[PAR]",
        "Note that the diagonalization of a matrix requires memory and time",
        "that will increase at least as fast as than the square of the number",
        "of atoms involved. It is easy to run out of memory, in which",
        "case this tool will probably exit with a 'Segmentation fault'. You",
        "should consider carefully whether a reduced set of atoms will meet",
        "your needs for lower costs."
    };
    static gmx_bool bFit = TRUE, bRef = FALSE, bM = FALSE, bPBC = TRUE;
    static int      end  = -1;
    t_pargs         pa[] = {
        { "-fit", FALSE, etBOOL, { &bFit }, "Fit to a reference structure" },
        { "-ref",
          FALSE,
          etBOOL,
          { &bRef },
          "Use the deviation from the conformation in the structure file instead of from the "
          "average" },
        { "-mwa", FALSE, etBOOL, { &bM }, "Mass-weighted covariance analysis" },
        { "-last", FALSE, etINT, { &end }, "Last eigenvector to write away (-1 is till the last)" },
        { "-pbc", FALSE, etBOOL, { &bPBC }, "Apply corrections for periodic boundary conditions" }
    };
    FILE*             out = nullptr; /* initialization makes all compilers happy */
    t_trxstatus*      status;
    t_topology        top;
    PbcType           pbcType;
    t_atoms*          atoms;
    rvec *            x, *xread, *xref, *xav, *xproj;
    matrix            box, zerobox;
    real *            sqrtm, *mat, *eigenvalues, sum, trace, inv_nframes;
    real              t, tstart, tend, **mat2;
    real              xj, *w_rls = nullptr;
    real              min, max, *axis;
    int               natoms, nat, nframes0, nframes, nlevels;
    int64_t           ndim, i, j, k, l;
    int               WriteXref;
    const char *      fitfile, *trxfile, *ndxfile;
    const char *      eigvalfile, *eigvecfile, *averfile, *logfile;
    const char *      asciifile, *xpmfile, *xpmafile;
    char              str[STRLEN], *fitname, *ananame;
    int               d, dj, nfit;
    int *             index, *ifit;
    gmx_bool          bDiffMass1, bDiffMass2;
    t_rgb             rlo, rmi, rhi;
    real*             eigenvectors;
    gmx_output_env_t* oenv;
    gmx_rmpbc_t       gpbc = nullptr;

    t_filenm fnm[] = {
        { efTRX, "-f", nullptr, ffREAD },     { efTPS, nullptr, nullptr, ffREAD },
        { efNDX, nullptr, nullptr, ffOPTRD }, { efXVG, nullptr, "eigenval", ffWRITE },
        { efTRN, "-v", "eigenvec", ffWRITE }, { efSTO, "-av", "average.pdb", ffWRITE },
        { efLOG, nullptr, "covar", ffWRITE }, { efDAT, "-ascii", "covar", ffOPTWR },
        { efXPM, "-xpm", "covar", ffOPTWR },  { efXPM, "-xpma", "covara", ffOPTWR }
    };
#define NFILE asize(fnm)

    if (!parse_common_args(
                &argc, argv, PCA_CAN_TIME | PCA_TIME_UNIT, NFILE, fnm, asize(pa), pa, asize(desc), desc, 0, nullptr, &oenv))
    {
        return 0;
    }

    clear_mat(zerobox);

    fitfile    = ftp2fn(efTPS, NFILE, fnm);
    trxfile    = ftp2fn(efTRX, NFILE, fnm);
    ndxfile    = ftp2fn_null(efNDX, NFILE, fnm);
    eigvalfile = ftp2fn(efXVG, NFILE, fnm);
    eigvecfile = ftp2fn(efTRN, NFILE, fnm);
    averfile   = ftp2fn(efSTO, NFILE, fnm);
    logfile    = ftp2fn(efLOG, NFILE, fnm);
    asciifile  = opt2fn_null("-ascii", NFILE, fnm);
    xpmfile    = opt2fn_null("-xpm", NFILE, fnm);
    xpmafile   = opt2fn_null("-xpma", NFILE, fnm);

    read_tps_conf(fitfile, &top, &pbcType, &xref, nullptr, box, TRUE);
    atoms = &top.atoms;

    if (bFit)
    {
        printf("\nChoose a group for the least squares fit\n");
        get_index(atoms, ndxfile, 1, &nfit, &ifit, &fitname);
        // Make sure that we never attempt to access a coordinate out of range
        gmx::throwErrorIfIndexOutOfBounds({ ifit, ifit + nfit }, atoms->nr, "fitting");
        if (nfit < 3)
        {
            gmx_fatal(FARGS, "Need >= 3 points to fit!\n");
        }
    }
    else
    {
        nfit = 0;
    }
    printf("\nChoose a group for the covariance analysis\n");
    get_index(atoms, ndxfile, 1, &natoms, &index, &ananame);
    gmx::throwErrorIfIndexOutOfBounds({ index, index + natoms }, atoms->nr, "analysis");

    bDiffMass1 = FALSE;
    if (bFit)
    {
        snew(w_rls, atoms->nr);
        for (i = 0; (i < nfit); i++)
        {
            w_rls[ifit[i]] = atoms->atom[ifit[i]].m;
            if (i)
            {
                bDiffMass1 = bDiffMass1 || (w_rls[ifit[i]] != w_rls[ifit[i - 1]]);
            }
        }
    }
    bDiffMass2 = FALSE;
    snew(sqrtm, natoms);
    for (i = 0; (i < natoms); i++)
    {
        if (bM)
        {
            sqrtm[i] = std::sqrt(atoms->atom[index[i]].m);
            if (i)
            {
                bDiffMass2 = bDiffMass2 || (sqrtm[i] != sqrtm[i - 1]);
            }
        }
        else
        {
            sqrtm[i] = 1.0;
        }
    }

    if (bFit && bDiffMass1 && !bDiffMass2)
    {
        bDiffMass1 = natoms != nfit;
        for (i = 0; (i < natoms) && !bDiffMass1; i++)
        {
            bDiffMass1 = index[i] != ifit[i];
        }
        if (!bDiffMass1)
        {
            fprintf(stderr,
                    "\n"
                    "Note: the fit and analysis group are identical,\n"
                    "      while the fit is mass weighted and the analysis is not.\n"
                    "      Making the fit non mass weighted.\n\n");
            for (i = 0; (i < nfit); i++)
            {
                w_rls[ifit[i]] = 1.0;
            }
        }
    }

    /* Prepare reference frame */
    if (bPBC)
    {
        gpbc = gmx_rmpbc_init(&top.idef, pbcType, atoms->nr);
        gmx_rmpbc(gpbc, atoms->nr, box, xref);
    }
    if (bFit)
    {
        reset_x(nfit, ifit, atoms->nr, nullptr, xref, w_rls);
    }

    snew(x, natoms);
    snew(xav, natoms);
    ndim = natoms * gmx::c_dim;
    if (std::sqrt(static_cast<real>(INT64_MAX)) < static_cast<real>(ndim))
    {
        gmx_fatal(FARGS, "Number of degrees of freedoms to large for matrix.\n");
    }
    snew(mat, ndim * ndim);

    fprintf(stderr, "Calculating the average structure ...\n");
    nframes0 = 0;
    nat      = read_first_x(oenv, &status, trxfile, &t, &xread, box);
    if (nat != atoms->nr)
    {
        fprintf(stderr,
                "\nWARNING: number of atoms in structure file (%d) and trajectory (%d) do not "
                "match\n",
                natoms,
                nat);
    }
    gmx::throwErrorIfIndexOutOfBounds({ ifit, ifit + nfit }, nat, "fitting");
    gmx::throwErrorIfIndexOutOfBounds({ index, index + natoms }, nat, "analysis");

    do
    {
        nframes0++;
        /* calculate x: a fitted struture of the selected atoms */
        if (bPBC)
        {
            gmx_rmpbc(gpbc, nat, box, xread);
        }
        if (bFit)
        {
            reset_x(nfit, ifit, nat, nullptr, xread, w_rls);
            do_fit(nat, w_rls, xref, xread);
        }
        for (i = 0; i < natoms; i++)
        {
            rvec_inc(xav[i], xread[index[i]]);
        }
    } while (read_next_x(oenv, status, &t, xread, box));
    close_trx(status);

    inv_nframes = 1.0 / nframes0;
    for (i = 0; i < natoms; i++)
    {
        for (d = 0; d < gmx::c_dim; d++)
        {
            xav[i][d] *= inv_nframes;
            xread[index[i]][d] = xav[i][d];
        }
    }
    write_sto_conf_indexed(
            opt2fn("-av", NFILE, fnm), "Average structure", atoms, xread, nullptr, PbcType::No, zerobox, natoms, index);
    sfree(xread);

    fprintf(stderr,
            "Constructing covariance matrix (%dx%d) ...\n",
            static_cast<int>(ndim),
            static_cast<int>(ndim));
    nframes = 0;
    nat     = read_first_x(oenv, &status, trxfile, &t, &xread, box);
    tstart  = t;
    do
    {
        nframes++;
        tend = t;
        /* calculate x: a (fitted) structure of the selected atoms */
        if (bPBC)
        {
            gmx_rmpbc(gpbc, nat, box, xread);
        }
        if (bFit)
        {
            reset_x(nfit, ifit, nat, nullptr, xread, w_rls);
            do_fit(nat, w_rls, xref, xread);
        }
        if (bRef)
        {
            for (i = 0; i < natoms; i++)
            {
                rvec_sub(xread[index[i]], xref[index[i]], x[i]);
            }
        }
        else
        {
            for (i = 0; i < natoms; i++)
            {
                rvec_sub(xread[index[i]], xav[i], x[i]);
            }
        }

        for (j = 0; j < natoms; j++)
        {
            for (dj = 0; dj < gmx::c_dim; dj++)
            {
                k  = ndim * (gmx::c_dim * j + dj);
                xj = x[j][dj];
                for (i = j; i < natoms; i++)
                {
                    l = k + gmx::c_dim * i;
                    for (d = 0; d < gmx::c_dim; d++)
                    {
                        mat[l + d] += x[i][d] * xj;
                    }
                }
            }
        }
    } while (read_next_x(oenv, status, &t, xread, box) && (bRef || nframes < nframes0));
    close_trx(status);
    gmx_rmpbc_done(gpbc);

    fprintf(stderr, "Read %d frames\n", nframes);

    if (bRef)
    {
        /* copy the reference structure to the ouput array x */
        snew(xproj, natoms);
        for (i = 0; i < natoms; i++)
        {
            copy_rvec(xref[index[i]], xproj[i]);
        }
    }
    else
    {
        xproj = xav;
    }

    /* correct the covariance matrix for the mass */
    inv_nframes = 1.0 / nframes;
    for (j = 0; j < natoms; j++)
    {
        for (dj = 0; dj < gmx::c_dim; dj++)
        {
            for (i = j; i < natoms; i++)
            {
                k = ndim * (gmx::c_dim * j + dj) + gmx::c_dim * i;
                for (d = 0; d < gmx::c_dim; d++)
                {
                    mat[k + d] = mat[k + d] * inv_nframes * sqrtm[i] * sqrtm[j];
                }
            }
        }
    }

    /* symmetrize the matrix */
    for (j = 0; j < ndim; j++)
    {
        for (i = j; i < ndim; i++)
        {
            mat[ndim * i + j] = mat[ndim * j + i];
        }
    }

    trace = 0;
    for (i = 0; i < ndim; i++)
    {
        trace += mat[i * ndim + i];
    }
    fprintf(stderr, "\nTrace of the covariance matrix: %g (%snm^2)\n", trace, bM ? "u " : "");

    if (asciifile)
    {
        out = gmx_ffopen(asciifile, "w");
        for (j = 0; j < ndim; j++)
        {
            for (i = 0; i < ndim; i += 3)
            {
                fprintf(out, "%g %g %g\n", mat[ndim * j + i], mat[ndim * j + i + 1], mat[ndim * j + i + 2]);
            }
        }
        gmx_ffclose(out);
    }

    if (xpmfile)
    {
        min = 0;
        max = 0;
        snew(mat2, ndim);
        for (j = 0; j < ndim; j++)
        {
            mat2[j] = &(mat[ndim * j]);
            for (i = 0; i <= j; i++)
            {
                if (mat2[j][i] < min)
                {
                    min = mat2[j][i];
                }
                if (mat2[j][j] > max)
                {
                    max = mat2[j][i];
                }
            }
        }
        snew(axis, ndim);
        for (i = 0; i < ndim; i++)
        {
            axis[i] = i + 1;
        }
        rlo.r   = 0;
        rlo.g   = 0;
        rlo.b   = 1;
        rmi.r   = 1;
        rmi.g   = 1;
        rmi.b   = 1;
        rhi.r   = 1;
        rhi.g   = 0;
        rhi.b   = 0;
        out     = gmx_ffopen(xpmfile, "w");
        nlevels = 80;
        write_xpm3(out,
                   0,
                   "Covariance",
                   bM ? "u nm^2" : "nm^2",
                   "dim",
                   "dim",
                   ndim,
                   ndim,
                   axis,
                   axis,
                   mat2,
                   min,
                   0.0,
                   max,
                   rlo,
                   rmi,
                   rhi,
                   &nlevels);
        gmx_ffclose(out);
        sfree(axis);
        sfree(mat2);
    }

    if (xpmafile)
    {
        min = 0;
        max = 0;
        snew(mat2, ndim / gmx::c_dim);
        for (i = 0; i < ndim / gmx::c_dim; i++)
        {
            snew(mat2[i], ndim / gmx::c_dim);
        }
        for (j = 0; j < ndim / gmx::c_dim; j++)
        {
            for (i = 0; i <= j; i++)
            {
                mat2[j][i] = 0;
                for (d = 0; d < gmx::c_dim; d++)
                {
                    mat2[j][i] += mat[ndim * (gmx::c_dim * j + d) + gmx::c_dim * i + d];
                }
                if (mat2[j][i] < min)
                {
                    min = mat2[j][i];
                }
                if (mat2[j][j] > max)
                {
                    max = mat2[j][i];
                }
                mat2[i][j] = mat2[j][i];
            }
        }
        snew(axis, ndim / gmx::c_dim);
        for (i = 0; i < ndim / gmx::c_dim; i++)
        {
            axis[i] = i + 1;
        }
        rlo.r   = 0;
        rlo.g   = 0;
        rlo.b   = 1;
        rmi.r   = 1;
        rmi.g   = 1;
        rmi.b   = 1;
        rhi.r   = 1;
        rhi.g   = 0;
        rhi.b   = 0;
        out     = gmx_ffopen(xpmafile, "w");
        nlevels = 80;
<<<<<<< HEAD
        write_xpm3(out, 0, "Covariance", bM ? "u nm^2" : "nm^2", "atom", "atom", ndim / gmx::c_dim,
                   ndim / gmx::c_dim, axis, axis, mat2, min, 0.0, max, rlo, rmi, rhi, &nlevels);
=======
        write_xpm3(out,
                   0,
                   "Covariance",
                   bM ? "u nm^2" : "nm^2",
                   "atom",
                   "atom",
                   ndim / DIM,
                   ndim / DIM,
                   axis,
                   axis,
                   mat2,
                   min,
                   0.0,
                   max,
                   rlo,
                   rmi,
                   rhi,
                   &nlevels);
>>>>>>> 33f4333d
        gmx_ffclose(out);
        sfree(axis);
        for (i = 0; i < ndim / gmx::c_dim; i++)
        {
            sfree(mat2[i]);
        }
        sfree(mat2);
    }


    /* call diagonalization routine */

    snew(eigenvalues, ndim);
    snew(eigenvectors, ndim * ndim);

    std::memcpy(eigenvectors, mat, ndim * ndim * sizeof(real));
    fprintf(stderr, "\nDiagonalizing ...\n");
    fflush(stderr);
    eigensolver(eigenvectors, ndim, 0, ndim, eigenvalues, mat);
    sfree(eigenvectors);

    /* now write the output */

    sum = 0;
    for (i = 0; i < ndim; i++)
    {
        sum += eigenvalues[i];
    }
    fprintf(stderr, "\nSum of the eigenvalues: %g (%snm^2)\n", sum, bM ? "u " : "");
    if (std::abs(trace - sum) > 0.01 * trace)
    {
        fprintf(stderr,
                "\nWARNING: eigenvalue sum deviates from the trace of the covariance matrix\n");
    }

    /* Set 'end', the maximum eigenvector and -value index used for output */
    if (end == -1)
    {
        if (nframes - 1 < ndim)
        {
            end = nframes - 1;
            fprintf(stderr, "\nWARNING: there are fewer frames in your trajectory than there are\n");
            fprintf(stderr, "degrees of freedom in your system. Only generating the first\n");
            fprintf(stderr, "%d out of %d eigenvectors and eigenvalues.\n", end, static_cast<int>(ndim));
        }
        else
        {
            end = ndim;
        }
    }

    fprintf(stderr, "\nWriting eigenvalues to %s\n", eigvalfile);

    sprintf(str, "(%snm\\S2\\N)", bM ? "u " : "");
    out = xvgropen(eigvalfile, "Eigenvalues of the covariance matrix", "Eigenvector index", str, oenv);
    for (i = 0; (i < end); i++)
    {
        fprintf(out, "%10d %g\n", static_cast<int>(i + 1), eigenvalues[ndim - 1 - i]);
    }
    xvgrclose(out);

    if (bFit)
    {
        /* misuse lambda: 0/1 mass weighted analysis no/yes */
        if (nfit == natoms)
        {
            WriteXref = eWXR_YES;
            for (i = 0; i < nfit; i++)
            {
                copy_rvec(xref[ifit[i]], x[i]);
            }
        }
        else
        {
            WriteXref = eWXR_NO;
        }
    }
    else
    {
        /* misuse lambda: -1 for no fit */
        WriteXref = eWXR_NOFIT;
    }

    write_eigenvectors(
            eigvecfile, natoms, mat, TRUE, 1, end, WriteXref, x, bDiffMass1, xproj, bM, eigenvalues);

    out = gmx_ffopen(logfile, "w");

    fprintf(out, "Covariance analysis log, written %s\n", gmx_format_current_time().c_str());

    fprintf(out, "Program: %s\n", argv[0]);
    gmx_getcwd(str, STRLEN);

    fprintf(out, "Working directory: %s\n\n", str);

    fprintf(out,
            "Read %d frames from %s (time %g to %g %s)\n",
            nframes,
            trxfile,
            output_env_conv_time(oenv, tstart),
            output_env_conv_time(oenv, tend),
            output_env_get_time_unit(oenv).c_str());
    if (bFit)
    {
        fprintf(out, "Read reference structure for fit from %s\n", fitfile);
    }
    if (ndxfile)
    {
        fprintf(out, "Read index groups from %s\n", ndxfile);
    }
    fprintf(out, "\n");

    fprintf(out, "Analysis group is '%s' (%d atoms)\n", ananame, natoms);
    if (bFit)
    {
        fprintf(out, "Fit group is '%s' (%d atoms)\n", fitname, nfit);
    }
    else
    {
        fprintf(out, "No fit was used\n");
    }
    fprintf(out, "Analysis is %smass weighted\n", bDiffMass2 ? "" : "non-");
    if (bFit)
    {
        fprintf(out, "Fit is %smass weighted\n", bDiffMass1 ? "" : "non-");
    }
    fprintf(out, "Diagonalized the %dx%d covariance matrix\n", static_cast<int>(ndim), static_cast<int>(ndim));
    fprintf(out, "Trace of the covariance matrix before diagonalizing: %g\n", trace);
    fprintf(out, "Trace of the covariance matrix after diagonalizing: %g\n\n", sum);

    fprintf(out, "Wrote %d eigenvalues to %s\n", static_cast<int>(end), eigvalfile);
    if (WriteXref == eWXR_YES)
    {
        fprintf(out, "Wrote reference structure to %s\n", eigvecfile);
    }
    fprintf(out, "Wrote average structure to %s and %s\n", averfile, eigvecfile);
    fprintf(out, "Wrote eigenvectors %d to %d to %s\n", 1, end, eigvecfile);

    gmx_ffclose(out);

    fprintf(stderr, "Wrote the log to %s\n", logfile);

    return 0;
}<|MERGE_RESOLUTION|>--- conflicted
+++ resolved
@@ -570,18 +570,14 @@
         rhi.b   = 0;
         out     = gmx_ffopen(xpmafile, "w");
         nlevels = 80;
-<<<<<<< HEAD
-        write_xpm3(out, 0, "Covariance", bM ? "u nm^2" : "nm^2", "atom", "atom", ndim / gmx::c_dim,
-                   ndim / gmx::c_dim, axis, axis, mat2, min, 0.0, max, rlo, rmi, rhi, &nlevels);
-=======
         write_xpm3(out,
                    0,
                    "Covariance",
                    bM ? "u nm^2" : "nm^2",
                    "atom",
                    "atom",
-                   ndim / DIM,
-                   ndim / DIM,
+                   ndim / gmx::c_dim,
+                   ndim / gmx::c_dim,
                    axis,
                    axis,
                    mat2,
@@ -592,7 +588,6 @@
                    rmi,
                    rhi,
                    &nlevels);
->>>>>>> 33f4333d
         gmx_ffclose(out);
         sfree(axis);
         for (i = 0; i < ndim / gmx::c_dim; i++)
