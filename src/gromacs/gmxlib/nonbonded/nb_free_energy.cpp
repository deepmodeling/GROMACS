/*
 * This file is part of the GROMACS molecular simulation package.
 *
 * Copyright (c) 1991-2000, University of Groningen, The Netherlands.
 * Copyright (c) 2001-2004, The GROMACS development team.
<<<<<<< HEAD
 * Copyright (c) 2013,2014,2015,2016,2017 by the GROMACS development team.
 * Copyright (c) 2018,2019,2020, by the GROMACS development team, led by
=======
 * Copyright (c) 2013,2014,2015,2016,2017,2018,2019,2020, by the GROMACS development team, led by
>>>>>>> 0f2c330f
 * Mark Abraham, David van der Spoel, Berk Hess, and Erik Lindahl,
 * and including many others, as listed in the AUTHORS file in the
 * top-level source directory and at http://www.gromacs.org.
 *
 * GROMACS is free software; you can redistribute it and/or
 * modify it under the terms of the GNU Lesser General Public License
 * as published by the Free Software Foundation; either version 2.1
 * of the License, or (at your option) any later version.
 *
 * GROMACS is distributed in the hope that it will be useful,
 * but WITHOUT ANY WARRANTY; without even the implied warranty of
 * MERCHANTABILITY or FITNESS FOR A PARTICULAR PURPOSE.  See the GNU
 * Lesser General Public License for more details.
 *
 * You should have received a copy of the GNU Lesser General Public
 * License along with GROMACS; if not, see
 * http://www.gnu.org/licenses, or write to the Free Software Foundation,
 * Inc., 51 Franklin Street, Fifth Floor, Boston, MA  02110-1301  USA.
 *
 * If you want to redistribute modifications to GROMACS, please
 * consider that scientific software is very special. Version
 * control is crucial - bugs must be traceable. We will be happy to
 * consider code for inclusion in the official distribution, but
 * derived work must not be called official GROMACS. Details are found
 * in the README & COPYING files - if they are missing, get the
 * official version at http://www.gromacs.org.
 *
 * To help us fund GROMACS development, we humbly ask that you cite
 * the research papers on the package. Check out http://www.gromacs.org.
 */
#include "gmxpre.h"

#include "nb_free_energy.h"

#include "config.h"

#include <cmath>

#include <algorithm>

#include "gromacs/gmxlib/nrnb.h"
#include "gromacs/gmxlib/nonbonded/nb_kernel.h"
#include "gromacs/gmxlib/nonbonded/nonbonded.h"
#include "gromacs/math/functions.h"
#include "gromacs/math/vec.h"
#include "gromacs/mdtypes/forceoutput.h"
#include "gromacs/mdtypes/forcerec.h"
#include "gromacs/mdtypes/interaction_const.h"
#include "gromacs/mdtypes/md_enums.h"
#include "gromacs/mdtypes/mdatom.h"
#include "gromacs/simd/simd.h"
#include "gromacs/utility/fatalerror.h"


//! Scalar (non-SIMD) data types.
struct ScalarDataTypes
{
    using RealType                     = real; //!< The data type to use as real.
    using IntType                      = int;  //!< The data type to use as int.
    static constexpr int simdRealWidth = 1;    //!< The width of the RealType.
    static constexpr int simdIntWidth  = 1;    //!< The width of the IntType.
};

#if GMX_SIMD_HAVE_REAL && GMX_SIMD_HAVE_INT32_ARITHMETICS
//! SIMD data types.
struct SimdDataTypes
{
    using RealType                     = gmx::SimdReal;         //!< The data type to use as real.
    using IntType                      = gmx::SimdInt32;        //!< The data type to use as int.
    static constexpr int simdRealWidth = GMX_SIMD_REAL_WIDTH;   //!< The width of the RealType.
    static constexpr int simdIntWidth  = GMX_SIMD_FINT32_WIDTH; //!< The width of the IntType.
};
#endif

//! Computes r^(1/p) and 1/r^(1/p) for the standard p=6
template<class RealType>
static inline void pthRoot(const RealType r, RealType* pthRoot, RealType* invPthRoot)
{
    *invPthRoot = gmx::invsqrt(std::cbrt(r));
    *pthRoot    = 1 / (*invPthRoot);
}

template<class RealType>
static inline RealType calculateRinv6(const RealType rinvV)
{
    RealType rinv6 = rinvV * rinvV;
    return (rinv6 * rinv6 * rinv6);
}

template<class RealType>
static inline RealType calculateVdw6(const RealType c6, const RealType rinv6)
{
    return (c6 * rinv6);
}

template<class RealType>
static inline RealType calculateVdw12(const RealType c12, const RealType rinv6)
{
    return (c12 * rinv6 * rinv6);
}

/* reaction-field electrostatics */
template<class RealType>
static inline RealType reactionFieldScalarForce(const RealType qq,
                                                const RealType rinv,
                                                const RealType r,
                                                const real     krf,
                                                const real     two)
{
    return (qq * (rinv - two * krf * r * r));
}
template<class RealType>
static inline RealType reactionFieldPotential(const RealType qq,
                                              const RealType rinv,
                                              const RealType r,
                                              const real     krf,
                                              const real     potentialShift)
{
    return (qq * (rinv + krf * r * r - potentialShift));
}

/* Ewald electrostatics */
template<class RealType>
static inline RealType ewaldScalarForce(const RealType coulomb, const RealType rinv)
{
    return (coulomb * rinv);
}
template<class RealType>
static inline RealType ewaldPotential(const RealType coulomb, const RealType rinv, const real potentialShift)
{
    return (coulomb * (rinv - potentialShift));
}

/* cutoff LJ */
template<class RealType>
static inline RealType lennardJonesScalarForce(const RealType v6, const RealType v12)
{
    return (v12 - v6);
}
template<class RealType>
static inline RealType lennardJonesPotential(const RealType v6,
                                             const RealType v12,
                                             const RealType c6,
                                             const RealType c12,
                                             const real     repulsionShift,
                                             const real     dispersionShift,
                                             const real     onesixth,
                                             const real     onetwelfth)
{
    return ((v12 + c12 * repulsionShift) * onetwelfth - (v6 + c6 * dispersionShift) * onesixth);
}

/* Ewald LJ */
static inline real ewaldLennardJonesGridSubtract(const real c6grid, const real potentialShift, const real onesixth)
{
    return (c6grid * potentialShift * onesixth);
}

/* LJ Potential switch */
template<class RealType>
static inline RealType potSwitchScalarForceMod(const RealType fScalarInp,
                                               const RealType potential,
                                               const RealType sw,
                                               const RealType r,
                                               const RealType rVdw,
                                               const RealType dsw,
                                               const real     zero)
{
    if (r < rVdw)
    {
        real fScalar = fScalarInp * sw - r * potential * dsw;
        return (fScalar);
    }
    return (zero);
}
template<class RealType>
static inline RealType potSwitchPotentialMod(const RealType potentialInp,
                                             const RealType sw,
                                             const RealType r,
                                             const RealType rVdw,
                                             const real     zero)
{
    if (r < rVdw)
    {
        real potential = potentialInp * sw;
        return (potential);
    }
    return (zero);
}


//! Templated free-energy non-bonded kernel
template<typename DataTypes, bool useSoftCore, bool scLambdasOrAlphasDiffer, bool vdwInteractionTypeIsEwald, bool elecInteractionTypeIsEwald, bool vdwModifierIsPotSwitch>
static void nb_free_energy_kernel(const t_nblist* gmx_restrict nlist,
                                  rvec* gmx_restrict         xx,
                                  gmx::ForceWithShiftForces* forceWithShiftForces,
                                  const t_forcerec* gmx_restrict fr,
                                  const t_mdatoms* gmx_restrict mdatoms,
                                  nb_kernel_data_t* gmx_restrict kernel_data,
                                  t_nrnb* gmx_restrict nrnb)
{
#define STATE_A 0
#define STATE_B 1
#define NSTATES 2

    using RealType = typename DataTypes::RealType;
    using IntType  = typename DataTypes::IntType;

    /* FIXME: How should these be handled with SIMD? */
    constexpr real onetwelfth = 1.0 / 12.0;
    constexpr real onesixth   = 1.0 / 6.0;
    constexpr real zero       = 0.0;
    constexpr real half       = 0.5;
    constexpr real one        = 1.0;
    constexpr real two        = 2.0;
    constexpr real six        = 6.0;

    /* Extract pointer to non-bonded interaction constants */
    const interaction_const_t* ic = fr->ic;

    // Extract pair list data
    const int  nri    = nlist->nri;
    const int* iinr   = nlist->iinr;
    const int* jindex = nlist->jindex;
    const int* jjnr   = nlist->jjnr;
    const int* shift  = nlist->shift;
    const int* gid    = nlist->gid;

    const real* shiftvec      = fr->shift_vec[0];
    const real* chargeA       = mdatoms->chargeA;
    const real* chargeB       = mdatoms->chargeB;
    real*       Vc            = kernel_data->energygrp_elec;
    const int*  typeA         = mdatoms->typeA;
    const int*  typeB         = mdatoms->typeB;
    const int   ntype         = fr->ntype;
    const real* nbfp          = fr->nbfp.data();
    const real* nbfp_grid     = fr->ljpme_c6grid;
    real*       Vv            = kernel_data->energygrp_vdw;
    const real  lambda_coul   = kernel_data->lambda[efptCOUL];
    const real  lambda_vdw    = kernel_data->lambda[efptVDW];
    real*       dvdl          = kernel_data->dvdl;
    const real  alpha_coul    = fr->sc_alphacoul;
    const real  alpha_vdw     = fr->sc_alphavdw;
    const real  lam_power     = fr->sc_power;
    const real  sigma6_def    = fr->sc_sigma6_def;
    const real  sigma6_min    = fr->sc_sigma6_min;
    const bool  doForces      = ((kernel_data->flags & GMX_NONBONDED_DO_FORCE) != 0);
    const bool  doShiftForces = ((kernel_data->flags & GMX_NONBONDED_DO_SHIFTFORCE) != 0);
    const bool  doPotential   = ((kernel_data->flags & GMX_NONBONDED_DO_POTENTIAL) != 0);

    // Extract data from interaction_const_t
    const real facel           = ic->epsfac;
    const real rcoulomb        = ic->rcoulomb;
    const real krf             = ic->k_rf;
    const real crf             = ic->c_rf;
    const real sh_lj_ewald     = ic->sh_lj_ewald;
    const real rvdw            = ic->rvdw;
    const real dispersionShift = ic->dispersion_shift.cpot;
    const real repulsionShift  = ic->repulsion_shift.cpot;

    // Note that the nbnxm kernels do not support Coulomb potential switching at all
    GMX_ASSERT(ic->coulomb_modifier != eintmodPOTSWITCH,
               "Potential switching is not supported for Coulomb with FEP");

    real vdw_swV3, vdw_swV4, vdw_swV5, vdw_swF2, vdw_swF3, vdw_swF4;
    if (vdwModifierIsPotSwitch)
    {
        const real d = ic->rvdw - ic->rvdw_switch;
        vdw_swV3     = -10.0 / (d * d * d);
        vdw_swV4     = 15.0 / (d * d * d * d);
        vdw_swV5     = -6.0 / (d * d * d * d * d);
        vdw_swF2     = -30.0 / (d * d * d);
        vdw_swF3     = 60.0 / (d * d * d * d);
        vdw_swF4     = -30.0 / (d * d * d * d * d);
    }
    else
    {
        /* Avoid warnings from stupid compilers (looking at you, Clang!) */
        vdw_swV3 = vdw_swV4 = vdw_swV5 = vdw_swF2 = vdw_swF3 = vdw_swF4 = 0.0;
    }

    int icoul;
    if (ic->eeltype == eelCUT || EEL_RF(ic->eeltype))
    {
        icoul = GMX_NBKERNEL_ELEC_REACTIONFIELD;
    }
    else
    {
        icoul = GMX_NBKERNEL_ELEC_NONE;
    }

    real rcutoff_max2 = std::max(ic->rcoulomb, ic->rvdw);
    rcutoff_max2      = rcutoff_max2 * rcutoff_max2;

    const real* tab_ewald_F_lj           = nullptr;
    const real* tab_ewald_V_lj           = nullptr;
    const real* ewtab                    = nullptr;
    real        coulombTableScale        = 0;
    real        coulombTableScaleInvHalf = 0;
    real        vdwTableScale            = 0;
    real        vdwTableScaleInvHalf     = 0;
    real        sh_ewald                 = 0;
    if (elecInteractionTypeIsEwald || vdwInteractionTypeIsEwald)
    {
        sh_ewald = ic->sh_ewald;
    }
    if (elecInteractionTypeIsEwald)
    {
        const auto& coulombTables = *ic->coulombEwaldTables;
        ewtab                     = coulombTables.tableFDV0.data();
        coulombTableScale         = coulombTables.scale;
        coulombTableScaleInvHalf  = half / coulombTableScale;
    }
    if (vdwInteractionTypeIsEwald)
    {
        const auto& vdwTables = *ic->vdwEwaldTables;
        tab_ewald_F_lj        = vdwTables.tableF.data();
        tab_ewald_V_lj        = vdwTables.tableV.data();
        vdwTableScale         = vdwTables.scale;
        vdwTableScaleInvHalf  = half / vdwTableScale;
    }

    /* For Ewald/PME interactions we cannot easily apply the soft-core component to
     * reciprocal space. When we use non-switched Ewald interactions, we
     * assume the soft-coring does not significantly affect the grid contribution
     * and apply the soft-core only to the full 1/r (- shift) pair contribution.
     *
     * However, we cannot use this approach for switch-modified since we would then
     * effectively end up evaluating a significantly different interaction here compared to the
     * normal (non-free-energy) kernels, either by applying a cutoff at a different
     * position than what the user requested, or by switching different
     * things (1/r rather than short-range Ewald). For these settings, we just
     * use the traditional short-range Ewald interaction in that case.
     */
    GMX_RELEASE_ASSERT(!(vdwInteractionTypeIsEwald && vdwModifierIsPotSwitch),
                       "Can not apply soft-core to switched Ewald potentials");

    real dvdl_coul = 0;
    real dvdl_vdw  = 0;

    /* Lambda factor for state A, 1-lambda*/
    real LFC[NSTATES], LFV[NSTATES];
    LFC[STATE_A] = one - lambda_coul;
    LFV[STATE_A] = one - lambda_vdw;

    /* Lambda factor for state B, lambda*/
    LFC[STATE_B] = lambda_coul;
    LFV[STATE_B] = lambda_vdw;

    /*derivative of the lambda factor for state A and B */
    real DLF[NSTATES];
    DLF[STATE_A] = -1;
    DLF[STATE_B] = 1;

    real           lfac_coul[NSTATES], dlfac_coul[NSTATES], lfac_vdw[NSTATES], dlfac_vdw[NSTATES];
    constexpr real sc_r_power = 6.0_real;
    for (int i = 0; i < NSTATES; i++)
    {
        lfac_coul[i]  = (lam_power == 2 ? (1 - LFC[i]) * (1 - LFC[i]) : (1 - LFC[i]));
        dlfac_coul[i] = DLF[i] * lam_power / sc_r_power * (lam_power == 2 ? (1 - LFC[i]) : 1);
        lfac_vdw[i]   = (lam_power == 2 ? (1 - LFV[i]) * (1 - LFV[i]) : (1 - LFV[i]));
        dlfac_vdw[i]  = DLF[i] * lam_power / sc_r_power * (lam_power == 2 ? (1 - LFV[i]) : 1);
    }

    // TODO: We should get rid of using pointers to real
    const real* x             = xx[0];
    real* gmx_restrict f      = &(forceWithShiftForces->force()[0][0]);
    real* gmx_restrict fshift = &(forceWithShiftForces->shiftForces()[0][0]);

    for (int n = 0; n < nri; n++)
    {
        int npair_within_cutoff = 0;

        const int  is3   = 3 * shift[n];
        const real shX   = shiftvec[is3];
        const real shY   = shiftvec[is3 + 1];
        const real shZ   = shiftvec[is3 + 2];
        const int  nj0   = jindex[n];
        const int  nj1   = jindex[n + 1];
        const int  ii    = iinr[n];
        const int  ii3   = 3 * ii;
        const real ix    = shX + x[ii3 + 0];
        const real iy    = shY + x[ii3 + 1];
        const real iz    = shZ + x[ii3 + 2];
        const real iqA   = facel * chargeA[ii];
        const real iqB   = facel * chargeB[ii];
        const int  ntiA  = 2 * ntype * typeA[ii];
        const int  ntiB  = 2 * ntype * typeB[ii];
        real       vctot = 0;
        real       vvtot = 0;
        real       fix   = 0;
        real       fiy   = 0;
        real       fiz   = 0;

        for (int k = nj0; k < nj1; k++)
        {
            int            tj[NSTATES];
            const int      jnr = jjnr[k];
            const int      j3  = 3 * jnr;
            RealType       c6[NSTATES], c12[NSTATES], qq[NSTATES], Vcoul[NSTATES], Vvdw[NSTATES];
            RealType       r, rinv, rp, rpm2;
            RealType       alpha_vdw_eff, alpha_coul_eff, sigma6[NSTATES];
            const RealType dx  = ix - x[j3];
            const RealType dy  = iy - x[j3 + 1];
            const RealType dz  = iz - x[j3 + 2];
            const RealType rsq = dx * dx + dy * dy + dz * dz;
            RealType       FscalC[NSTATES], FscalV[NSTATES];
            /* Check if this pair on the exlusions list.*/
            const bool bPairIncluded = nlist->excl_fep == nullptr || nlist->excl_fep[k];

            if (rsq >= rcutoff_max2 && bPairIncluded)
            {
                /* We save significant time by skipping all code below.
                 * Note that with soft-core interactions, the actual cut-off
                 * check might be different. But since the soft-core distance
                 * is always larger than r, checking on r here is safe.
                 * Exclusions outside the cutoff can not be skipped as
                 * when using Ewald: the reciprocal-space
                 * Ewald component still needs to be subtracted.
                 */

                continue;
            }
            npair_within_cutoff++;

            if (rsq > 0)
            {
                /* Note that unlike in the nbnxn kernels, we do not need
                 * to clamp the value of rsq before taking the invsqrt
                 * to avoid NaN in the LJ calculation, since here we do
                 * not calculate LJ interactions when C6 and C12 are zero.
                 */

                rinv = gmx::invsqrt(rsq);
                r    = rsq * rinv;
            }
            else
            {
                /* The force at r=0 is zero, because of symmetry.
                 * But note that the potential is in general non-zero,
                 * since the soft-cored r will be non-zero.
                 */
                rinv = 0;
                r    = 0;
            }

            if (useSoftCore)
            {
                rpm2 = rsq * rsq;  /* r4 */
                rp   = rpm2 * rsq; /* r6 */
            }
            else
            {
                /* The soft-core power p will not affect the results
                 * with not using soft-core, so we use power of 0 which gives
                 * the simplest math and cheapest code.
                 */
                rpm2 = rinv * rinv;
                rp   = 1;
            }

            RealType Fscal = 0;

            qq[STATE_A] = iqA * chargeA[jnr];
            qq[STATE_B] = iqB * chargeB[jnr];

            tj[STATE_A] = ntiA + 2 * typeA[jnr];
            tj[STATE_B] = ntiB + 2 * typeB[jnr];

            if (bPairIncluded)
            {
                c6[STATE_A] = nbfp[tj[STATE_A]];
                c6[STATE_B] = nbfp[tj[STATE_B]];

                for (int i = 0; i < NSTATES; i++)
                {
                    c12[i] = nbfp[tj[i] + 1];
                    if (useSoftCore)
                    {
                        if ((c6[i] > 0) && (c12[i] > 0))
                        {
                            /* c12 is stored scaled with 12.0 and c6 is scaled with 6.0 - correct for this */
                            sigma6[i] = half * c12[i] / c6[i];
                            if (sigma6[i] < sigma6_min) /* for disappearing coul and vdw with soft core at the same time */
                            {
                                sigma6[i] = sigma6_min;
                            }
                        }
                        else
                        {
                            sigma6[i] = sigma6_def;
                        }
                    }
                }

                if (useSoftCore)
                {
                    /* only use softcore if one of the states has a zero endstate - softcore is for avoiding infinities!*/
                    if ((c12[STATE_A] > 0) && (c12[STATE_B] > 0))
                    {
                        alpha_vdw_eff  = 0;
                        alpha_coul_eff = 0;
                    }
                    else
                    {
                        alpha_vdw_eff  = alpha_vdw;
                        alpha_coul_eff = alpha_coul;
                    }
                }

                for (int i = 0; i < NSTATES; i++)
                {
                    FscalC[i] = 0;
                    FscalV[i] = 0;
                    Vcoul[i]  = 0;
                    Vvdw[i]   = 0;

                    RealType rinvC, rinvV, rC, rV, rpinvC, rpinvV;

                    /* Only spend time on A or B state if it is non-zero */
                    if ((qq[i] != 0) || (c6[i] != 0) || (c12[i] != 0))
                    {
                        /* this section has to be inside the loop because of the dependence on sigma6 */
                        if (useSoftCore)
                        {
                            rpinvC = one / (alpha_coul_eff * lfac_coul[i] * sigma6[i] + rp);
                            pthRoot(rpinvC, &rinvC, &rC);
                            if (scLambdasOrAlphasDiffer)
                            {
                                rpinvV = one / (alpha_vdw_eff * lfac_vdw[i] * sigma6[i] + rp);
                                pthRoot(rpinvV, &rinvV, &rV);
                            }
                            else
                            {
                                /* We can avoid one expensive pow and one / operation */
                                rpinvV = rpinvC;
                                rinvV  = rinvC;
                                rV     = rC;
                            }
                        }
                        else
                        {
                            rpinvC = 1;
                            rinvC  = rinv;
                            rC     = r;

                            rpinvV = 1;
                            rinvV  = rinv;
                            rV     = r;
                        }

                        /* Only process the coulomb interactions if we have charges,
                         * and if we either include all entries in the list (no cutoff
                         * used in the kernel), or if we are within the cutoff.
                         */
                        bool computeElecInteraction = (elecInteractionTypeIsEwald && r < rcoulomb)
                                                      || (!elecInteractionTypeIsEwald && rC < rcoulomb);

                        if ((qq[i] != 0) && computeElecInteraction)
                        {
                            if (elecInteractionTypeIsEwald)
                            {
                                Vcoul[i]  = ewaldPotential(qq[i], rinvC, sh_ewald);
                                FscalC[i] = ewaldScalarForce(qq[i], rinvC);
                            }
                            else
                            {
                                Vcoul[i]  = reactionFieldPotential(qq[i], rinvC, rC, krf, crf);
                                FscalC[i] = reactionFieldScalarForce(qq[i], rinvC, rC, krf, two);
                            }
                        }

                        /* Only process the VDW interactions if we have
                         * some non-zero parameters, and if we either
                         * include all entries in the list (no cutoff used
                         * in the kernel), or if we are within the cutoff.
                         */
                        bool computeVdwInteraction = (vdwInteractionTypeIsEwald && r < rvdw)
                                                     || (!vdwInteractionTypeIsEwald && rV < rvdw);
                        if ((c6[i] != 0 || c12[i] != 0) && computeVdwInteraction)
                        {
                            RealType rinv6;
                            if (useSoftCore)
                            {
                                rinv6 = rpinvV;
                            }
                            else
                            {
                                rinv6 = calculateRinv6(rinvV);
                            }
                            RealType Vvdw6  = calculateVdw6(c6[i], rinv6);
                            RealType Vvdw12 = calculateVdw12(c12[i], rinv6);

                            Vvdw[i] = lennardJonesPotential(Vvdw6, Vvdw12, c6[i], c12[i], repulsionShift,
                                                            dispersionShift, onesixth, onetwelfth);
                            FscalV[i] = lennardJonesScalarForce(Vvdw6, Vvdw12);

                            if (vdwInteractionTypeIsEwald)
                            {
                                /* Subtract the grid potential at the cut-off */
                                Vvdw[i] += ewaldLennardJonesGridSubtract(nbfp_grid[tj[i]],
                                                                         sh_lj_ewald, onesixth);
                            }

                            if (vdwModifierIsPotSwitch)
                            {
                                RealType d        = rV - ic->rvdw_switch;
                                d                 = (d > zero) ? d : zero;
                                const RealType d2 = d * d;
                                const RealType sw =
                                        one + d2 * d * (vdw_swV3 + d * (vdw_swV4 + d * vdw_swV5));
                                const RealType dsw = d2 * (vdw_swF2 + d * (vdw_swF3 + d * vdw_swF4));

                                FscalV[i] = potSwitchScalarForceMod(FscalV[i], Vvdw[i], sw, rV,
                                                                    rvdw, dsw, zero);
                                Vvdw[i]   = potSwitchPotentialMod(Vvdw[i], sw, rV, rvdw, zero);
                            }
                        }

                        /* FscalC (and FscalV) now contain: dV/drC * rC
                         * Now we multiply by rC^-p, so it will be: dV/drC * rC^1-p
                         * Further down we first multiply by r^p-2 and then by
                         * the vector r, which in total gives: dV/drC * (r/rC)^1-p
                         */
                        FscalC[i] *= rpinvC;
                        FscalV[i] *= rpinvV;
                    }
                } // end for (int i = 0; i < NSTATES; i++)

                /* Assemble A and B states */
                for (int i = 0; i < NSTATES; i++)
                {
                    vctot += LFC[i] * Vcoul[i];
                    vvtot += LFV[i] * Vvdw[i];

                    Fscal += LFC[i] * FscalC[i] * rpm2;
                    Fscal += LFV[i] * FscalV[i] * rpm2;

                    if (useSoftCore)
                    {
                        dvdl_coul += Vcoul[i] * DLF[i]
                                     + LFC[i] * alpha_coul_eff * dlfac_coul[i] * FscalC[i] * sigma6[i];
                        dvdl_vdw += Vvdw[i] * DLF[i]
                                    + LFV[i] * alpha_vdw_eff * dlfac_vdw[i] * FscalV[i] * sigma6[i];
                    }
                    else
                    {
                        dvdl_coul += Vcoul[i] * DLF[i];
                        dvdl_vdw += Vvdw[i] * DLF[i];
                    }
                }
            } // end if (bPairIncluded)
            else if (icoul == GMX_NBKERNEL_ELEC_REACTIONFIELD)
            {
                /* For excluded pairs, which are only in this pair list when
                 * using the Verlet scheme, we don't use soft-core.
                 * As there is no singularity, there is no need for soft-core.
                 */
                const real FF = -two * krf;
                RealType   VV = krf * rsq - crf;

                if (ii == jnr)
                {
                    VV *= half;
                }

                for (int i = 0; i < NSTATES; i++)
                {
                    vctot += LFC[i] * qq[i] * VV;
                    Fscal += LFC[i] * qq[i] * FF;
                    dvdl_coul += DLF[i] * qq[i] * VV;
                }
            }

            if (elecInteractionTypeIsEwald && (r < rcoulomb || !bPairIncluded))
            {
                /* See comment in the preamble. When using Ewald interactions
                 * (unless we use a switch modifier) we subtract the reciprocal-space
                 * Ewald component here which made it possible to apply the free
                 * energy interaction to 1/r (vanilla coulomb short-range part)
                 * above. This gets us closer to the ideal case of applying
                 * the softcore to the entire electrostatic interaction,
                 * including the reciprocal-space component.
                 */
                real v_lr, f_lr;

<<<<<<< HEAD
                const RealType ewrt   = r * ewtabscale;
                IntType        ewitab = static_cast<IntType>(ewrt);
                const RealType eweps  = ewrt - ewitab;
                ewitab                = 4 * ewitab;
                f_lr                  = ewtab[ewitab] + eweps * ewtab[ewitab + 1];
                v_lr = (ewtab[ewitab + 2] - ewtabhalfspace * eweps * (ewtab[ewitab] + f_lr));
=======
                const real ewrt   = r * coulombTableScale;
                int        ewitab = static_cast<int>(ewrt);
                const real eweps  = ewrt - ewitab;
                ewitab            = 4 * ewitab;
                f_lr              = ewtab[ewitab] + eweps * ewtab[ewitab + 1];
                v_lr = (ewtab[ewitab + 2] - coulombTableScaleInvHalf * eweps * (ewtab[ewitab] + f_lr));
>>>>>>> 0f2c330f
                f_lr *= rinv;

                /* Note that any possible Ewald shift has already been applied in
                 * the normal interaction part above.
                 */

                if (ii == jnr)
                {
                    /* If we get here, the i particle (ii) has itself (jnr)
                     * in its neighborlist. This can only happen with the Verlet
                     * scheme, and corresponds to a self-interaction that will
                     * occur twice. Scale it down by 50% to only include it once.
                     */
                    v_lr *= half;
                }

                for (int i = 0; i < NSTATES; i++)
                {
                    vctot -= LFC[i] * qq[i] * v_lr;
                    Fscal -= LFC[i] * qq[i] * f_lr;
                    dvdl_coul -= (DLF[i] * qq[i]) * v_lr;
                }
            }

            if (vdwInteractionTypeIsEwald && r < rvdw)
            {
                /* See comment in the preamble. When using LJ-Ewald interactions
                 * (unless we use a switch modifier) we subtract the reciprocal-space
                 * Ewald component here which made it possible to apply the free
                 * energy interaction to r^-6 (vanilla LJ6 short-range part)
                 * above. This gets us closer to the ideal case of applying
                 * the softcore to the entire VdW interaction,
                 * including the reciprocal-space component.
                 */
                /* We could also use the analytical form here
                 * iso a table, but that can cause issues for
                 * r close to 0 for non-interacting pairs.
                 */

<<<<<<< HEAD
                const RealType rs   = rsq * rinv * ewtabscale;
                const IntType  ri   = static_cast<IntType>(rs);
                const RealType frac = rs - ri;
                const RealType f_lr = (1 - frac) * tab_ewald_F_lj[ri] + frac * tab_ewald_F_lj[ri + 1];
                /* TODO: Currently the Ewald LJ table does not contain
                 * the factor 1/6, we should add this.
                 */
                const RealType FF = f_lr * rinv / six;
                RealType       VV =
                        (tab_ewald_V_lj[ri] - ewtabhalfspace * frac * (tab_ewald_F_lj[ri] + f_lr)) / six;
=======
                const real rs   = rsq * rinv * vdwTableScale;
                const int  ri   = static_cast<int>(rs);
                const real frac = rs - ri;
                const real f_lr = (1 - frac) * tab_ewald_F_lj[ri] + frac * tab_ewald_F_lj[ri + 1];
                /* TODO: Currently the Ewald LJ table does not contain
                 * the factor 1/6, we should add this.
                 */
                const real FF = f_lr * rinv / six;
                real VV = (tab_ewald_V_lj[ri] - vdwTableScaleInvHalf * frac * (tab_ewald_F_lj[ri] + f_lr))
                          / six;
>>>>>>> 0f2c330f

                if (ii == jnr)
                {
                    /* If we get here, the i particle (ii) has itself (jnr)
                     * in its neighborlist. This can only happen with the Verlet
                     * scheme, and corresponds to a self-interaction that will
                     * occur twice. Scale it down by 50% to only include it once.
                     */
                    VV *= half;
                }

                for (int i = 0; i < NSTATES; i++)
                {
                    const real c6grid = nbfp_grid[tj[i]];
                    vvtot += LFV[i] * c6grid * VV;
                    Fscal += LFV[i] * c6grid * FF;
                    dvdl_vdw += (DLF[i] * c6grid) * VV;
                }
            }

            if (doForces)
            {
                const real tx = Fscal * dx;
                const real ty = Fscal * dy;
                const real tz = Fscal * dz;
                fix           = fix + tx;
                fiy           = fiy + ty;
                fiz           = fiz + tz;
                /* OpenMP atomics are expensive, but this kernels is also
                 * expensive, so we can take this hit, instead of using
                 * thread-local output buffers and extra reduction.
                 *
                 * All the OpenMP regions in this file are trivial and should
                 * not throw, so no need for try/catch.
                 */
#pragma omp atomic
                f[j3] -= tx;
#pragma omp atomic
                f[j3 + 1] -= ty;
#pragma omp atomic
                f[j3 + 2] -= tz;
            }
        } // end for (int k = nj0; k < nj1; k++)

        /* The atomics below are expensive with many OpenMP threads.
         * Here unperturbed i-particles will usually only have a few
         * (perturbed) j-particles in the list. Thus with a buffered list
         * we can skip a significant number of i-reductions with a check.
         */
        if (npair_within_cutoff > 0)
        {
            if (doForces)
            {
#pragma omp atomic
                f[ii3] += fix;
#pragma omp atomic
                f[ii3 + 1] += fiy;
#pragma omp atomic
                f[ii3 + 2] += fiz;
            }
            if (doShiftForces)
            {
#pragma omp atomic
                fshift[is3] += fix;
#pragma omp atomic
                fshift[is3 + 1] += fiy;
#pragma omp atomic
                fshift[is3 + 2] += fiz;
            }
            if (doPotential)
            {
                int ggid = gid[n];
#pragma omp atomic
                Vc[ggid] += vctot;
#pragma omp atomic
                Vv[ggid] += vvtot;
            }
        }
    } // end for (int n = 0; n < nri; n++)

#pragma omp atomic
    dvdl[efptCOUL] += dvdl_coul;
#pragma omp atomic
    dvdl[efptVDW] += dvdl_vdw;

    /* Estimate flops, average for free energy stuff:
     * 12  flops per outer iteration
     * 150 flops per inner iteration
     */
#pragma omp atomic
    inc_nrnb(nrnb, eNR_NBKERNEL_FREE_ENERGY, nlist->nri * 12 + nlist->jindex[nri] * 150);
}

typedef void (*KernelFunction)(const t_nblist* gmx_restrict nlist,
                               rvec* gmx_restrict         xx,
                               gmx::ForceWithShiftForces* forceWithShiftForces,
                               const t_forcerec* gmx_restrict fr,
                               const t_mdatoms* gmx_restrict mdatoms,
                               nb_kernel_data_t* gmx_restrict kernel_data,
                               t_nrnb* gmx_restrict nrnb);

template<bool useSoftCore, bool scLambdasOrAlphasDiffer, bool vdwInteractionTypeIsEwald, bool elecInteractionTypeIsEwald, bool vdwModifierIsPotSwitch>
static KernelFunction dispatchKernelOnUseSimd(const bool useSimd)
{
    if (useSimd)
    {
#if GMX_SIMD_HAVE_REAL && GMX_SIMD_HAVE_INT32_ARITHMETICS && GMX_USE_SIMD_KERNELS
        /* FIXME: Here SimdDataTypes should be used to enable SIMD. So far, the code in nb_free_energy_kernel is not adapted to SIMD */
        return (nb_free_energy_kernel<ScalarDataTypes, useSoftCore, scLambdasOrAlphasDiffer, vdwInteractionTypeIsEwald,
                                      elecInteractionTypeIsEwald, vdwModifierIsPotSwitch>);
#else
        return (nb_free_energy_kernel<ScalarDataTypes, useSoftCore, scLambdasOrAlphasDiffer, vdwInteractionTypeIsEwald,
                                      elecInteractionTypeIsEwald, vdwModifierIsPotSwitch>);
#endif
    }
    else
    {
        return (nb_free_energy_kernel<ScalarDataTypes, useSoftCore, scLambdasOrAlphasDiffer, vdwInteractionTypeIsEwald,
                                      elecInteractionTypeIsEwald, vdwModifierIsPotSwitch>);
    }
}

template<bool useSoftCore, bool scLambdasOrAlphasDiffer, bool vdwInteractionTypeIsEwald, bool elecInteractionTypeIsEwald>
static KernelFunction dispatchKernelOnVdwModifier(const bool vdwModifierIsPotSwitch, const bool useSimd)
{
    if (vdwModifierIsPotSwitch)
    {
        return (dispatchKernelOnUseSimd<useSoftCore, scLambdasOrAlphasDiffer, vdwInteractionTypeIsEwald,
                                        elecInteractionTypeIsEwald, true>(useSimd));
    }
    else
    {
        return (dispatchKernelOnUseSimd<useSoftCore, scLambdasOrAlphasDiffer, vdwInteractionTypeIsEwald,
                                        elecInteractionTypeIsEwald, false>(useSimd));
    }
}

template<bool useSoftCore, bool scLambdasOrAlphasDiffer, bool vdwInteractionTypeIsEwald>
static KernelFunction dispatchKernelOnElecInteractionType(const bool elecInteractionTypeIsEwald,
                                                          const bool vdwModifierIsPotSwitch,
                                                          const bool useSimd)
{
    if (elecInteractionTypeIsEwald)
    {
        return (dispatchKernelOnVdwModifier<useSoftCore, scLambdasOrAlphasDiffer, vdwInteractionTypeIsEwald, true>(
                vdwModifierIsPotSwitch, useSimd));
    }
    else
    {
        return (dispatchKernelOnVdwModifier<useSoftCore, scLambdasOrAlphasDiffer, vdwInteractionTypeIsEwald, false>(
                vdwModifierIsPotSwitch, useSimd));
    }
}

template<bool useSoftCore, bool scLambdasOrAlphasDiffer>
static KernelFunction dispatchKernelOnVdwInteractionType(const bool vdwInteractionTypeIsEwald,
                                                         const bool elecInteractionTypeIsEwald,
                                                         const bool vdwModifierIsPotSwitch,
                                                         const bool useSimd)
{
    if (vdwInteractionTypeIsEwald)
    {
        return (dispatchKernelOnElecInteractionType<useSoftCore, scLambdasOrAlphasDiffer, true>(
                elecInteractionTypeIsEwald, vdwModifierIsPotSwitch, useSimd));
    }
    else
    {
        return (dispatchKernelOnElecInteractionType<useSoftCore, scLambdasOrAlphasDiffer, false>(
                elecInteractionTypeIsEwald, vdwModifierIsPotSwitch, useSimd));
    }
}

template<bool useSoftCore>
static KernelFunction dispatchKernelOnScLambdasOrAlphasDifference(const bool scLambdasOrAlphasDiffer,
                                                                  const bool vdwInteractionTypeIsEwald,
                                                                  const bool elecInteractionTypeIsEwald,
                                                                  const bool vdwModifierIsPotSwitch,
                                                                  const bool useSimd)
{
    if (scLambdasOrAlphasDiffer)
    {
        return (dispatchKernelOnVdwInteractionType<useSoftCore, true>(
                vdwInteractionTypeIsEwald, elecInteractionTypeIsEwald, vdwModifierIsPotSwitch, useSimd));
    }
    else
    {
        return (dispatchKernelOnVdwInteractionType<useSoftCore, false>(
                vdwInteractionTypeIsEwald, elecInteractionTypeIsEwald, vdwModifierIsPotSwitch, useSimd));
    }
}

static KernelFunction dispatchKernel(const bool        scLambdasOrAlphasDiffer,
                                     const bool        vdwInteractionTypeIsEwald,
                                     const bool        elecInteractionTypeIsEwald,
                                     const bool        vdwModifierIsPotSwitch,
                                     const bool        useSimd,
                                     const t_forcerec* fr)
{
    if (fr->sc_alphacoul == 0 && fr->sc_alphavdw == 0)
    {
        return (dispatchKernelOnScLambdasOrAlphasDifference<false>(
                scLambdasOrAlphasDiffer, vdwInteractionTypeIsEwald, elecInteractionTypeIsEwald,
                vdwModifierIsPotSwitch, useSimd));
    }
    else
    {
        return (dispatchKernelOnScLambdasOrAlphasDifference<true>(
                scLambdasOrAlphasDiffer, vdwInteractionTypeIsEwald, elecInteractionTypeIsEwald,
                vdwModifierIsPotSwitch, useSimd));
    }
}


void gmx_nb_free_energy_kernel(const t_nblist*            nlist,
                               rvec*                      xx,
                               gmx::ForceWithShiftForces* ff,
                               const t_forcerec*          fr,
                               const t_mdatoms*           mdatoms,
                               nb_kernel_data_t*          kernel_data,
                               t_nrnb*                    nrnb)
{
    GMX_ASSERT(EEL_PME_EWALD(fr->ic->eeltype) || fr->ic->eeltype == eelCUT || EEL_RF(fr->ic->eeltype),
               "Unsupported eeltype with free energy");

    const bool vdwInteractionTypeIsEwald  = (EVDW_PME(fr->ic->vdwtype));
    const bool elecInteractionTypeIsEwald = (EEL_PME_EWALD(fr->ic->eeltype));
    const bool vdwModifierIsPotSwitch     = (fr->ic->vdw_modifier == eintmodPOTSWITCH);
    bool       scLambdasOrAlphasDiffer    = true;
    const bool useSimd                    = fr->use_simd_kernels;

    if (fr->sc_alphacoul == 0 && fr->sc_alphavdw == 0)
    {
        scLambdasOrAlphasDiffer = false;
    }
    else if (fr->sc_r_power == 6.0_real)
    {
        if (kernel_data->lambda[efptCOUL] == kernel_data->lambda[efptVDW] && fr->sc_alphacoul == fr->sc_alphavdw)
        {
            scLambdasOrAlphasDiffer = false;
        }
    }
    else
    {
        GMX_RELEASE_ASSERT(false, "Unsupported soft-core r-power");
    }

    KernelFunction kernelFunc;
    kernelFunc = dispatchKernel(scLambdasOrAlphasDiffer, vdwInteractionTypeIsEwald,
                                elecInteractionTypeIsEwald, vdwModifierIsPotSwitch, useSimd, fr);
    kernelFunc(nlist, xx, ff, fr, mdatoms, kernel_data, nrnb);
}<|MERGE_RESOLUTION|>--- conflicted
+++ resolved
@@ -3,12 +3,8 @@
  *
  * Copyright (c) 1991-2000, University of Groningen, The Netherlands.
  * Copyright (c) 2001-2004, The GROMACS development team.
-<<<<<<< HEAD
  * Copyright (c) 2013,2014,2015,2016,2017 by the GROMACS development team.
  * Copyright (c) 2018,2019,2020, by the GROMACS development team, led by
-=======
- * Copyright (c) 2013,2014,2015,2016,2017,2018,2019,2020, by the GROMACS development team, led by
->>>>>>> 0f2c330f
  * Mark Abraham, David van der Spoel, Berk Hess, and Erik Lindahl,
  * and including many others, as listed in the AUTHORS file in the
  * top-level source directory and at http://www.gromacs.org.
@@ -695,21 +691,12 @@
                  */
                 real v_lr, f_lr;
 
-<<<<<<< HEAD
-                const RealType ewrt   = r * ewtabscale;
+                const RealType ewrt   = r * coulombTableScale;
                 IntType        ewitab = static_cast<IntType>(ewrt);
                 const RealType eweps  = ewrt - ewitab;
                 ewitab                = 4 * ewitab;
                 f_lr                  = ewtab[ewitab] + eweps * ewtab[ewitab + 1];
-                v_lr = (ewtab[ewitab + 2] - ewtabhalfspace * eweps * (ewtab[ewitab] + f_lr));
-=======
-                const real ewrt   = r * coulombTableScale;
-                int        ewitab = static_cast<int>(ewrt);
-                const real eweps  = ewrt - ewitab;
-                ewitab            = 4 * ewitab;
-                f_lr              = ewtab[ewitab] + eweps * ewtab[ewitab + 1];
                 v_lr = (ewtab[ewitab + 2] - coulombTableScaleInvHalf * eweps * (ewtab[ewitab] + f_lr));
->>>>>>> 0f2c330f
                 f_lr *= rinv;
 
                 /* Note that any possible Ewald shift has already been applied in
@@ -749,8 +736,7 @@
                  * r close to 0 for non-interacting pairs.
                  */
 
-<<<<<<< HEAD
-                const RealType rs   = rsq * rinv * ewtabscale;
+                const RealType rs   = rsq * rinv * vdwTableScale;
                 const IntType  ri   = static_cast<IntType>(rs);
                 const RealType frac = rs - ri;
                 const RealType f_lr = (1 - frac) * tab_ewald_F_lj[ri] + frac * tab_ewald_F_lj[ri + 1];
@@ -759,19 +745,8 @@
                  */
                 const RealType FF = f_lr * rinv / six;
                 RealType       VV =
-                        (tab_ewald_V_lj[ri] - ewtabhalfspace * frac * (tab_ewald_F_lj[ri] + f_lr)) / six;
-=======
-                const real rs   = rsq * rinv * vdwTableScale;
-                const int  ri   = static_cast<int>(rs);
-                const real frac = rs - ri;
-                const real f_lr = (1 - frac) * tab_ewald_F_lj[ri] + frac * tab_ewald_F_lj[ri + 1];
-                /* TODO: Currently the Ewald LJ table does not contain
-                 * the factor 1/6, we should add this.
-                 */
-                const real FF = f_lr * rinv / six;
-                real VV = (tab_ewald_V_lj[ri] - vdwTableScaleInvHalf * frac * (tab_ewald_F_lj[ri] + f_lr))
-                          / six;
->>>>>>> 0f2c330f
+                        (tab_ewald_V_lj[ri] - vdwTableScaleInvHalf * frac * (tab_ewald_F_lj[ri] + f_lr))
+                        / six;
 
                 if (ii == jnr)
                 {
