/*
 * This file is part of the GROMACS molecular simulation package.
 *
 * Copyright (c) 1991-2000, University of Groningen, The Netherlands.
 * Copyright (c) 2001-2004, The GROMACS development team.
 * Copyright (c) 2013,2014,2015,2016,2017 by the GROMACS development team.
 * Copyright (c) 2018,2019,2020, by the GROMACS development team, led by
 * Mark Abraham, David van der Spoel, Berk Hess, and Erik Lindahl,
 * and including many others, as listed in the AUTHORS file in the
 * top-level source directory and at http://www.gromacs.org.
 *
 * GROMACS is free software; you can redistribute it and/or
 * modify it under the terms of the GNU Lesser General Public License
 * as published by the Free Software Foundation; either version 2.1
 * of the License, or (at your option) any later version.
 *
 * GROMACS is distributed in the hope that it will be useful,
 * but WITHOUT ANY WARRANTY; without even the implied warranty of
 * MERCHANTABILITY or FITNESS FOR A PARTICULAR PURPOSE.  See the GNU
 * Lesser General Public License for more details.
 *
 * You should have received a copy of the GNU Lesser General Public
 * License along with GROMACS; if not, see
 * http://www.gnu.org/licenses, or write to the Free Software Foundation,
 * Inc., 51 Franklin Street, Fifth Floor, Boston, MA  02110-1301  USA.
 *
 * If you want to redistribute modifications to GROMACS, please
 * consider that scientific software is very special. Version
 * control is crucial - bugs must be traceable. We will be happy to
 * consider code for inclusion in the official distribution, but
 * derived work must not be called official GROMACS. Details are found
 * in the README & COPYING files - if they are missing, get the
 * official version at http://www.gromacs.org.
 *
 * To help us fund GROMACS development, we humbly ask that you cite
 * the research papers on the package. Check out http://www.gromacs.org.
 */
#include "gmxpre.h"

#include "nb_free_energy.h"

#include "config.h"

#include <cmath>

#include <algorithm>

#include "gromacs/gmxlib/nrnb.h"
#include "gromacs/gmxlib/nonbonded/nb_kernel.h"
#include "gromacs/gmxlib/nonbonded/nonbonded.h"
#include "gromacs/math/functions.h"
#include "gromacs/math/vec.h"
#include "gromacs/mdtypes/forceoutput.h"
#include "gromacs/mdtypes/forcerec.h"
#include "gromacs/mdtypes/interaction_const.h"
#include "gromacs/mdtypes/md_enums.h"
#include "gromacs/mdtypes/mdatom.h"
#include "gromacs/simd/simd.h"
#include "gromacs/simd/simd_math.h"
#include "gromacs/utility/fatalerror.h"

#include "nb_softcore.h"

//! Scalar (non-SIMD) data types.
struct ScalarDataTypes
{
    using RealType = real; //!< The data type to use as real.
    using IntType  = int;  //!< The data type to use as int.
    using BoolType = bool; //!< The data type to use as bool for real value comparison.
    static constexpr int simdRealWidth = 1; //!< The width of the RealType.
    static constexpr int simdIntWidth  = 1; //!< The width of the IntType.
};

#if GMX_SIMD_HAVE_REAL && GMX_SIMD_HAVE_INT32_ARITHMETICS
//! SIMD data types.
struct SimdDataTypes
{
    using RealType = gmx::SimdReal;  //!< The data type to use as real.
    using IntType  = gmx::SimdInt32; //!< The data type to use as int.
    using BoolType = gmx::SimdBool;  //!< The data type to use as bool for real value comparison.
    static constexpr int simdRealWidth = GMX_SIMD_REAL_WIDTH; //!< The width of the RealType.
#    if GMX_SIMD_HAVE_DOUBLE && GMX_DOUBLE
    static constexpr int simdIntWidth = GMX_SIMD_DINT32_WIDTH; //!< The width of the IntType.
#    else
    static constexpr int simdIntWidth = GMX_SIMD_FINT32_WIDTH; //!< The width of the IntType.
#    endif
};
#endif

/* Retrieve value (specified by index) from table if mask is true */
static inline real retrieveFromTable(const real* table, int index, bool mask)
{
    return (mask ? table[index] : 0.0F);
}

#if GMX_SIMD_HAVE_REAL && GMX_SIMD_HAVE_INT32_ARITHMETICS && GMX_USE_SIMD_KERNELS
/* Retrieve GMX_SIMD_REAL_WIDTH values (specified by index) from table if the corresponding mask values are true */
static inline gmx::SimdReal retrieveFromTable(const real* table, gmx::SimdInt32 index, const gmx::SimdBool mask)
{
#    if GMX_SIMD_HAVE_DOUBLE && GMX_DOUBLE
    GMX_ASSERT(GMX_SIMD_REAL_WIDTH == GMX_SIMD_DINT32_WIDTH,
               "Mismatch between SIMD real and integer sizes.");
#    else
    GMX_ASSERT(GMX_SIMD_REAL_WIDTH == GMX_SIMD_FINT32_WIDTH,
               "Mismatch between SIMD real and integer sizes.");
#    endif

    gmx::SimdReal res;
    std::int32_t  extractedIndex[GMX_SIMD_REAL_WIDTH];
    extractedIndex[0] = gmx::extract<0>(index);
#    if GMX_SIMD_REAL_WIDTH >= 2
    extractedIndex[1] = gmx::extract<1>(index);
#    endif
#    if GMX_SIMD_REAL_WIDTH >= 4
    extractedIndex[2] = gmx::extract<2>(index);
    extractedIndex[3] = gmx::extract<3>(index);
#    endif
#    if GMX_SIMD_REAL_WIDTH >= 6
    extractedIndex[4] = gmx::extract<4>(index);
    extractedIndex[5] = gmx::extract<5>(index);
#    endif
#    if GMX_SIMD_REAL_WIDTH >= 8
    extractedIndex[6] = gmx::extract<6>(index);
    extractedIndex[7] = gmx::extract<7>(index);
#    endif

    for (std::size_t i = 0; i < GMX_SIMD_REAL_WIDTH; i++)
    {
        res.simdInternal_[i] = mask.simdInternal_[i] ? table[extractedIndex[i]] : 0.0;
    }
    return res;
}
#endif

//! Computes r^(1/p) and 1/r^(1/p) for the standard p=6
template<class RealType, class BoolType>
static inline void pthRoot(const RealType r, RealType* pthRoot, RealType* invPthRoot, const BoolType mask)
{
    RealType cbrtRes = gmx::cbrt(r);
    *invPthRoot      = gmx::maskzInvsqrt(cbrtRes, mask);
    *pthRoot         = gmx::maskzInv(*invPthRoot, mask);
}

template<class RealType>
static inline RealType calculateRinv6(const RealType rInvV)
{
    RealType rInv6 = rInvV * rInvV;
    return (rInv6 * rInv6 * rInv6);
}

template<class RealType>
static inline RealType calculateVdw6(const RealType c6, const RealType rInv6)
{
    return (c6 * rInv6);
}

template<class RealType>
static inline RealType calculateVdw12(const RealType c12, const RealType rInv6)
{
    return (c12 * rInv6 * rInv6);
}

/* reaction-field electrostatics */
template<class RealType>
static inline RealType reactionFieldScalarForce(const RealType qq,
                                                const RealType rInv,
                                                const RealType r,
                                                const real     krf,
                                                const real     two)
{
    return (qq * (rInv - two * krf * r * r));
}
template<class RealType>
static inline RealType reactionFieldPotential(const RealType qq,
                                              const RealType rInv,
                                              const RealType r,
                                              const real     krf,
                                              const real     potentialShift)
{
    return (qq * (rInv + krf * r * r - potentialShift));
}

/* Ewald electrostatics */
template<class RealType>
static inline RealType ewaldScalarForce(const RealType coulomb, const RealType rInv)
{
    return (coulomb * rInv);
}
template<class RealType>
static inline RealType ewaldPotential(const RealType coulomb, const RealType rInv, const real potentialShift)
{
    return (coulomb * (rInv - potentialShift));
}

/* cutoff LJ */
template<class RealType>
static inline RealType lennardJonesScalarForce(const RealType v6, const RealType v12)
{
    return (v12 - v6);
}
template<class RealType>
static inline RealType lennardJonesPotential(const RealType v6,
                                             const RealType v12,
                                             const RealType c6,
                                             const RealType c12,
                                             const real     repulsionShift,
                                             const real     dispersionShift,
                                             const real     oneSixth,
                                             const real     oneTwelfth)
{
    return ((v12 + c12 * repulsionShift) * oneTwelfth - (v6 + c6 * dispersionShift) * oneSixth);
}

/* Ewald LJ */
template<class RealType>
static inline RealType ewaldLennardJonesGridSubtract(const RealType c6grid,
                                                     const real     potentialShift,
                                                     const real     oneSixth)
{
    return (c6grid * potentialShift * oneSixth);
}

/* LJ Potential switch */
template<class RealType, class BoolType>
static inline RealType potSwitchScalarForceMod(const RealType fScalarInp,
                                               const RealType potential,
                                               const RealType sw,
                                               const RealType r,
                                               const RealType dsw,
                                               const BoolType mask)
{
    /* The mask should select on rV < rVdw */
    return (gmx::selectByMask(fScalarInp * sw - r * potential * dsw, mask));
}
template<class RealType, class BoolType>
static inline RealType potSwitchPotentialMod(const RealType potentialInp, const RealType sw, const BoolType mask)
{
    /* The mask should select on rV < rVdw */
    return (gmx::selectByMask(potentialInp * sw, mask));
}


//! Templated free-energy non-bonded kernel
template<typename DataTypes, SoftcoreType softcoreType, bool scLambdasOrAlphasDiffer, bool vdwInteractionTypeIsEwald, bool elecInteractionTypeIsEwald, bool vdwModifierIsPotSwitch>
static void nb_free_energy_kernel(const t_nblist* gmx_restrict nlist,
                                  rvec* gmx_restrict         xx,
                                  gmx::ForceWithShiftForces* forceWithShiftForces,
                                  const t_forcerec* gmx_restrict fr,
                                  const t_mdatoms* gmx_restrict mdatoms,
                                  nb_kernel_data_t* gmx_restrict kernel_data,
                                  t_nrnb* gmx_restrict nrnb)
{
#define STATE_A 0
#define STATE_B 1
#define NSTATES 2

    using RealType = typename DataTypes::RealType;
    using IntType  = typename DataTypes::IntType;
    using BoolType = typename DataTypes::BoolType;

    constexpr real oneTwelfth = 1.0 / 12.0;
    constexpr real oneSixth   = 1.0 / 6.0;
    constexpr real zero       = 0.0;
    constexpr real half       = 0.5;
    constexpr real one        = 1.0;
    constexpr real two        = 2.0;
    constexpr int  one_i      = 1;
    constexpr int  two_i      = 2;
    constexpr int  four_i     = 4;

    /* Extract pointer to non-bonded interaction constants */
    const interaction_const_t* ic = fr->ic;

    // Extract pair list data
    const int  nri    = nlist->nri;
    const int* iinr   = nlist->iinr;
    const int* jindex = nlist->jindex;
    const int* jjnr   = nlist->jjnr;
    const int* shift  = nlist->shift;
    const int* gid    = nlist->gid;

    const real* shiftvec      = fr->shift_vec[0];
    const real* chargeA       = mdatoms->chargeA;
    const real* chargeB       = mdatoms->chargeB;
    real*       Vc            = kernel_data->energygrp_elec;
    const int*  typeA         = mdatoms->typeA;
    const int*  typeB         = mdatoms->typeB;
    const int   ntype         = fr->ntype;
    const real* nbfp          = fr->nbfp.data();
    const real* nbfp_grid     = fr->ljpme_c6grid;
    real*       Vv            = kernel_data->energygrp_vdw;
    const real  lambda_coul   = kernel_data->lambda[efptCOUL];
    const real  lambda_vdw    = kernel_data->lambda[efptVDW];
    real*       dvdl          = kernel_data->dvdl;
    const auto& scParams      = *ic->softCoreParameters;
    const real  alpha_coul    = scParams.alphaCoulomb;
    const real  alpha_vdw     = scParams.alphaVdw;
    const real  lam_power     = scParams.lambdaPower;
    const real  sigma6_def    = scParams.sigma6WithInvalidSigma;
    const real  sigma6_min    = scParams.sigma6Minimum;
    const bool  doForces      = ((kernel_data->flags & GMX_NONBONDED_DO_FORCE) != 0);
    const bool  doShiftForces = ((kernel_data->flags & GMX_NONBONDED_DO_SHIFTFORCE) != 0);
    const bool  doPotential   = ((kernel_data->flags & GMX_NONBONDED_DO_POTENTIAL) != 0);

    // Extract data from interaction_const_t
    const real facel           = ic->epsfac;
    const real rCoulomb        = ic->rcoulomb;
    const real krf             = ic->k_rf;
    const real crf             = ic->c_rf;
    const real shLjEwald       = ic->sh_lj_ewald;
    const real rVdw            = ic->rvdw;
    const real dispersionShift = ic->dispersion_shift.cpot;
    const real repulsionShift  = ic->repulsion_shift.cpot;

    // Note that the nbnxm kernels do not support Coulomb potential switching at all
    GMX_ASSERT(ic->coulomb_modifier != eintmodPOTSWITCH,
               "Potential switching is not supported for Coulomb with FEP");

    const real rVdwSwitch(ic->rvdw_switch);
    real       vdw_swV3, vdw_swV4, vdw_swV5, vdw_swF2, vdw_swF3, vdw_swF4;
    if (vdwModifierIsPotSwitch)
    {
        const real d = ic->rvdw - ic->rvdw_switch;
        vdw_swV3     = -10.0 / (d * d * d);
        vdw_swV4     = 15.0 / (d * d * d * d);
        vdw_swV5     = -6.0 / (d * d * d * d * d);
        vdw_swF2     = -30.0 / (d * d * d);
        vdw_swF3     = 60.0 / (d * d * d * d);
        vdw_swF4     = -30.0 / (d * d * d * d * d);
    }
    else
    {
        /* Avoid warnings from stupid compilers (looking at you, Clang!) */
        vdw_swV3 = vdw_swV4 = vdw_swV5 = vdw_swF2 = vdw_swF3 = vdw_swF4 = 0.0;
    }

    int icoul;
    if (ic->eeltype == eelCUT || EEL_RF(ic->eeltype))
    {
        icoul = GMX_NBKERNEL_ELEC_REACTIONFIELD;
    }
    else
    {
        icoul = GMX_NBKERNEL_ELEC_NONE;
    }

    real rcutoff_max2 = std::max(ic->rcoulomb, ic->rvdw);
    rcutoff_max2      = rcutoff_max2 * rcutoff_max2;

    const real* tab_ewald_F_lj           = nullptr;
    const real* tab_ewald_V_lj           = nullptr;
    const real* ewtab                    = nullptr;
    real        coulombTableScale        = 0;
    real        coulombTableScaleInvHalf = 0;
    real        vdwTableScale            = 0;
    real        vdwTableScaleInvHalf     = 0;
    real        sh_ewald                 = 0;
    if (elecInteractionTypeIsEwald || vdwInteractionTypeIsEwald)
    {
        sh_ewald = ic->sh_ewald;
    }
    if (elecInteractionTypeIsEwald)
    {
        const auto& coulombTables = *ic->coulombEwaldTables;
        ewtab                     = coulombTables.tableFDV0.data();
        coulombTableScale         = coulombTables.scale;
        coulombTableScaleInvHalf  = half / coulombTableScale;
    }
    if (vdwInteractionTypeIsEwald)
    {
        const auto& vdwTables = *ic->vdwEwaldTables;
        tab_ewald_F_lj        = vdwTables.tableF.data();
        tab_ewald_V_lj        = vdwTables.tableV.data();
        vdwTableScale         = vdwTables.scale;
        vdwTableScaleInvHalf  = half / vdwTableScale;
    }

    /* For Ewald/PME interactions we cannot easily apply the soft-core component to
     * reciprocal space. When we use non-switched Ewald interactions, we
     * assume the soft-coring does not significantly affect the grid contribution
     * and apply the soft-core only to the full 1/r (- shift) pair contribution.
     *
     * However, we cannot use this approach for switch-modified since we would then
     * effectively end up evaluating a significantly different interaction here compared to the
     * normal (non-free-energy) kernels, either by applying a cutoff at a different
     * position than what the user requested, or by switching different
     * things (1/r rather than short-range Ewald). For these settings, we just
     * use the traditional short-range Ewald interaction in that case.
     */
    GMX_RELEASE_ASSERT(!(vdwInteractionTypeIsEwald && vdwModifierIsPotSwitch),
                       "Can not apply soft-core to switched Ewald potentials");

    RealType dvdlCoul(zero);
    RealType dvdlVdw(zero);

    /* Lambda factor for state A, 1-lambda*/
    real LFC[NSTATES], LFV[NSTATES];
    LFC[STATE_A] = one - lambda_coul;
    LFV[STATE_A] = one - lambda_vdw;

    /* Lambda factor for state B, lambda*/
    LFC[STATE_B] = lambda_coul;
    LFV[STATE_B] = lambda_vdw;

    /*derivative of the lambda factor for state A and B */
    real DLF[NSTATES];
    DLF[STATE_A] = -one;
    DLF[STATE_B] = one;

    real           lFacCoul[NSTATES], dlFacCoul[NSTATES], lFacVdw[NSTATES], dlFacVdw[NSTATES];
    constexpr real sc_r_power = 6.0_real;
    for (int i = 0; i < NSTATES; i++)
    {
        lFacCoul[i]  = (lam_power == 2 ? (1 - LFC[i]) * (1 - LFC[i]) : (1 - LFC[i]));
        dlFacCoul[i] = DLF[i] * lam_power / sc_r_power * (lam_power == 2 ? (1 - LFC[i]) : 1);
        lFacVdw[i]   = (lam_power == 2 ? (1 - LFV[i]) * (1 - LFV[i]) : (1 - LFV[i]));
        dlFacVdw[i]  = DLF[i] * lam_power / sc_r_power * (lam_power == 2 ? (1 - LFV[i]) : 1);
    }

    // TODO: We should get rid of using pointers to real
    const real* x             = xx[0];
    real* gmx_restrict f      = &(forceWithShiftForces->force()[0][0]);
    real* gmx_restrict fshift = &(forceWithShiftForces->shiftForces()[0][0]);

    for (int n = 0; n < nri; n++)
    {
        int npair_within_cutoff = 0;

        const int  is3  = 3 * shift[n];
        const real shX  = shiftvec[is3];
        const real shY  = shiftvec[is3 + 1];
        const real shZ  = shiftvec[is3 + 2];
        const int  nj0  = jindex[n];
        const int  nj1  = jindex[n + 1];
        const int  ii   = iinr[n];
        const int  ii3  = 3 * ii;
        const real ix   = shX + x[ii3 + 0];
        const real iy   = shY + x[ii3 + 1];
        const real iz   = shZ + x[ii3 + 2];
        const real iqA  = facel * chargeA[ii];
        const real iqB  = facel * chargeB[ii];
        const int  ntiA = 2 * ntype * typeA[ii];
        const int  ntiB = 2 * ntype * typeB[ii];
        RealType   vCTot(0);
        RealType   vVTot(0);
        RealType   fIX(0);
        RealType   fIY(0);
        RealType   fIZ(0);

#if GMX_SIMD_HAVE_REAL
        alignas(GMX_SIMD_ALIGNMENT) int preloadIi[DataTypes::simdRealWidth];
        alignas(GMX_SIMD_ALIGNMENT) int preloadIs[DataTypes::simdRealWidth];
#else
        int preloadIi[DataTypes::simdRealWidth];
        int preloadIs[DataTypes::simdRealWidth];
#endif
        for (int s = 0; s < DataTypes::simdRealWidth; s++)
        {
            preloadIi[s] = ii;
            preloadIs[s] = shift[n];
        }
        IntType ii_s = gmx::load<IntType>(preloadIi);

        for (int k = nj0; k < nj1; k += DataTypes::simdRealWidth)
        {
            int      tj[NSTATES];
            RealType r, rInv;

#if GMX_SIMD_HAVE_REAL
            alignas(GMX_SIMD_ALIGNMENT) real preloadPairIncluded[DataTypes::simdRealWidth];
            alignas(GMX_SIMD_ALIGNMENT) int  preloadJnr[DataTypes::simdRealWidth];
            alignas(GMX_SIMD_ALIGNMENT) real preloadDx[DataTypes::simdRealWidth];
            alignas(GMX_SIMD_ALIGNMENT) real preloadDy[DataTypes::simdRealWidth];
            alignas(GMX_SIMD_ALIGNMENT) real preloadDz[DataTypes::simdRealWidth];
            alignas(GMX_SIMD_ALIGNMENT) real preloadC6[NSTATES][DataTypes::simdRealWidth],
                    preloadC12[NSTATES][DataTypes::simdRealWidth];
            alignas(GMX_SIMD_ALIGNMENT) real preloadQq[NSTATES][DataTypes::simdRealWidth];
            alignas(GMX_SIMD_ALIGNMENT) real preloadSigma6[NSTATES][DataTypes::simdRealWidth];
            alignas(GMX_SIMD_ALIGNMENT) real preloadAlphaVdwEff[DataTypes::simdRealWidth];
            alignas(GMX_SIMD_ALIGNMENT) real preloadAlphaCoulEff[DataTypes::simdRealWidth];
            alignas(GMX_SIMD_ALIGNMENT) real preloadLjPmeC6Grid[NSTATES][DataTypes::simdRealWidth];
#else
            real preloadPairIncluded[DataTypes::simdRealWidth];
            int  preloadJnr[DataTypes::simdRealWidth];
            real preloadDx[DataTypes::simdRealWidth];
            real preloadDy[DataTypes::simdRealWidth];
            real preloadDz[DataTypes::simdRealWidth];
            real preloadC6[NSTATES][DataTypes::simdRealWidth],
                    preloadC12[NSTATES][DataTypes::simdRealWidth];
            real preloadQq[NSTATES][DataTypes::simdRealWidth];
            real preloadSigma6[NSTATES][DataTypes::simdRealWidth];
            real preloadAlphaVdwEff[DataTypes::simdRealWidth];
            real preloadAlphaCoulEff[DataTypes::simdRealWidth];
            real preloadLjPmeC6Grid[NSTATES][DataTypes::simdRealWidth];
#endif
            for (int s = 0; s < DataTypes::simdRealWidth; s++)
            {
                if (k + s < nj1)
                {
                    /* Check if this pair on the exclusions list.*/
                    preloadPairIncluded[s] = (nlist->excl_fep == nullptr || nlist->excl_fep[k + s]);
                    const int jnr          = jjnr[k + s];
                    const int j3           = 3 * jnr;
                    preloadJnr[s]          = jnr;
                    preloadDx[s]           = ix - x[j3];
                    preloadDy[s]           = iy - x[j3 + 1];
                    preloadDz[s]           = iz - x[j3 + 2];
                    tj[STATE_A]            = ntiA + 2 * typeA[jnr];
                    tj[STATE_B]            = ntiB + 2 * typeB[jnr];
                    preloadQq[STATE_A][s]  = iqA * chargeA[jnr];
                    preloadQq[STATE_B][s]  = iqB * chargeB[jnr];

                    for (int i = 0; i < NSTATES; i++)
                    {
                        preloadC6[i][s]  = nbfp[tj[i]];
                        preloadC12[i][s] = nbfp[tj[i] + 1];
                        if (vdwInteractionTypeIsEwald)
                        {
                            preloadLjPmeC6Grid[i][s] = nbfp_grid[tj[i]];
                        }
                        else
                        {
                            preloadLjPmeC6Grid[i][s] = 0;
                        }
                        if (useSoftCore)
                        {
                            if ((preloadC6[i][s] > 0) && (preloadC12[i][s] > 0))
                            {
                                /* c12 is stored scaled with 12.0 and c6 is scaled with 6.0 - correct for this */
                                preloadSigma6[i][s] = 0.5 * preloadC12[i][s] / preloadC6[i][s];
                                if (preloadSigma6[i][s]
                                    < sigma6_min) /* for disappearing coul and vdw with soft core at the same time */
                                {
                                    preloadSigma6[i][s] = sigma6_min;
                                }
                            }
                            else
                            {
                                preloadSigma6[i][s] = sigma6_def;
                            }
                        }
                    }
                    if (useSoftCore)
                    {
                        /* only use softcore if one of the states has a zero endstate - softcore is for avoiding infinities!*/
                        if ((preloadC12[STATE_A][s] > 0) && (preloadC12[STATE_B][s] > 0))
                        {
                            preloadAlphaVdwEff[s]  = 0;
                            preloadAlphaCoulEff[s] = 0;
                        }
                        else
                        {
                            preloadAlphaVdwEff[s]  = alpha_vdw;
                            preloadAlphaCoulEff[s] = alpha_coul;
                        }
                    }
                }
                else
                {
                    preloadJnr[s] = 0;
                    /* These must be set to make sure that the distance is beyond the cutoff. */
                    preloadDx[s] = rcutoff_max2;
                    preloadDy[s] = rcutoff_max2;
                    preloadDz[s] = rcutoff_max2;
                    /* Only pairs that are included can be skipped completely. */
                    preloadPairIncluded[s] = true;
                    preloadAlphaVdwEff[s]  = 0;
                    preloadAlphaCoulEff[s] = 0;

                    for (int i = 0; i < NSTATES; i++)
                    {
                        preloadQq[i][s]     = 0;
                        preloadC6[i][s]     = 0;
                        preloadC12[i][s]    = 0;
                        preloadSigma6[i][s] = 0;
                    }
                }
            }
            const RealType pairIncluded     = gmx::load<RealType>(preloadPairIncluded);
            const BoolType bPairIncluded    = (pairIncluded != zero);
            const BoolType bPairNotIncluded = (pairIncluded == zero);

            const RealType dX  = gmx::load<RealType>(preloadDx);
            const RealType dY  = gmx::load<RealType>(preloadDy);
            const RealType dZ  = gmx::load<RealType>(preloadDz);
            const RealType rSq = dX * dX + dY * dY + dZ * dZ;

            BoolType withinCutoffMask = (rSq < rcutoff_max2);

            if (!gmx::anyTrue(withinCutoffMask || bPairNotIncluded))
            {
                /* We save significant time by skipping all code below.
                 * Note that with soft-core interactions, the actual cut-off
                 * check might be different. But since the soft-core distance
                 * is always larger than r, checking on r here is safe.
                 * Exclusions outside the cutoff can not be skipped as
                 * when using Ewald: the reciprocal-space
                 * Ewald component still needs to be subtracted.
                 */
                continue;
            }
            npair_within_cutoff++; /* It is not necessary to actually count how many are within cutoff as long as it gets > 0 */
            const IntType  jnr_s    = gmx::load<IntType>(preloadJnr);
            const BoolType bIiEqJnr = gmx::cvtIB2B(ii_s == jnr_s);

            RealType c6[NSTATES];
            RealType c12[NSTATES];
            RealType sigma6[NSTATES];
            RealType qq[NSTATES];
            RealType ljPmeC6Grid[NSTATES];
            RealType alphaVdwEff;
            RealType alphaCoulEff;
            for (int i = 0; i < NSTATES; i++)
            {
                c6[i]          = gmx::load<RealType>(preloadC6[i]);
                c12[i]         = gmx::load<RealType>(preloadC12[i]);
                qq[i]          = gmx::load<RealType>(preloadQq[i]);
                ljPmeC6Grid[i] = gmx::load<RealType>(preloadLjPmeC6Grid[i]);
                if (useSoftCore)
                {
                    sigma6[i] = gmx::load<RealType>(preloadSigma6[i]);
                }
            }
            if (useSoftCore)
            {
                alphaVdwEff  = gmx::load<RealType>(preloadAlphaVdwEff);
                alphaCoulEff = gmx::load<RealType>(preloadAlphaCoulEff);
            }

<<<<<<< HEAD
            if (softcoreType == SoftcoreType::Beutler)
=======
            BoolType rSqValid = (zero < rSq);

            /* The force at r=0 is zero, because of symmetry.
             * But note that the potential is in general non-zero,
             * since the soft-cored r will be non-zero.
             */
            rInv = gmx::maskzInvsqrt(rSq, rSqValid);
            r    = rSq * rInv;

            RealType rp, rpm2;
            if (useSoftCore)
>>>>>>> 470e24ee
            {
                rpm2 = rSq * rSq;  /* r4 */
                rp   = rpm2 * rSq; /* r6 */
            }
            else
            {
                /* The soft-core power p will not affect the results
                 * with not using soft-core, so we use power of 0 which gives
                 * the simplest math and cheapest code.
                 */
                rpm2 = rInv * rInv;
                rp   = one;
            }

            RealType fScal(0);

            /* The following block is masked to only calculate values having bPairIncluded. If
             * bPairIncluded is true then withinCutoffMask must also be true. */
            if (gmx::anyTrue(withinCutoffMask && bPairIncluded))
            {
                RealType fScalC[NSTATES], fScalV[NSTATES];
                RealType vCoul[NSTATES], vVdw[NSTATES];
                for (int i = 0; i < NSTATES; i++)
                {
<<<<<<< HEAD
                    c12[i] = nbfp[tj[i] + 1];
                    if (softcoreType == SoftcoreType::Beutler || softcoreType == SoftcoreType::Gapsys)
                    {
                        if ((c6[i] > 0) && (c12[i] > 0))
                        {
                            /* c12 is stored scaled with 12.0 and c6 is scaled with 6.0 - correct for this */
                            sigma6[i] = half * c12[i] / c6[i];
                            if (sigma6[i] < sigma6_min) /* for disappearing coul and vdw with soft core at the same time */
                            {
                                sigma6[i] = sigma6_min;
                            }
                        }
                        else
                        {
                            sigma6[i] = sigma6_def;
                        }
                    }
                }

                if (softcoreType == SoftcoreType::Beutler || softcoreType == SoftcoreType::Gapsys)
                {
                    /* only use softcore if one of the states has a zero endstate - softcore is for avoiding infinities!*/
                    if ((c12[STATE_A] > 0) && (c12[STATE_B] > 0))
                    {
                        alpha_vdw_eff  = 0;
                        alpha_coul_eff = 0;
                    }
                    else
                    {
                        alpha_vdw_eff  = alpha_vdw;
                        alpha_coul_eff = alpha_coul;
                    }
                }

                for (int i = 0; i < NSTATES; i++)
                {
                    FscalC[i] = 0;
                    FscalV[i] = 0;
                    Vcoul[i]  = 0;
                    Vvdw[i]   = 0;

                    RealType rinvC, rinvV, rC, rV, rpinvC, rpinvV;

                    /* Only spend time on A or B state if it is non-zero */
                    if ((qq[i] != 0) || (c6[i] != 0) || (c12[i] != 0))
                    {
                        /* this section has to be inside the loop because of the dependence on sigma6 */
                        if (softcoreType == SoftcoreType::Beutler)
=======
                    fScalC[i] = zero;
                    fScalV[i] = zero;
                    vCoul[i]  = zero;
                    vVdw[i]   = zero;

                    RealType rInvC, rInvV, rC, rV, rPInvC, rPInvV;

                    /* The following block is masked to require (qq[i] != 0 || c6[i] != 0 || c12[i]
                     * != 0) in addition to bPairIncluded, which in turn requires withinCutoffMask. */
                    BoolType nonZeroState = ((qq[i] != 0 || c6[i] != 0 || c12[i] != 0)
                                             && bPairIncluded && withinCutoffMask);
                    if (gmx::anyTrue(nonZeroState))
                    {
                        if (useSoftCore)
>>>>>>> 470e24ee
                        {
                            RealType divisor      = (alphaCoulEff * lFacCoul[i] * sigma6[i] + rp);
                            BoolType validDivisor = (zero < divisor);
                            rPInvC                = gmx::maskzInv(divisor, validDivisor);
                            pthRoot(rPInvC, &rInvC, &rC, validDivisor);

                            if (scLambdasOrAlphasDiffer)
                            {
                                RealType divisor      = (alphaVdwEff * lFacVdw[i] * sigma6[i] + rp);
                                BoolType validDivisor = (zero < divisor);
                                rPInvV                = gmx::maskzInv(divisor, validDivisor);
                                pthRoot(rPInvV, &rInvV, &rV, validDivisor);
                            }
                            else
                            {
                                /* We can avoid one expensive pow and one / operation */
                                rPInvV = rPInvC;
                                rInvV  = rInvC;
                                rV     = rC;
                            }
                        }
                        else
                        {
                            rPInvC = one;
                            rInvC  = rInv;
                            rC     = r;

                            rPInvV = one;
                            rInvV  = rInv;
                            rV     = r;
                        }

                        /* Only process the coulomb interactions if we either
                         * include all entries in the list (no cutoff
                         * used in the kernel), or if we are within the cutoff.
                         */
                        BoolType computeElecInteraction;
                        if (elecInteractionTypeIsEwald)
                        {
                            computeElecInteraction = (r < rCoulomb && qq[i] != 0 && bPairIncluded);
                        }
                        else
                        {
                            computeElecInteraction = (rC < rCoulomb && qq[i] != 0 && bPairIncluded);
                        }
                        if (gmx::anyTrue(computeElecInteraction))
                        {
                            if (elecInteractionTypeIsEwald)
                            {
                                vCoul[i]  = ewaldPotential(qq[i], rInvC, sh_ewald);
                                fScalC[i] = ewaldScalarForce(qq[i], rInvC);
                            }
                            else
                            {
                                vCoul[i]  = reactionFieldPotential(qq[i], rInvC, rC, krf, crf);
                                fScalC[i] = reactionFieldScalarForce(qq[i], rInvC, rC, krf, two);
                            }

<<<<<<< HEAD
                            /* some prev. computed hardcore interactions might be
                             * overwritten now; in case only a minor percentage
                             * of pairs is affected, performance shouldn't be
                             * degraded too much. For simd one must compute both
                             * branches in the gapsys kernel (r<r0Q<r) anyways,
                             * so not too much effort in code optimization at
                             * this point now prior to introducing simd into
                             * this kernel.
                             */
                            if (softcoreType == SoftcoreType::Gapsys)
                            {
                                if (elecInteractionTypeIsEwald)
                                {
                                    ewaldQuadraticPotential(qq[i], rC, LFC[i], DLF[i], sigma6[i],
                                                            alpha_coul_eff, sh_ewald, &FscalC[i],
                                                            &Vcoul[i], &dvdl_coul);
                                }
                                else
                                {
                                    reactionFieldQuadraticPotential(
                                            qq[i], rC, LFC[i], DLF[i], sigma6[i], alpha_coul_eff,
                                            krf, crf, &FscalC[i], &Vcoul[i], &dvdl_coul);
                                }
                            }
=======
                            vCoul[i]  = gmx::selectByMask(vCoul[i], computeElecInteraction);
                            fScalC[i] = gmx::selectByMask(fScalC[i], computeElecInteraction);
>>>>>>> 470e24ee
                        }

                        /* Only process the VDW interactions if we either
                         * include all entries in the list (no cutoff used
                         * in the kernel), or if we are within the cutoff.
                         */
                        BoolType computeVdwInteraction;
                        if (vdwInteractionTypeIsEwald)
                        {
                            computeVdwInteraction =
                                    (r < rVdw && (c6[i] != 0 || c12[i] != 0) && bPairIncluded);
                        }
                        else
                        {
<<<<<<< HEAD
                            RealType rinv6;
                            if (softcoreType == SoftcoreType::Beutler)
=======
                            computeVdwInteraction =
                                    (rV < rVdw && (c6[i] != 0 || c12[i] != 0) && bPairIncluded);
                        }
                        if (gmx::anyTrue(computeVdwInteraction))
                        {
                            RealType rInv6;
                            if (useSoftCore)
>>>>>>> 470e24ee
                            {
                                rInv6 = rPInvV;
                            }
                            else
                            {
                                rInv6 = calculateRinv6(rInvV);
                            }
                            RealType vVdw6  = calculateVdw6(c6[i], rInv6);
                            RealType vVdw12 = calculateVdw12(c12[i], rInv6);

                            vVdw[i] = lennardJonesPotential(
                                    vVdw6, vVdw12, c6[i], c12[i], repulsionShift, dispersionShift, oneSixth, oneTwelfth);
                            fScalV[i] = lennardJonesScalarForce(vVdw6, vVdw12);

                            /* some prev. computed hardcore interactions might be
                             * overwritten now; in case only a minor percentage
                             * of pairs is affected, performance shouldn't be
                             * degraded too much. For simd one must compute both
                             * branches in the gapsys kernel (r<r0Q<r) anyways,
                             * so not too much effort in code optimization at
                             * this point now prior to introducing simd into
                             * this kernel.
                             */
                            if (softcoreType == SoftcoreType::Gapsys)
                            {
                                lennardJonesQuadraticPotential(c6[i], c12[i], r, rsq, LFV[i],
                                                               DLF[i], sigma6[i], alpha_coul_eff,
                                                               repulsionShift, dispersionShift,
                                                               &FscalV[i], &Vvdw[i], &dvdl_vdw);
                            }

                            if (vdwInteractionTypeIsEwald)
                            {
                                /* Subtract the grid potential at the cut-off */
                                vVdw[i] = vVdw[i]
                                          + gmx::selectByMask(ewaldLennardJonesGridSubtract(
                                                                      ljPmeC6Grid[i], shLjEwald, oneSixth),
                                                              computeVdwInteraction);
                            }

                            if (vdwModifierIsPotSwitch)
                            {
                                RealType d             = rV - rVdwSwitch;
                                BoolType zeroMask      = zero < d;
                                BoolType potSwitchMask = rV < rVdw;
                                d                      = gmx::selectByMask(d, zeroMask);
                                const RealType d2      = d * d;
                                const RealType sw =
                                        one + d2 * d * (vdw_swV3 + d * (vdw_swV4 + d * vdw_swV5));
                                const RealType dsw = d2 * (vdw_swF2 + d * (vdw_swF3 + d * vdw_swF4));

                                fScalV[i] = potSwitchScalarForceMod(
                                        fScalV[i], vVdw[i], sw, rV, dsw, potSwitchMask);
                                vVdw[i] = potSwitchPotentialMod(vVdw[i], sw, potSwitchMask);
                            }

                            vVdw[i]   = gmx::selectByMask(vVdw[i], computeVdwInteraction);
                            fScalV[i] = gmx::selectByMask(fScalV[i], computeVdwInteraction);
                        }

                        /* fScalC (and fScalV) now contain: dV/drC * rC
                         * Now we multiply by rC^-p, so it will be: dV/drC * rC^1-p
                         * Further down we first multiply by r^p-2 and then by
                         * the vector r, which in total gives: dV/drC * (r/rC)^1-p
                         */
                        fScalC[i] = fScalC[i] * rPInvC;
                        fScalV[i] = fScalV[i] * rPInvV;
                    } // end of block requiring nonZeroState
                }     // end for (int i = 0; i < NSTATES; i++)

                /* Assemble A and B states. */
                BoolType assembleStates = (bPairIncluded && withinCutoffMask);
                if (gmx::anyTrue(assembleStates))
                {
                    for (int i = 0; i < NSTATES; i++)
                    {
                        vCTot = vCTot + LFC[i] * vCoul[i];
                        vVTot = vVTot + LFV[i] * vVdw[i];

                        fScal = fScal + LFC[i] * fScalC[i] * rpm2;
                        fScal = fScal + LFV[i] * fScalV[i] * rpm2;

<<<<<<< HEAD
                    if (softcoreType == SoftcoreType::Beutler)
                    {
                        dvdl_coul += Vcoul[i] * DLF[i]
                                     + LFC[i] * alpha_coul_eff * dlfac_coul[i] * FscalC[i] * sigma6[i];
                        dvdl_vdw += Vvdw[i] * DLF[i]
                                    + LFV[i] * alpha_vdw_eff * dlfac_vdw[i] * FscalV[i] * sigma6[i];
                    }
                    else
                    {
                        dvdl_coul += Vcoul[i] * DLF[i];
                        dvdl_vdw += Vvdw[i] * DLF[i];
=======
                        if (useSoftCore)
                        {
                            dvdlCoul = dvdlCoul + vCoul[i] * DLF[i]
                                       + LFC[i] * alphaCoulEff * dlFacCoul[i] * fScalC[i] * sigma6[i];
                            dvdlVdw = dvdlVdw + vVdw[i] * DLF[i]
                                      + LFV[i] * alphaVdwEff * dlFacVdw[i] * fScalV[i] * sigma6[i];
                        }
                        else
                        {
                            dvdlCoul = dvdlCoul + vCoul[i] * DLF[i];
                            dvdlVdw  = dvdlVdw + vVdw[i] * DLF[i];
                        }
>>>>>>> 470e24ee
                    }
                }
            } // end of block requiring bPairIncluded && withinCutoffMask
            /* In the following block bPairIncluded should be false in the masks. */
            if (icoul == GMX_NBKERNEL_ELEC_REACTIONFIELD)
            {
                const BoolType computeReactionField = bPairNotIncluded;

                if (gmx::anyTrue(computeReactionField))
                {
                    /* For excluded pairs, which are only in this pair list when
                     * using the Verlet scheme, we don't use soft-core.
                     * As there is no singularity, there is no need for soft-core.
                     */
                    const RealType FF = -two * krf;
                    RealType       VV = krf * rSq - crf;

                    /* If ii == jnr the i particle (ii) has itself (jnr)
                     * in its neighborlist. This can only happen with the Verlet
                     * scheme, and corresponds to a self-interaction that will
                     * occur twice. Scale it down by 50% to only include it once.
                     */
                    VV = VV * gmx::blend(one, half, bIiEqJnr);

                    for (int i = 0; i < NSTATES; i++)
                    {
                        vCTot = vCTot + gmx::selectByMask(LFC[i] * qq[i] * VV, computeReactionField);
                        fScal = fScal + gmx::selectByMask(LFC[i] * qq[i] * FF, computeReactionField);
                        dvdlCoul = dvdlCoul + gmx::selectByMask(DLF[i] * qq[i] * VV, computeReactionField);
                    }
                }
            }

            /* In the following block the mask should require (r < rCoulomb || !bPairIncluded) */
            const BoolType computeElecEwaldInteraction = (r < rCoulomb || bPairNotIncluded);
            if (elecInteractionTypeIsEwald && gmx::anyTrue(computeElecEwaldInteraction))
            {
                /* See comment in the preamble. When using Ewald interactions
                 * (unless we use a switch modifier) we subtract the reciprocal-space
                 * Ewald component here which made it possible to apply the free
                 * energy interaction to 1/r (vanilla coulomb short-range part)
                 * above. This gets us closer to the ideal case of applying
                 * the softcore to the entire electrostatic interaction,
                 * including the reciprocal-space component.
                 */
                RealType v_lr, f_lr;

                const RealType ewrt   = r * coulombTableScale;
                IntType        ewitab = gmx::cvttR2I(ewrt);
                const RealType eweps  = ewrt - gmx::cvtI2R(ewitab);
                ewitab                = four_i * ewitab;

                f_lr = retrieveFromTable(ewtab, ewitab, computeElecEwaldInteraction);
                /* f_lr = ewtab[ewitab] + eweps * ewtab[ewitab + 1] */
                f_lr = f_lr + eweps * retrieveFromTable(ewtab, ewitab + one_i, computeElecEwaldInteraction);

                /* term1 = ewtab[ewitab + 2] */
                RealType term1 = retrieveFromTable(ewtab, ewitab + two_i, computeElecEwaldInteraction);
                /* term2 = coulombTableScaleInvHalf * eweps * (ewtab[ewitab] + f_lr) */
                RealType term2 = coulombTableScaleInvHalf * eweps
                                 * (retrieveFromTable(ewtab, ewitab, computeElecEwaldInteraction) + f_lr);
                /* v_lr = (ewtab[ewitab + 2] - coulombTableScaleInvHalf * eweps * (ewtab[ewitab] + f_lr)) */
                v_lr = term1 - term2;

                f_lr = f_lr * rInv;

                /* Note that any possible Ewald shift has already been applied in
                 * the normal interaction part above.
                 */

                /* If ii == jnr the i particle (ii) has itself (jnr)
                 * in its neighborlist. This can only happen with the Verlet
                 * scheme, and corresponds to a self-interaction that will
                 * occur twice. Scale it down by 50% to only include it once.
                 */
                v_lr = v_lr * gmx::blend(one, half, bIiEqJnr);

                for (int i = 0; i < NSTATES; i++)
                {
                    vCTot = vCTot - gmx::selectByMask(LFC[i] * qq[i] * v_lr, computeElecEwaldInteraction);
                    fScal = fScal - gmx::selectByMask(LFC[i] * qq[i] * f_lr, computeElecEwaldInteraction);
                    dvdlCoul = dvdlCoul
                               - gmx::selectByMask(DLF[i] * qq[i] * v_lr, computeElecEwaldInteraction);
                }
            }

            /* In the following block the mask should require (r < rVdw) */
            const BoolType computeVdwEwaldInteraction = r < rVdw;
            if (vdwInteractionTypeIsEwald && gmx::anyTrue(computeVdwEwaldInteraction))
            {
                /* See comment in the preamble. When using LJ-Ewald interactions
                 * (unless we use a switch modifier) we subtract the reciprocal-space
                 * Ewald component here which made it possible to apply the free
                 * energy interaction to r^-6 (vanilla LJ6 short-range part)
                 * above. This gets us closer to the ideal case of applying
                 * the softcore to the entire VdW interaction,
                 * including the reciprocal-space component.
                 */
                /* We could also use the analytical form here
                 * iso a table, but that can cause issues for
                 * r close to 0 for non-interacting pairs.
                 */

                const RealType rs        = rSq * rInv * vdwTableScale;
                const IntType  ri        = gmx::cvttR2I(rs);
                const RealType frac      = rs - gmx::cvtI2R(ri);
                const RealType otherFrac = one - frac;

                /* term1 = (1 - frac) * tab_ewald_F_lj[ri] */
                RealType term1 =
                        otherFrac * retrieveFromTable(tab_ewald_F_lj, ri, computeVdwEwaldInteraction);
                /* term2 = frac * tab_ewald_F_lj[ri + 1] */
                RealType term2 =
                        frac * retrieveFromTable(tab_ewald_F_lj, ri + one_i, computeVdwEwaldInteraction);
                /* f_lr = (1 - frac) * tab_ewald_F_lj[ri] + frac * tab_ewald_F_lj[ri + 1] */
                const RealType f_lr = term1 + term2;
                /* TODO: Currently the Ewald LJ table does not contain
                 * the factor 1/6, we should add this.
                 */
                const RealType FF = f_lr * rInv * oneSixth;

                term1 = retrieveFromTable(tab_ewald_V_lj, ri, computeVdwEwaldInteraction);
                term2 = vdwTableScaleInvHalf * frac
                        * (retrieveFromTable(tab_ewald_F_lj, ri, computeVdwEwaldInteraction) + f_lr);

                /* VV = (tab_ewald_V_lj[ri] - vdwTableScaleInvHalf * frac * (tab_ewald_F_lj[ri] + f_lr)) / six */
                RealType VV = (term1 - term2) * oneSixth;

                /* If ii == jnr the i particle (ii) has itself (jnr)
                 * in its neighborlist. This can only happen with the Verlet
                 * scheme, and corresponds to a self-interaction that will
                 * occur twice. Scale it down by 50% to only include it once.
                 */
                VV = VV * gmx::blend(one, half, bIiEqJnr);

                for (int i = 0; i < NSTATES; i++)
                {
                    vVTot = vVTot + gmx::selectByMask(LFV[i] * ljPmeC6Grid[i] * VV, computeVdwEwaldInteraction);
                    fScal = fScal + gmx::selectByMask(LFV[i] * ljPmeC6Grid[i] * FF, computeVdwEwaldInteraction);
                    dvdlVdw = dvdlVdw + gmx::selectByMask(DLF[i] * ljPmeC6Grid[i] * VV, computeVdwEwaldInteraction);
                }
            }

            /* Avoid expensive restricted omp access by first checking if there are any operations
             * to do. This can improve the performance significantly. */
            if (doForces && gmx::anyTrue(fScal != zero))
            {
                const RealType tX = fScal * dX;
                const RealType tY = fScal * dY;
                const RealType tZ = fScal * dZ;
                fIX               = fIX + tX;
                fIY               = fIY + tY;
                fIZ               = fIZ + tZ;

#pragma omp critical
                gmx::transposeScatterDecrU<3>(reinterpret_cast<real*>(f), preloadJnr, tX, tY, tZ);
            }
        } // end for (int k = nj0; k < nj1; k += DataTypes::simdRealWidth)

        if (npair_within_cutoff > 0)
        {
#pragma omp critical
            /* Avoid expensive restricted omp access by first checking if there are any operations
             * to do. This check, and the ones below, do not save as much time as the one above. */
            if ((doForces || doShiftForces)
                && (gmx::anyTrue(fIX != zero) || gmx::anyTrue(fIY != zero) || gmx::anyTrue(fIZ != zero)))
            {
                if (doForces)
                {
                    gmx::transposeScatterIncrU<3>(reinterpret_cast<real*>(f), preloadIi, fIX, fIY, fIZ);
                }
                if (doShiftForces)
                {
                    gmx::transposeScatterIncrU<3>(
                            reinterpret_cast<real*>(fshift), preloadIs, fIX, fIY, fIZ);
                }
            }
            if (doPotential)
            {
                int ggid = gid[n];
                if (gmx::anyTrue(vCTot != zero))
                {
#pragma omp atomic
                    Vc[ggid] += gmx::reduce(vCTot);
                }
                if (gmx::anyTrue(vVTot != zero))
                {
#pragma omp atomic
                    Vv[ggid] += gmx::reduce(vVTot);
                }
            }
        }
    } // end for (int n = 0; n < nri; n++)

    if (gmx::anyTrue(dvdlCoul != zero))
    {
#pragma omp atomic
        dvdl[efptCOUL] += gmx::reduce(dvdlCoul);
    }
    if (gmx::anyTrue(dvdlVdw != zero))
    {
#pragma omp atomic
        dvdl[efptVDW] += gmx::reduce(dvdlVdw);
    }

    /* Estimate flops, average for free energy stuff:
     * 12  flops per outer iteration
     * 150 flops per inner iteration
     */
#pragma omp atomic
    inc_nrnb(nrnb, eNR_NBKERNEL_FREE_ENERGY, nlist->nri * 12 + nlist->jindex[nri] * 150);
}

typedef void (*KernelFunction)(const t_nblist* gmx_restrict nlist,
                               rvec* gmx_restrict         xx,
                               gmx::ForceWithShiftForces* forceWithShiftForces,
                               const t_forcerec* gmx_restrict fr,
                               const t_mdatoms* gmx_restrict mdatoms,
                               nb_kernel_data_t* gmx_restrict kernel_data,
                               t_nrnb* gmx_restrict nrnb);

template<SoftcoreType softcoreType, bool scLambdasOrAlphasDiffer, bool vdwInteractionTypeIsEwald, bool elecInteractionTypeIsEwald, bool vdwModifierIsPotSwitch>
static KernelFunction dispatchKernelOnUseSimd(const bool useSimd)
{
    if (useSimd)
    {
#if GMX_SIMD_HAVE_REAL && GMX_SIMD_HAVE_INT32_ARITHMETICS && GMX_USE_SIMD_KERNELS
<<<<<<< HEAD
        /* FIXME: Here SimdDataTypes should be used to enable SIMD. So far, the code in nb_free_energy_kernel is not adapted to SIMD */
        return (nb_free_energy_kernel<ScalarDataTypes, softcoreType, scLambdasOrAlphasDiffer, vdwInteractionTypeIsEwald,
                                      elecInteractionTypeIsEwald, vdwModifierIsPotSwitch>);
#else
        return (nb_free_energy_kernel<ScalarDataTypes, softcoreType, scLambdasOrAlphasDiffer, vdwInteractionTypeIsEwald,
                                      elecInteractionTypeIsEwald, vdwModifierIsPotSwitch>);
=======
        return (nb_free_energy_kernel<SimdDataTypes, useSoftCore, scLambdasOrAlphasDiffer, vdwInteractionTypeIsEwald, elecInteractionTypeIsEwald, vdwModifierIsPotSwitch>);
#else
        return (nb_free_energy_kernel<ScalarDataTypes, useSoftCore, scLambdasOrAlphasDiffer, vdwInteractionTypeIsEwald, elecInteractionTypeIsEwald, vdwModifierIsPotSwitch>);
>>>>>>> 470e24ee
#endif
    }
    else
    {
<<<<<<< HEAD
        return (nb_free_energy_kernel<ScalarDataTypes, softcoreType, scLambdasOrAlphasDiffer, vdwInteractionTypeIsEwald,
                                      elecInteractionTypeIsEwald, vdwModifierIsPotSwitch>);
=======
        return (nb_free_energy_kernel<ScalarDataTypes, useSoftCore, scLambdasOrAlphasDiffer, vdwInteractionTypeIsEwald, elecInteractionTypeIsEwald, vdwModifierIsPotSwitch>);
>>>>>>> 470e24ee
    }
}

template<SoftcoreType softcoreType, bool scLambdasOrAlphasDiffer, bool vdwInteractionTypeIsEwald, bool elecInteractionTypeIsEwald>
static KernelFunction dispatchKernelOnVdwModifier(const bool vdwModifierIsPotSwitch, const bool useSimd)
{
    if (vdwModifierIsPotSwitch)
    {
<<<<<<< HEAD
        return (dispatchKernelOnUseSimd<softcoreType, scLambdasOrAlphasDiffer, vdwInteractionTypeIsEwald,
                                        elecInteractionTypeIsEwald, true>(useSimd));
    }
    else
    {
        return (dispatchKernelOnUseSimd<softcoreType, scLambdasOrAlphasDiffer, vdwInteractionTypeIsEwald,
                                        elecInteractionTypeIsEwald, false>(useSimd));
=======
        return (dispatchKernelOnUseSimd<useSoftCore, scLambdasOrAlphasDiffer, vdwInteractionTypeIsEwald, elecInteractionTypeIsEwald, true>(
                useSimd));
    }
    else
    {
        return (dispatchKernelOnUseSimd<useSoftCore, scLambdasOrAlphasDiffer, vdwInteractionTypeIsEwald, elecInteractionTypeIsEwald, false>(
                useSimd));
>>>>>>> 470e24ee
    }
}

template<SoftcoreType softcoreType, bool scLambdasOrAlphasDiffer, bool vdwInteractionTypeIsEwald>
static KernelFunction dispatchKernelOnElecInteractionType(const bool elecInteractionTypeIsEwald,
                                                          const bool vdwModifierIsPotSwitch,
                                                          const bool useSimd)
{
    if (elecInteractionTypeIsEwald)
    {
        return (dispatchKernelOnVdwModifier<softcoreType, scLambdasOrAlphasDiffer, vdwInteractionTypeIsEwald, true>(
                vdwModifierIsPotSwitch, useSimd));
    }
    else
    {
        return (dispatchKernelOnVdwModifier<softcoreType, scLambdasOrAlphasDiffer, vdwInteractionTypeIsEwald, false>(
                vdwModifierIsPotSwitch, useSimd));
    }
}

template<SoftcoreType softcoreType, bool scLambdasOrAlphasDiffer>
static KernelFunction dispatchKernelOnVdwInteractionType(const bool vdwInteractionTypeIsEwald,
                                                         const bool elecInteractionTypeIsEwald,
                                                         const bool vdwModifierIsPotSwitch,
                                                         const bool useSimd)
{
    if (vdwInteractionTypeIsEwald)
    {
        return (dispatchKernelOnElecInteractionType<softcoreType, scLambdasOrAlphasDiffer, true>(
                elecInteractionTypeIsEwald, vdwModifierIsPotSwitch, useSimd));
    }
    else
    {
        return (dispatchKernelOnElecInteractionType<softcoreType, scLambdasOrAlphasDiffer, false>(
                elecInteractionTypeIsEwald, vdwModifierIsPotSwitch, useSimd));
    }
}

template<SoftcoreType softcoreType>
static KernelFunction dispatchKernelOnScLambdasOrAlphasDifference(const bool scLambdasOrAlphasDiffer,
                                                                  const bool vdwInteractionTypeIsEwald,
                                                                  const bool elecInteractionTypeIsEwald,
                                                                  const bool vdwModifierIsPotSwitch,
                                                                  const bool useSimd)
{
    if (scLambdasOrAlphasDiffer)
    {
        return (dispatchKernelOnVdwInteractionType<softcoreType, true>(
                vdwInteractionTypeIsEwald, elecInteractionTypeIsEwald, vdwModifierIsPotSwitch, useSimd));
    }
    else
    {
        return (dispatchKernelOnVdwInteractionType<softcoreType, false>(
                vdwInteractionTypeIsEwald, elecInteractionTypeIsEwald, vdwModifierIsPotSwitch, useSimd));
    }
}

static KernelFunction dispatchKernel(const bool                 scLambdasOrAlphasDiffer,
                                     const bool                 vdwInteractionTypeIsEwald,
                                     const bool                 elecInteractionTypeIsEwald,
                                     const bool                 vdwModifierIsPotSwitch,
                                     const bool                 useSimd,
                                     const interaction_const_t& ic)
{
    if (ic.softCoreParameters->alphaCoulomb == 0 && ic.softCoreParameters->alphaVdw == 0)
    {
<<<<<<< HEAD
        return (dispatchKernelOnScLambdasOrAlphasDifference<SoftcoreType::None>(
                scLambdasOrAlphasDiffer, vdwInteractionTypeIsEwald, elecInteractionTypeIsEwald,
                vdwModifierIsPotSwitch, useSimd));
    }
    else
    {
        if (ic.softCoreParameters->softcoreType == SoftcoreType::Beutler)
        {
            return (dispatchKernelOnScLambdasOrAlphasDifference<SoftcoreType::Beutler>(
                    scLambdasOrAlphasDiffer, vdwInteractionTypeIsEwald, elecInteractionTypeIsEwald,
                    vdwModifierIsPotSwitch, useSimd));
        }
        else
        {
            return (dispatchKernelOnScLambdasOrAlphasDifference<SoftcoreType::Gapsys>(
                    scLambdasOrAlphasDiffer, vdwInteractionTypeIsEwald, elecInteractionTypeIsEwald,
                    vdwModifierIsPotSwitch, useSimd));
        }
=======
        return (dispatchKernelOnScLambdasOrAlphasDifference<false>(scLambdasOrAlphasDiffer,
                                                                   vdwInteractionTypeIsEwald,
                                                                   elecInteractionTypeIsEwald,
                                                                   vdwModifierIsPotSwitch,
                                                                   useSimd));
    }
    else
    {
        return (dispatchKernelOnScLambdasOrAlphasDifference<true>(scLambdasOrAlphasDiffer,
                                                                  vdwInteractionTypeIsEwald,
                                                                  elecInteractionTypeIsEwald,
                                                                  vdwModifierIsPotSwitch,
                                                                  useSimd));
>>>>>>> 470e24ee
    }
}


void gmx_nb_free_energy_kernel(const t_nblist*            nlist,
                               rvec*                      xx,
                               gmx::ForceWithShiftForces* ff,
                               const t_forcerec*          fr,
                               const t_mdatoms*           mdatoms,
                               nb_kernel_data_t*          kernel_data,
                               t_nrnb*                    nrnb)
{
    const interaction_const_t& ic = *fr->ic;
    GMX_ASSERT(EEL_PME_EWALD(ic.eeltype) || ic.eeltype == eelCUT || EEL_RF(ic.eeltype),
               "Unsupported eeltype with free energy");
    GMX_ASSERT(ic.softCoreParameters, "We need soft-core parameters");

    const auto& scParams                   = *ic.softCoreParameters;
    const bool  vdwInteractionTypeIsEwald  = (EVDW_PME(ic.vdwtype));
    const bool  elecInteractionTypeIsEwald = (EEL_PME_EWALD(ic.eeltype));
    const bool  vdwModifierIsPotSwitch     = (ic.vdw_modifier == eintmodPOTSWITCH);
    bool        scLambdasOrAlphasDiffer    = true;
    const bool  useSimd                    = fr->use_simd_kernels;

    if (scParams.alphaCoulomb == 0 && scParams.alphaVdw == 0)
    {
        scLambdasOrAlphasDiffer = false;
    }
    else
    {
        if (kernel_data->lambda[efptCOUL] == kernel_data->lambda[efptVDW]
            && scParams.alphaCoulomb == scParams.alphaVdw)
        {
            scLambdasOrAlphasDiffer = false;
        }
    }

    KernelFunction kernelFunc;
    kernelFunc = dispatchKernel(scLambdasOrAlphasDiffer,
                                vdwInteractionTypeIsEwald,
                                elecInteractionTypeIsEwald,
                                vdwModifierIsPotSwitch,
                                useSimd,
                                ic);
    kernelFunc(nlist, xx, ff, fr, mdatoms, kernel_data, nrnb);
}<|MERGE_RESOLUTION|>--- conflicted
+++ resolved
@@ -522,7 +522,7 @@
                         {
                             preloadLjPmeC6Grid[i][s] = 0;
                         }
-                        if (useSoftCore)
+                        if (softcoreType == SoftcoreType::Beutler || softcoreType == SoftcoreType::Gapsys)
                         {
                             if ((preloadC6[i][s] > 0) && (preloadC12[i][s] > 0))
                             {
@@ -540,7 +540,7 @@
                             }
                         }
                     }
-                    if (useSoftCore)
+                    if (softcoreType == SoftcoreType::Beutler || softcoreType == SoftcoreType::Gapsys)
                     {
                         /* only use softcore if one of the states has a zero endstate - softcore is for avoiding infinities!*/
                         if ((preloadC12[STATE_A][s] > 0) && (preloadC12[STATE_B][s] > 0))
@@ -616,20 +616,17 @@
                 c12[i]         = gmx::load<RealType>(preloadC12[i]);
                 qq[i]          = gmx::load<RealType>(preloadQq[i]);
                 ljPmeC6Grid[i] = gmx::load<RealType>(preloadLjPmeC6Grid[i]);
-                if (useSoftCore)
+                if (softcoreType == SoftcoreType::Beutler || softcoreType == SoftcoreType::Gapsys)
                 {
                     sigma6[i] = gmx::load<RealType>(preloadSigma6[i]);
                 }
             }
-            if (useSoftCore)
+            if (softcoreType == SoftcoreType::Beutler || softcoreType == SoftcoreType::Gapsys)
             {
                 alphaVdwEff  = gmx::load<RealType>(preloadAlphaVdwEff);
                 alphaCoulEff = gmx::load<RealType>(preloadAlphaCoulEff);
             }
 
-<<<<<<< HEAD
-            if (softcoreType == SoftcoreType::Beutler)
-=======
             BoolType rSqValid = (zero < rSq);
 
             /* The force at r=0 is zero, because of symmetry.
@@ -640,8 +637,7 @@
             r    = rSq * rInv;
 
             RealType rp, rpm2;
-            if (useSoftCore)
->>>>>>> 470e24ee
+            if (softcoreType == SoftcoreType::Beutler)
             {
                 rpm2 = rSq * rSq;  /* r4 */
                 rp   = rpm2 * rSq; /* r6 */
@@ -666,56 +662,6 @@
                 RealType vCoul[NSTATES], vVdw[NSTATES];
                 for (int i = 0; i < NSTATES; i++)
                 {
-<<<<<<< HEAD
-                    c12[i] = nbfp[tj[i] + 1];
-                    if (softcoreType == SoftcoreType::Beutler || softcoreType == SoftcoreType::Gapsys)
-                    {
-                        if ((c6[i] > 0) && (c12[i] > 0))
-                        {
-                            /* c12 is stored scaled with 12.0 and c6 is scaled with 6.0 - correct for this */
-                            sigma6[i] = half * c12[i] / c6[i];
-                            if (sigma6[i] < sigma6_min) /* for disappearing coul and vdw with soft core at the same time */
-                            {
-                                sigma6[i] = sigma6_min;
-                            }
-                        }
-                        else
-                        {
-                            sigma6[i] = sigma6_def;
-                        }
-                    }
-                }
-
-                if (softcoreType == SoftcoreType::Beutler || softcoreType == SoftcoreType::Gapsys)
-                {
-                    /* only use softcore if one of the states has a zero endstate - softcore is for avoiding infinities!*/
-                    if ((c12[STATE_A] > 0) && (c12[STATE_B] > 0))
-                    {
-                        alpha_vdw_eff  = 0;
-                        alpha_coul_eff = 0;
-                    }
-                    else
-                    {
-                        alpha_vdw_eff  = alpha_vdw;
-                        alpha_coul_eff = alpha_coul;
-                    }
-                }
-
-                for (int i = 0; i < NSTATES; i++)
-                {
-                    FscalC[i] = 0;
-                    FscalV[i] = 0;
-                    Vcoul[i]  = 0;
-                    Vvdw[i]   = 0;
-
-                    RealType rinvC, rinvV, rC, rV, rpinvC, rpinvV;
-
-                    /* Only spend time on A or B state if it is non-zero */
-                    if ((qq[i] != 0) || (c6[i] != 0) || (c12[i] != 0))
-                    {
-                        /* this section has to be inside the loop because of the dependence on sigma6 */
-                        if (softcoreType == SoftcoreType::Beutler)
-=======
                     fScalC[i] = zero;
                     fScalV[i] = zero;
                     vCoul[i]  = zero;
@@ -729,8 +675,7 @@
                                              && bPairIncluded && withinCutoffMask);
                     if (gmx::anyTrue(nonZeroState))
                     {
-                        if (useSoftCore)
->>>>>>> 470e24ee
+                        if (softcoreType == SoftcoreType::Beutler)
                         {
                             RealType divisor      = (alphaCoulEff * lFacCoul[i] * sigma6[i] + rp);
                             BoolType validDivisor = (zero < divisor);
@@ -789,35 +734,24 @@
                                 fScalC[i] = reactionFieldScalarForce(qq[i], rInvC, rC, krf, two);
                             }
 
-<<<<<<< HEAD
-                            /* some prev. computed hardcore interactions might be
-                             * overwritten now; in case only a minor percentage
-                             * of pairs is affected, performance shouldn't be
-                             * degraded too much. For simd one must compute both
-                             * branches in the gapsys kernel (r<r0Q<r) anyways,
-                             * so not too much effort in code optimization at
-                             * this point now prior to introducing simd into
-                             * this kernel.
-                             */
                             if (softcoreType == SoftcoreType::Gapsys)
                             {
                                 if (elecInteractionTypeIsEwald)
                                 {
                                     ewaldQuadraticPotential(qq[i], rC, LFC[i], DLF[i], sigma6[i],
-                                                            alpha_coul_eff, sh_ewald, &FscalC[i],
-                                                            &Vcoul[i], &dvdl_coul);
+                                                            alphaCoulEff, sh_ewald, &fScalC[i],
+                                                            &vCoul[i], &dvdlCoul);
                                 }
                                 else
                                 {
                                     reactionFieldQuadraticPotential(
-                                            qq[i], rC, LFC[i], DLF[i], sigma6[i], alpha_coul_eff,
+                                            qq[i], rC, LFC[i], DLF[i], sigma6[i], alphaCoulEff,
                                             krf, crf, &FscalC[i], &Vcoul[i], &dvdl_coul);
                                 }
                             }
-=======
+
                             vCoul[i]  = gmx::selectByMask(vCoul[i], computeElecInteraction);
                             fScalC[i] = gmx::selectByMask(fScalC[i], computeElecInteraction);
->>>>>>> 470e24ee
                         }
 
                         /* Only process the VDW interactions if we either
@@ -832,18 +766,13 @@
                         }
                         else
                         {
-<<<<<<< HEAD
-                            RealType rinv6;
-                            if (softcoreType == SoftcoreType::Beutler)
-=======
                             computeVdwInteraction =
                                     (rV < rVdw && (c6[i] != 0 || c12[i] != 0) && bPairIncluded);
                         }
                         if (gmx::anyTrue(computeVdwInteraction))
                         {
                             RealType rInv6;
-                            if (useSoftCore)
->>>>>>> 470e24ee
+                            if (softcoreType == SoftcoreType::Beutler)
                             {
                                 rInv6 = rPInvV;
                             }
@@ -858,21 +787,12 @@
                                     vVdw6, vVdw12, c6[i], c12[i], repulsionShift, dispersionShift, oneSixth, oneTwelfth);
                             fScalV[i] = lennardJonesScalarForce(vVdw6, vVdw12);
 
-                            /* some prev. computed hardcore interactions might be
-                             * overwritten now; in case only a minor percentage
-                             * of pairs is affected, performance shouldn't be
-                             * degraded too much. For simd one must compute both
-                             * branches in the gapsys kernel (r<r0Q<r) anyways,
-                             * so not too much effort in code optimization at
-                             * this point now prior to introducing simd into
-                             * this kernel.
-                             */
                             if (softcoreType == SoftcoreType::Gapsys)
                             {
                                 lennardJonesQuadraticPotential(c6[i], c12[i], r, rsq, LFV[i],
-                                                               DLF[i], sigma6[i], alpha_coul_eff,
+                                                               DLF[i], sigma6[i], alphaCoulEff,
                                                                repulsionShift, dispersionShift,
-                                                               &FscalV[i], &Vvdw[i], &dvdl_vdw);
+                                                               &fScalV[i], &vVdw[i], &dvdlVdw);
                             }
 
                             if (vdwInteractionTypeIsEwald)
@@ -926,20 +846,7 @@
                         fScal = fScal + LFC[i] * fScalC[i] * rpm2;
                         fScal = fScal + LFV[i] * fScalV[i] * rpm2;
 
-<<<<<<< HEAD
-                    if (softcoreType == SoftcoreType::Beutler)
-                    {
-                        dvdl_coul += Vcoul[i] * DLF[i]
-                                     + LFC[i] * alpha_coul_eff * dlfac_coul[i] * FscalC[i] * sigma6[i];
-                        dvdl_vdw += Vvdw[i] * DLF[i]
-                                    + LFV[i] * alpha_vdw_eff * dlfac_vdw[i] * FscalV[i] * sigma6[i];
-                    }
-                    else
-                    {
-                        dvdl_coul += Vcoul[i] * DLF[i];
-                        dvdl_vdw += Vvdw[i] * DLF[i];
-=======
-                        if (useSoftCore)
+                        if (softcoreType == SoftcoreType::Beutler)
                         {
                             dvdlCoul = dvdlCoul + vCoul[i] * DLF[i]
                                        + LFC[i] * alphaCoulEff * dlFacCoul[i] * fScalC[i] * sigma6[i];
@@ -951,7 +858,6 @@
                             dvdlCoul = dvdlCoul + vCoul[i] * DLF[i];
                             dvdlVdw  = dvdlVdw + vVdw[i] * DLF[i];
                         }
->>>>>>> 470e24ee
                     }
                 }
             } // end of block requiring bPairIncluded && withinCutoffMask
@@ -1179,28 +1085,14 @@
     if (useSimd)
     {
 #if GMX_SIMD_HAVE_REAL && GMX_SIMD_HAVE_INT32_ARITHMETICS && GMX_USE_SIMD_KERNELS
-<<<<<<< HEAD
-        /* FIXME: Here SimdDataTypes should be used to enable SIMD. So far, the code in nb_free_energy_kernel is not adapted to SIMD */
-        return (nb_free_energy_kernel<ScalarDataTypes, softcoreType, scLambdasOrAlphasDiffer, vdwInteractionTypeIsEwald,
-                                      elecInteractionTypeIsEwald, vdwModifierIsPotSwitch>);
+        return (nb_free_energy_kernel<SimdDataTypes, softcoreType, scLambdasOrAlphasDiffer, vdwInteractionTypeIsEwald, elecInteractionTypeIsEwald, vdwModifierIsPotSwitch>);
 #else
-        return (nb_free_energy_kernel<ScalarDataTypes, softcoreType, scLambdasOrAlphasDiffer, vdwInteractionTypeIsEwald,
-                                      elecInteractionTypeIsEwald, vdwModifierIsPotSwitch>);
-=======
-        return (nb_free_energy_kernel<SimdDataTypes, useSoftCore, scLambdasOrAlphasDiffer, vdwInteractionTypeIsEwald, elecInteractionTypeIsEwald, vdwModifierIsPotSwitch>);
-#else
-        return (nb_free_energy_kernel<ScalarDataTypes, useSoftCore, scLambdasOrAlphasDiffer, vdwInteractionTypeIsEwald, elecInteractionTypeIsEwald, vdwModifierIsPotSwitch>);
->>>>>>> 470e24ee
+        return (nb_free_energy_kernel<ScalarDataTypes, softcoreType, scLambdasOrAlphasDiffer, vdwInteractionTypeIsEwald, elecInteractionTypeIsEwald, vdwModifierIsPotSwitch>);
 #endif
     }
     else
     {
-<<<<<<< HEAD
-        return (nb_free_energy_kernel<ScalarDataTypes, softcoreType, scLambdasOrAlphasDiffer, vdwInteractionTypeIsEwald,
-                                      elecInteractionTypeIsEwald, vdwModifierIsPotSwitch>);
-=======
-        return (nb_free_energy_kernel<ScalarDataTypes, useSoftCore, scLambdasOrAlphasDiffer, vdwInteractionTypeIsEwald, elecInteractionTypeIsEwald, vdwModifierIsPotSwitch>);
->>>>>>> 470e24ee
+        return (nb_free_energy_kernel<ScalarDataTypes, softcoreType, scLambdasOrAlphasDiffer, vdwInteractionTypeIsEwald, elecInteractionTypeIsEwald, vdwModifierIsPotSwitch>);
     }
 }
 
@@ -1209,23 +1101,13 @@
 {
     if (vdwModifierIsPotSwitch)
     {
-<<<<<<< HEAD
-        return (dispatchKernelOnUseSimd<softcoreType, scLambdasOrAlphasDiffer, vdwInteractionTypeIsEwald,
-                                        elecInteractionTypeIsEwald, true>(useSimd));
+        return (dispatchKernelOnUseSimd<softcoreType, scLambdasOrAlphasDiffer, vdwInteractionTypeIsEwald, elecInteractionTypeIsEwald, true>(
+                useSimd));
     }
     else
     {
-        return (dispatchKernelOnUseSimd<softcoreType, scLambdasOrAlphasDiffer, vdwInteractionTypeIsEwald,
-                                        elecInteractionTypeIsEwald, false>(useSimd));
-=======
-        return (dispatchKernelOnUseSimd<useSoftCore, scLambdasOrAlphasDiffer, vdwInteractionTypeIsEwald, elecInteractionTypeIsEwald, true>(
+        return (dispatchKernelOnUseSimd<softcoreType, scLambdasOrAlphasDiffer, vdwInteractionTypeIsEwald, elecInteractionTypeIsEwald, false>(
                 useSimd));
-    }
-    else
-    {
-        return (dispatchKernelOnUseSimd<useSoftCore, scLambdasOrAlphasDiffer, vdwInteractionTypeIsEwald, elecInteractionTypeIsEwald, false>(
-                useSimd));
->>>>>>> 470e24ee
     }
 }
 
@@ -1292,40 +1174,29 @@
 {
     if (ic.softCoreParameters->alphaCoulomb == 0 && ic.softCoreParameters->alphaVdw == 0)
     {
-<<<<<<< HEAD
-        return (dispatchKernelOnScLambdasOrAlphasDifference<SoftcoreType::None>(
-                scLambdasOrAlphasDiffer, vdwInteractionTypeIsEwald, elecInteractionTypeIsEwald,
-                vdwModifierIsPotSwitch, useSimd));
+        return (dispatchKernelOnScLambdasOrAlphasDifference<SoftcoreType::None>(scLambdasOrAlphasDiffer,
+                                                                                vdwInteractionTypeIsEwald,
+                                                                                elecInteractionTypeIsEwald,
+                                                                                vdwModifierIsPotSwitch,
+                                                                                useSimd));
     }
     else
     {
         if (ic.softCoreParameters->softcoreType == SoftcoreType::Beutler)
         {
-            return (dispatchKernelOnScLambdasOrAlphasDifference<SoftcoreType::Beutler>(
-                    scLambdasOrAlphasDiffer, vdwInteractionTypeIsEwald, elecInteractionTypeIsEwald,
-                    vdwModifierIsPotSwitch, useSimd));
-        }
+            return (dispatchKernelOnScLambdasOrAlphasDifference<SoftcoreType::Beutler>(scLambdasOrAlphasDiffer,
+                                                                                       vdwInteractionTypeIsEwald,
+                                                                                       elecInteractionTypeIsEwald,
+                                                                                       vdwModifierIsPotSwitch,
+                                                                                       useSimd));
         else
         {
-            return (dispatchKernelOnScLambdasOrAlphasDifference<SoftcoreType::Gapsys>(
-                    scLambdasOrAlphasDiffer, vdwInteractionTypeIsEwald, elecInteractionTypeIsEwald,
-                    vdwModifierIsPotSwitch, useSimd));
+            return (dispatchKernelOnScLambdasOrAlphasDifference<SoftcoreType::Gapsys>(scLambdasOrAlphasDiffer,
+                                                                                      vdwInteractionTypeIsEwald,
+                                                                                      elecInteractionTypeIsEwald,
+                                                                                      vdwModifierIsPotSwitch,
+                                                                                      useSimd));
         }
-=======
-        return (dispatchKernelOnScLambdasOrAlphasDifference<false>(scLambdasOrAlphasDiffer,
-                                                                   vdwInteractionTypeIsEwald,
-                                                                   elecInteractionTypeIsEwald,
-                                                                   vdwModifierIsPotSwitch,
-                                                                   useSimd));
-    }
-    else
-    {
-        return (dispatchKernelOnScLambdasOrAlphasDifference<true>(scLambdasOrAlphasDiffer,
-                                                                  vdwInteractionTypeIsEwald,
-                                                                  elecInteractionTypeIsEwald,
-                                                                  vdwModifierIsPotSwitch,
-                                                                  useSimd));
->>>>>>> 470e24ee
     }
 }
 
