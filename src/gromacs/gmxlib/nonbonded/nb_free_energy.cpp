--- conflicted
+++ resolved
@@ -606,11 +606,7 @@
                         {
                             if (useScBetaNO)
                             {
-<<<<<<< HEAD
-                                rpinvC = one / (alpha_vdw_eff * lfac_coul[i] * sigma_pow[i] + rp);
-=======
                                 rpinvC = one / (alpha_coul_eff * lfac_coul[i] * sigma_pow[i] + rp);
->>>>>>> b8e22e18
                                 pthRoot<softCoreTreatment>(rpinvC, &rinvC, &rC);
                             }
                             else if (softCoreTreatment == SoftCoreTreatment::RPower6_2)
@@ -801,16 +797,6 @@
                         if (useScBetaNO)
                         {
                             dvdl_coul +=
-<<<<<<< HEAD
-                                Vcoul[i] * DLF[i]
-                                + LFC[i] * alpha_vdw_eff * dlfac_coul[i] * FscalC[i] * sigma_pow[i];
-                        }
-                        else
-                        {
-                            dvdl_coul +=
-                                Vcoul[i] * DLF[i]
-                                + LFC[i] * alpha_coul_eff * dlfac_coul[i] * FscalC[i];
-=======
                                 Vcoul[i] * DLF[i]
                                 + LFC[i] * alpha_vdw_eff * dlfac_coul[i] * FscalC[i] * sigma_pow[i];
                         }
@@ -819,7 +805,6 @@
                             dvdl_coul +=
                                 Vcoul[i] * DLF[i]
                                 + LFC[i] * alpha_coul_eff * dlfac_coul[i] * FscalC[i] * sigma_pow[i];
->>>>>>> b8e22e18
                         }
                         dvdl_vdw += Vvdw[i] * DLF[i]
                                     + LFV[i] * alpha_vdw_eff * dlfac_vdw[i] * FscalV[i] * sigma_pow[i];
