--- conflicted
+++ resolved
@@ -38,15 +38,5 @@
         pmegathertest.cpp
         pmesolvetest.cpp
         pmesplinespreadtest.cpp
-<<<<<<< HEAD
-    GPU_CPP_SOURCE_FILES
         pmetestcommon.cpp
-=======
-        pmetestcommon.cpp
-        testhardwarecontexts.cpp
-)
-
-gmx_add_libgromacs_sources(
-    testhardwarecontext.cpp
->>>>>>> c278a3ed
 )