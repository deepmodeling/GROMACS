--- conflicted
+++ resolved
@@ -88,19 +88,11 @@
 
 
     // clFFT expects row-major, so dimensions/strides are reversed (ZYX instead of XYZ)
-<<<<<<< HEAD
-    std::array<size_t, gmx::c_dim> realGridDimensions = { realGridSize[ZZ], realGridSize[YY],
-                                                          realGridSize[XX] };
-    std::array<size_t, gmx::c_dim> realGridStrides    = { 1, realGridSizePadded[ZZ],
-                                                       realGridSizePadded[YY] * realGridSizePadded[ZZ] };
-    std::array<size_t, gmx::c_dim> complexGridStrides = {
-=======
-    std::array<size_t, DIM> realGridDimensions = { realGridSize[ZZ], realGridSize[YY], realGridSize[XX] };
-    std::array<size_t, DIM> realGridStrides    = { 1,
+    std::array<size_t, gmx::c_dim> realGridDimensions = { realGridSize[ZZ], realGridSize[YY], realGridSize[XX] };
+    std::array<size_t, gmx::c_dim> realGridStrides    = { 1,
                                                 realGridSizePadded[ZZ],
                                                 realGridSizePadded[YY] * realGridSizePadded[ZZ] };
-    std::array<size_t, DIM> complexGridStrides = {
->>>>>>> 33f4333d
+    std::array<size_t, gmx::c_dim> complexGridStrides = {
         1, complexGridSizePadded[ZZ], complexGridSizePadded[YY] * complexGridSizePadded[ZZ]
     };
 
