--- conflicted
+++ resolved
@@ -303,13 +303,9 @@
                         dvec[m] = (static_cast<real*>(item))[m];
                     }
                 }
-<<<<<<< HEAD
-                res = xdr_vector(fio->xdr, reinterpret_cast<char*>(dvec), gmx::c_dim,
-=======
                 res = xdr_vector(fio->xdr,
                                  reinterpret_cast<char*>(dvec),
-                                 DIM,
->>>>>>> 33f4333d
+                                 gmx::c_dim,
                                  static_cast<unsigned int>(sizeof(double)),
                                  reinterpret_cast<xdrproc_t>(xdr_double));
                 if (item)
@@ -329,13 +325,9 @@
                         fvec[m] = (static_cast<real*>(item))[m];
                     }
                 }
-<<<<<<< HEAD
-                res = xdr_vector(fio->xdr, reinterpret_cast<char*>(fvec), gmx::c_dim,
-=======
                 res = xdr_vector(fio->xdr,
                                  reinterpret_cast<char*>(fvec),
-                                 DIM,
->>>>>>> 33f4333d
+                                 gmx::c_dim,
                                  static_cast<unsigned int>(sizeof(float)),
                                  reinterpret_cast<xdrproc_t>(xdr_float));
                 if (item)
