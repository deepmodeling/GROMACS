--- conflicted
+++ resolved
@@ -32,14 +32,9 @@
 # To help us fund GROMACS development, we humbly ask that you cite
 # the research papers on the package. Check out http://www.gromacs.org.
 
-<<<<<<< HEAD
-file(GLOB COORDINATEIO_SOURCES *.cpp outputadapters/*.cpp frameconverters/*.cpp)
-
-=======
 # Set up the module library
 add_library(coordinateio INTERFACE)
-file(GLOB COORDINATEIO_SOURCES *.cpp outputadapters/*.cpp)
->>>>>>> 58f5c06f
+file(GLOB COORDINATEIO_SOURCES *.cpp outputadapters/*.cpp frameconverters/*.cpp)
 set(LIBGROMACS_SOURCES ${LIBGROMACS_SOURCES} ${COORDINATEIO_SOURCES} PARENT_SCOPE)
 
 # Source files have the following dependencies on library infrastructure.
