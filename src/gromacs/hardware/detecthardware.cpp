--- conflicted
+++ resolved
@@ -131,14 +131,8 @@
     /* The OpenCL support requires us to run detection on all ranks.
      * With CUDA we don't need to, and prefer to detect on one rank
      * and send the information to the other ranks over MPI. */
-<<<<<<< HEAD
-    bool allRanksMustDetectGpus = (GMX_GPU == GMX_GPU_OPENCL);
-
-    bool gpusCanBeDetected = false;
-=======
     constexpr bool allRanksMustDetectGpus = (GMX_GPU_OPENCL != 0);
     bool           gpusCanBeDetected      = false;
->>>>>>> 64bee06a
     if (isMasterRankOfPhysicalNode || allRanksMustDetectGpus)
     {
         std::string errorMessage;
