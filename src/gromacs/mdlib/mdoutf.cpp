--- conflicted
+++ resolved
@@ -75,7 +75,6 @@
 
 struct gmx_mdoutf
 {
-<<<<<<< HEAD
     t_fileio*                             fp_trn;
     t_fileio*                             fp_xtc;
     gmx_tng_trajectory_t                  tng;
@@ -84,9 +83,9 @@
     ener_file_t                           fp_ene;
     const char*                           fn_cpt;
     gmx_bool                              bKeepAndNumCPT;
-    int                                   eIntegrator;
+    IntegrationAlgorithm                  eIntegrator;
     gmx_bool                              bExpanded;
-    int                                   elamstats;
+    LambdaWeightCalculation               elamstats;
     int                                   simulation_part;
     FILE*                                 fp_dhdl;
     int                                   natoms_global;
@@ -98,30 +97,6 @@
     const gmx::CheckpointingNotification* checkpointingNotifier;
     bool                                  simulationsShareState;
     MPI_Comm                              mastersComm;
-=======
-    t_fileio*                     fp_trn;
-    t_fileio*                     fp_xtc;
-    gmx_tng_trajectory_t          tng;
-    gmx_tng_trajectory_t          tng_low_prec;
-    int                           x_compression_precision; /* only used by XTC output */
-    ener_file_t                   fp_ene;
-    const char*                   fn_cpt;
-    gmx_bool                      bKeepAndNumCPT;
-    IntegrationAlgorithm          eIntegrator;
-    gmx_bool                      bExpanded;
-    LambdaWeightCalculation       elamstats;
-    int                           simulation_part;
-    FILE*                         fp_dhdl;
-    int                           natoms_global;
-    int                           natoms_x_compressed;
-    const SimulationGroups*       groups; /* for compressed position writing */
-    gmx_wallcycle_t               wcycle;
-    rvec*                         f_global;
-    gmx::IMDOutputProvider*       outputProvider;
-    const gmx::MdModulesNotifier* mdModulesNotifier;
-    bool                          simulationsShareState;
-    MPI_Comm                      mastersComm;
->>>>>>> 75d585e9
 };
 
 
@@ -308,44 +283,24 @@
  * Appends the _step<step>.cpt with bNumberAndKeep, otherwise moves
  * the previous checkpoint filename with suffix _prev.cpt.
  */
-<<<<<<< HEAD
 static void write_checkpoint(const char*                           fn,
                              gmx_bool                              bNumberAndKeep,
                              FILE*                                 fplog,
                              const t_commrec*                      cr,
                              ivec                                  domdecCells,
                              int                                   nppnodes,
-                             int                                   eIntegrator,
+                             IntegrationAlgorithm                  eIntegrator,
                              int                                   simulation_part,
                              gmx_bool                              bExpanded,
-                             int                                   elamstats,
+                             LambdaWeightCalculation               elamstats,
                              int64_t                               step,
                              double                                t,
                              t_state*                              state,
                              ObservablesHistory*                   observablesHistory,
                              const gmx::CheckpointingNotification& checkpointNotifier,
+                             gmx::WriteCheckpointDataHolder*       modularSimulatorCheckpointData,
                              bool                                  applyMpiBarrierBeforeRename,
                              MPI_Comm                              mpiBarrierCommunicator)
-=======
-static void write_checkpoint(const char*                     fn,
-                             gmx_bool                        bNumberAndKeep,
-                             FILE*                           fplog,
-                             const t_commrec*                cr,
-                             ivec                            domdecCells,
-                             int                             nppnodes,
-                             IntegrationAlgorithm            eIntegrator,
-                             int                             simulation_part,
-                             gmx_bool                        bExpanded,
-                             LambdaWeightCalculation         elamstats,
-                             int64_t                         step,
-                             double                          t,
-                             t_state*                        state,
-                             ObservablesHistory*             observablesHistory,
-                             const gmx::MdModulesNotifier&   mdModulesNotifier,
-                             gmx::WriteCheckpointDataHolder* modularSimulatorCheckpointData,
-                             bool                            applyMpiBarrierBeforeRename,
-                             MPI_Comm                        mpiBarrierCommunicator)
->>>>>>> 75d585e9
 {
     t_fileio* fp;
     char*     fntemp; /* the temporary checkpoint file name */
@@ -439,20 +394,15 @@
         copy_ivec(domdecCells, headerContents.dd_nc);
     }
 
-<<<<<<< HEAD
-    write_checkpoint_data(fp, headerContents, bExpanded, elamstats, state, observablesHistory,
-                          checkpointNotifier, &outputfiles);
-=======
     write_checkpoint_data(fp,
                           headerContents,
                           bExpanded,
                           elamstats,
                           state,
                           observablesHistory,
-                          mdModulesNotifier,
+                          checkpointNotifier,
                           &outputfiles,
                           modularSimulatorCheckpointData);
->>>>>>> 75d585e9
 
     /* we really, REALLY, want to make sure to physically write the checkpoint,
        and all the files it depends on, out to disk. Because we've
@@ -567,7 +517,7 @@
                      t,
                      state_global,
                      observablesHistory,
-                     *(of->mdModulesNotifier),
+                     *(of->checkpointingNotifier),
                      modularSimulatorCheckpointData,
                      of->simulationsShareState,
                      of->mastersComm);
@@ -644,25 +594,8 @@
     {
         if (mdof_flags & MDOF_CPT)
         {
-<<<<<<< HEAD
-            fflush_tng(of->tng);
-            fflush_tng(of->tng_low_prec);
-            /* Write the checkpoint file.
-             * When simulations share the state, an MPI barrier is applied before
-             * renaming old and new checkpoint files to minimize the risk of
-             * checkpoint files getting out of sync.
-             */
-            ivec one_ivec = { 1, 1, 1 };
-            write_checkpoint(of->fn_cpt, of->bKeepAndNumCPT, fplog, cr,
-                             DOMAINDECOMP(cr) ? cr->dd->numCells : one_ivec,
-                             DOMAINDECOMP(cr) ? cr->dd->nnodes : cr->nnodes, of->eIntegrator,
-                             of->simulation_part, of->bExpanded, of->elamstats, step, t,
-                             state_global, observablesHistory, *(of->checkpointingNotifier),
-                             of->simulationsShareState, of->mastersComm);
-=======
             mdoutf_write_checkpoint(
                     of, fplog, cr, step, t, state_global, observablesHistory, modularSimulatorCheckpointData);
->>>>>>> 75d585e9
         }
 
         if (mdof_flags & (MDOF_X | MDOF_V | MDOF_F))
