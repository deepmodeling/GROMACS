--- conflicted
+++ resolved
@@ -1351,18 +1351,11 @@
         nbv->setAtomProperties(gmx::constArrayRefFromArray(mdatoms->typeA, mdatoms->nr),
                                gmx::constArrayRefFromArray(mdatoms->chargeA, mdatoms->nr), fr->cginfo);
 
-<<<<<<< HEAD
         if (mdatoms->nPerturbed)
         {
             fr->nbv->setAtomPropertiesAB(gmx::constArrayRefFromArray(mdatoms->typeA, mdatoms->nr),
                                          gmx::constArrayRefFromArray(mdatoms->typeB, mdatoms->nr),
                                          gmx::constArrayRefFromArray(mdatoms->chargeA, mdatoms->nr),
-=======
-
-        if (mdatoms->nPerturbed)
-        {
-            fr->nbv->setAtomPropertiesAB(gmx::constArrayRefFromArray(mdatoms->chargeA, mdatoms->nr),
->>>>>>> b951fd8e
                                          gmx::constArrayRefFromArray(mdatoms->chargeB, mdatoms->nr),
                                          fr->cginfo);
         }
