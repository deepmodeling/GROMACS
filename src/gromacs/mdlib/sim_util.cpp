/*
 * This file is part of the GROMACS molecular simulation package.
 *
 * Copyright (c) 1991-2000, University of Groningen, The Netherlands.
 * Copyright (c) 2001-2004, The GROMACS development team.
 * Copyright (c) 2013-2019,2020, by the GROMACS development team, led by
 * Mark Abraham, David van der Spoel, Berk Hess, and Erik Lindahl,
 * and including many others, as listed in the AUTHORS file in the
 * top-level source directory and at http://www.gromacs.org.
 *
 * GROMACS is free software; you can redistribute it and/or
 * modify it under the terms of the GNU Lesser General Public License
 * as published by the Free Software Foundation; either version 2.1
 * of the License, or (at your option) any later version.
 *
 * GROMACS is distributed in the hope that it will be useful,
 * but WITHOUT ANY WARRANTY; without even the implied warranty of
 * MERCHANTABILITY or FITNESS FOR A PARTICULAR PURPOSE.  See the GNU
 * Lesser General Public License for more details.
 *
 * You should have received a copy of the GNU Lesser General Public
 * License along with GROMACS; if not, see
 * http://www.gnu.org/licenses, or write to the Free Software Foundation,
 * Inc., 51 Franklin Street, Fifth Floor, Boston, MA  02110-1301  USA.
 *
 * If you want to redistribute modifications to GROMACS, please
 * consider that scientific software is very special. Version
 * control is crucial - bugs must be traceable. We will be happy to
 * consider code for inclusion in the official distribution, but
 * derived work must not be called official GROMACS. Details are found
 * in the README & COPYING files - if they are missing, get the
 * official version at http://www.gromacs.org.
 *
 * To help us fund GROMACS development, we humbly ask that you cite
 * the research papers on the package. Check out http://www.gromacs.org.
 */
#include "gmxpre.h"

#include "config.h"

#include <cmath>
#include <cstdint>
#include <cstdio>
#include <cstring>

#include <array>

#include "gromacs/applied_forces/awh/awh.h"
#include "gromacs/domdec/dlbtiming.h"
#include "gromacs/domdec/domdec.h"
#include "gromacs/domdec/domdec_struct.h"
#include "gromacs/domdec/gpuhaloexchange.h"
#include "gromacs/domdec/partition.h"
#include "gromacs/essentialdynamics/edsam.h"
#include "gromacs/ewald/pme.h"
#include "gromacs/ewald/pme_pp.h"
#include "gromacs/ewald/pme_pp_comm_gpu.h"
#include "gromacs/gmxlib/network.h"
#include "gromacs/gmxlib/nonbonded/nb_free_energy.h"
#include "gromacs/gmxlib/nonbonded/nb_kernel.h"
#include "gromacs/gmxlib/nonbonded/nonbonded.h"
#include "gromacs/gpu_utils/gpu_utils.h"
#include "gromacs/imd/imd.h"
#include "gromacs/listed_forces/disre.h"
#include "gromacs/listed_forces/gpubonded.h"
#include "gromacs/listed_forces/listed_forces.h"
#include "gromacs/listed_forces/orires.h"
#include "gromacs/math/arrayrefwithpadding.h"
#include "gromacs/math/functions.h"
#include "gromacs/math/units.h"
#include "gromacs/math/vec.h"
#include "gromacs/math/vecdump.h"
#include "gromacs/mdlib/calcmu.h"
#include "gromacs/mdlib/calcvir.h"
#include "gromacs/mdlib/constr.h"
#include "gromacs/mdlib/dispersioncorrection.h"
#include "gromacs/mdlib/enerdata_utils.h"
#include "gromacs/mdlib/force.h"
#include "gromacs/mdlib/force_flags.h"
#include "gromacs/mdlib/forcerec.h"
#include "gromacs/mdlib/gmx_omp_nthreads.h"
#include "gromacs/mdlib/update.h"
#include "gromacs/mdlib/vsite.h"
#include "gromacs/mdlib/wall.h"
#include "gromacs/mdlib/wholemoleculetransform.h"
#include "gromacs/mdtypes/commrec.h"
#include "gromacs/mdtypes/enerdata.h"
#include "gromacs/mdtypes/forcebuffers.h"
#include "gromacs/mdtypes/forceoutput.h"
#include "gromacs/mdtypes/forcerec.h"
#include "gromacs/mdtypes/iforceprovider.h"
#include "gromacs/mdtypes/inputrec.h"
#include "gromacs/mdtypes/md_enums.h"
#include "gromacs/mdtypes/mdatom.h"
#include "gromacs/mdtypes/multipletimestepping.h"
#include "gromacs/mdtypes/simulation_workload.h"
#include "gromacs/mdtypes/state.h"
#include "gromacs/mdtypes/state_propagator_data_gpu.h"
#include "gromacs/nbnxm/gpu_data_mgmt.h"
#include "gromacs/nbnxm/nbnxm.h"
#include "gromacs/nbnxm/nbnxm_gpu.h"
#include "gromacs/pbcutil/ishift.h"
#include "gromacs/pbcutil/pbc.h"
#include "gromacs/pulling/pull.h"
#include "gromacs/pulling/pull_rotation.h"
#include "gromacs/timing/cyclecounter.h"
#include "gromacs/timing/gpu_timing.h"
#include "gromacs/timing/wallcycle.h"
#include "gromacs/timing/wallcyclereporting.h"
#include "gromacs/timing/walltime_accounting.h"
#include "gromacs/topology/topology.h"
#include "gromacs/utility/arrayref.h"
#include "gromacs/utility/basedefinitions.h"
#include "gromacs/utility/cstringutil.h"
#include "gromacs/utility/exceptions.h"
#include "gromacs/utility/fatalerror.h"
#include "gromacs/utility/fixedcapacityvector.h"
#include "gromacs/utility/gmxassert.h"
#include "gromacs/utility/gmxmpi.h"
#include "gromacs/utility/logger.h"
#include "gromacs/utility/smalloc.h"
#include "gromacs/utility/strconvert.h"
#include "gromacs/utility/sysinfo.h"

using gmx::ArrayRef;
using gmx::AtomLocality;
using gmx::DomainLifetimeWorkload;
using gmx::ForceOutputs;
using gmx::ForceWithShiftForces;
using gmx::InteractionLocality;
using gmx::RVec;
using gmx::SimulationWorkload;
using gmx::StepWorkload;

// TODO: this environment variable allows us to verify before release
// that on less common architectures the total cost of polling is not larger than
// a blocking wait (so polling does not introduce overhead when the static
// PME-first ordering would suffice).
static const bool c_disableAlternatingWait = (getenv("GMX_DISABLE_ALTERNATING_GPU_WAIT") != nullptr);

static void sum_forces(ArrayRef<RVec> f, ArrayRef<const RVec> forceToAdd)
{
    GMX_ASSERT(f.size() >= forceToAdd.size(), "Accumulation buffer should be sufficiently large");
    const int end = forceToAdd.size();

    int gmx_unused nt = gmx_omp_nthreads_get(emntDefault);
#pragma omp parallel for num_threads(nt) schedule(static)
    for (int i = 0; i < end; i++)
    {
        rvec_inc(f[i], forceToAdd[i]);
    }
}

static void calc_virial(int                              start,
                        int                              homenr,
                        const rvec                       x[],
                        const gmx::ForceWithShiftForces& forceWithShiftForces,
                        tensor                           vir_part,
                        const matrix                     box,
                        t_nrnb*                          nrnb,
                        const t_forcerec*                fr,
                        PbcType                          pbcType)
{
    /* The short-range virial from surrounding boxes */
    const rvec* fshift = as_rvec_array(forceWithShiftForces.shiftForces().data());
    calc_vir(SHIFTS, fr->shift_vec, fshift, vir_part, pbcType == PbcType::Screw, box);
    inc_nrnb(nrnb, eNR_VIRIAL, SHIFTS);

    /* Calculate partial virial, for local atoms only, based on short range.
     * Total virial is computed in global_stat, called from do_md
     */
    const rvec* f = as_rvec_array(forceWithShiftForces.force().data());
    f_calc_vir(start, start + homenr, x, f, vir_part, box);
    inc_nrnb(nrnb, eNR_VIRIAL, homenr);

    if (debug)
    {
        pr_rvecs(debug, 0, "vir_part", vir_part, DIM);
    }
}

static void pull_potential_wrapper(const t_commrec*               cr,
                                   const t_inputrec*              ir,
                                   const matrix                   box,
                                   gmx::ArrayRef<const gmx::RVec> x,
                                   gmx::ForceWithVirial*          force,
                                   const t_mdatoms*               mdatoms,
                                   gmx_enerdata_t*                enerd,
                                   pull_t*                        pull_work,
                                   const real*                    lambda,
                                   double                         t,
                                   gmx_wallcycle_t                wcycle)
{
    t_pbc pbc;
    real  dvdl;

    /* Calculate the center of mass forces, this requires communication,
     * which is why pull_potential is called close to other communication.
     */
    wallcycle_start(wcycle, ewcPULLPOT);
    set_pbc(&pbc, ir->pbcType, box);
    dvdl = 0;
    enerd->term[F_COM_PULL] +=
            pull_potential(pull_work, mdatoms->massT, &pbc, cr, t, lambda[efptRESTRAINT],
                           as_rvec_array(x.data()), force, &dvdl);
    enerd->dvdl_lin[efptRESTRAINT] += dvdl;
    wallcycle_stop(wcycle, ewcPULLPOT);
}

static void pme_receive_force_ener(t_forcerec*           fr,
                                   const t_commrec*      cr,
                                   gmx::ForceWithVirial* forceWithVirial,
                                   gmx_enerdata_t*       enerd,
                                   bool                  useGpuPmePpComms,
                                   bool                  receivePmeForceToGpu,
                                   gmx_wallcycle_t       wcycle)
{
    real  e_q, e_lj, dvdl_q, dvdl_lj;
    float cycles_ppdpme, cycles_seppme;

    cycles_ppdpme = wallcycle_stop(wcycle, ewcPPDURINGPME);
    dd_cycles_add(cr->dd, cycles_ppdpme, ddCyclPPduringPME);

    /* In case of node-splitting, the PP nodes receive the long-range
     * forces, virial and energy from the PME nodes here.
     */
    wallcycle_start(wcycle, ewcPP_PMEWAITRECVF);
    dvdl_q  = 0;
    dvdl_lj = 0;
    gmx_pme_receive_f(fr->pmePpCommGpu.get(), cr, forceWithVirial, &e_q, &e_lj, &dvdl_q, &dvdl_lj,
                      useGpuPmePpComms, receivePmeForceToGpu, &cycles_seppme);
    enerd->term[F_COUL_RECIP] += e_q;
    enerd->term[F_LJ_RECIP] += e_lj;
    enerd->dvdl_lin[efptCOUL] += dvdl_q;
    enerd->dvdl_lin[efptVDW] += dvdl_lj;

    if (wcycle)
    {
        dd_cycles_add(cr->dd, cycles_seppme, ddCyclPME);
    }
    wallcycle_stop(wcycle, ewcPP_PMEWAITRECVF);
}

static void print_large_forces(FILE*                fp,
                               const t_mdatoms*     md,
                               const t_commrec*     cr,
                               int64_t              step,
                               real                 forceTolerance,
                               ArrayRef<const RVec> x,
                               ArrayRef<const RVec> f)
{
    real       force2Tolerance = gmx::square(forceTolerance);
    gmx::index numNonFinite    = 0;
    for (int i = 0; i < md->homenr; i++)
    {
        real force2    = norm2(f[i]);
        bool nonFinite = !std::isfinite(force2);
        if (force2 >= force2Tolerance || nonFinite)
        {
            fprintf(fp, "step %" PRId64 " atom %6d  x %8.3f %8.3f %8.3f  force %12.5e\n", step,
                    ddglatnr(cr->dd, i), x[i][XX], x[i][YY], x[i][ZZ], std::sqrt(force2));
        }
        if (nonFinite)
        {
            numNonFinite++;
        }
    }
    if (numNonFinite > 0)
    {
        /* Note that with MPI this fatal call on one rank might interrupt
         * the printing on other ranks. But we can only avoid that with
         * an expensive MPI barrier that we would need at each step.
         */
        gmx_fatal(FARGS, "At step %" PRId64 " detected non-finite forces on %td atoms", step, numNonFinite);
    }
}

//! When necessary, spreads forces on vsites and computes the virial for \p forceOutputs->forceWithShiftForces()
static void postProcessForceWithShiftForces(t_nrnb*                   nrnb,
                                            gmx_wallcycle_t           wcycle,
                                            const matrix              box,
                                            ArrayRef<const RVec>      x,
                                            ForceOutputs*             forceOutputs,
                                            tensor                    vir_force,
                                            const t_mdatoms&          mdatoms,
                                            const t_forcerec&         fr,
                                            gmx::VirtualSitesHandler* vsite,
                                            const StepWorkload&       stepWork)
{
    ForceWithShiftForces& forceWithShiftForces = forceOutputs->forceWithShiftForces();

    /* If we have NoVirSum forces, but we do not calculate the virial,
     * we later sum the forceWithShiftForces buffer together with
     * the noVirSum buffer and spread the combined vsite forces at once.
     */
    if (vsite && (!forceOutputs->haveForceWithVirial() || stepWork.computeVirial))
    {
        using VirialHandling = gmx::VirtualSitesHandler::VirialHandling;

        auto                 f      = forceWithShiftForces.force();
        auto                 fshift = forceWithShiftForces.shiftForces();
        const VirialHandling virialHandling =
                (stepWork.computeVirial ? VirialHandling::Pbc : VirialHandling::None);
        vsite->spreadForces(x, f, virialHandling, fshift, nullptr, nrnb, box, wcycle);
        forceWithShiftForces.haveSpreadVsiteForces() = true;
    }

    if (stepWork.computeVirial)
    {
        /* Calculation of the virial must be done after vsites! */
        calc_virial(0, mdatoms.homenr, as_rvec_array(x.data()), forceWithShiftForces, vir_force,
                    box, nrnb, &fr, fr.pbcType);
    }
}

//! Spread, compute virial for and sum forces, when necessary
static void postProcessForces(const t_commrec*          cr,
                              int64_t                   step,
                              t_nrnb*                   nrnb,
                              gmx_wallcycle_t           wcycle,
                              const matrix              box,
                              ArrayRef<const RVec>      x,
                              ForceOutputs*             forceOutputs,
                              tensor                    vir_force,
                              const t_mdatoms*          mdatoms,
                              const t_forcerec*         fr,
                              gmx::VirtualSitesHandler* vsite,
                              const StepWorkload&       stepWork)
{
    // Extract the final output force buffer, which is also the buffer for forces with shift forces
    ArrayRef<RVec> f = forceOutputs->forceWithShiftForces().force();

    if (forceOutputs->haveForceWithVirial())
    {
        auto& forceWithVirial = forceOutputs->forceWithVirial();

        if (vsite)
        {
            /* Spread the mesh force on virtual sites to the other particles...
             * This is parallellized. MPI communication is performed
             * if the constructing atoms aren't local.
             */
            GMX_ASSERT(!stepWork.computeVirial || f.data() != forceWithVirial.force_.data(),
                       "We need separate force buffers for shift and virial forces when "
                       "computing the virial");
            GMX_ASSERT(!stepWork.computeVirial
                               || forceOutputs->forceWithShiftForces().haveSpreadVsiteForces(),
                       "We should spread the force with shift forces separately when computing "
                       "the virial");
            const gmx::VirtualSitesHandler::VirialHandling virialHandling =
                    (stepWork.computeVirial ? gmx::VirtualSitesHandler::VirialHandling::NonLinear
                                            : gmx::VirtualSitesHandler::VirialHandling::None);
            matrix virial = { { 0 } };
            vsite->spreadForces(x, forceWithVirial.force_, virialHandling, {}, virial, nrnb, box, wcycle);
            forceWithVirial.addVirialContribution(virial);
        }

        if (stepWork.computeVirial)
        {
            /* Now add the forces, this is local */
            sum_forces(f, forceWithVirial.force_);

            /* Add the direct virial contributions */
            GMX_ASSERT(
                    forceWithVirial.computeVirial_,
                    "forceWithVirial should request virial computation when we request the virial");
            m_add(vir_force, forceWithVirial.getVirial(), vir_force);

            if (debug)
            {
                pr_rvecs(debug, 0, "vir_force", vir_force, DIM);
            }
        }
    }
    else
    {
        GMX_ASSERT(vsite == nullptr || forceOutputs->forceWithShiftForces().haveSpreadVsiteForces(),
                   "We should have spread the vsite forces (earlier)");
    }

    if (fr->print_force >= 0)
    {
        print_large_forces(stderr, mdatoms, cr, step, fr->print_force, x, f);
    }
}

static void do_nb_verlet(t_forcerec*                fr,
                         const interaction_const_t* ic,
                         gmx_enerdata_t*            enerd,
                         const StepWorkload&        stepWork,
                         const InteractionLocality  ilocality,
                         const int                  clearF,
                         const int64_t              step,
                         t_nrnb*                    nrnb,
                         gmx_wallcycle_t            wcycle)
{
    if (!stepWork.computeNonbondedForces)
    {
        /* skip non-bonded calculation */
        return;
    }

    nonbonded_verlet_t* nbv = fr->nbv.get();

    /* GPU kernel launch overhead is already timed separately */
    if (fr->cutoff_scheme != ecutsVERLET)
    {
        gmx_incons("Invalid cut-off scheme passed!");
    }

    if (!nbv->useGpu())
    {
        /* When dynamic pair-list  pruning is requested, we need to prune
         * at nstlistPrune steps.
         */
        if (nbv->isDynamicPruningStepCpu(step))
        {
            /* Prune the pair-list beyond fr->ic->rlistPrune using
             * the current coordinates of the atoms.
             */
            wallcycle_sub_start(wcycle, ewcsNONBONDED_PRUNING);
            nbv->dispatchPruneKernelCpu(ilocality, fr->shift_vec);
            wallcycle_sub_stop(wcycle, ewcsNONBONDED_PRUNING);
        }
    }

    nbv->dispatchNonbondedKernel(ilocality, *ic, stepWork, clearF, *fr, enerd, nrnb);
}

static inline void clearRVecs(ArrayRef<RVec> v, const bool useOpenmpThreading)
{
    int nth = gmx_omp_nthreads_get_simple_rvec_task(emntDefault, v.ssize());

    /* Note that we would like to avoid this conditional by putting it
     * into the omp pragma instead, but then we still take the full
     * omp parallel for overhead (at least with gcc5).
     */
    if (!useOpenmpThreading || nth == 1)
    {
        for (RVec& elem : v)
        {
            clear_rvec(elem);
        }
    }
    else
    {
#pragma omp parallel for num_threads(nth) schedule(static)
        for (gmx::index i = 0; i < v.ssize(); i++)
        {
            clear_rvec(v[i]);
        }
    }
}

/*! \brief Return an estimate of the average kinetic energy or 0 when unreliable
 *
 * \param groupOptions  Group options, containing T-coupling options
 */
static real averageKineticEnergyEstimate(const t_grpopts& groupOptions)
{
    real nrdfCoupled   = 0;
    real nrdfUncoupled = 0;
    real kineticEnergy = 0;
    for (int g = 0; g < groupOptions.ngtc; g++)
    {
        if (groupOptions.tau_t[g] >= 0)
        {
            nrdfCoupled += groupOptions.nrdf[g];
            kineticEnergy += groupOptions.nrdf[g] * 0.5 * groupOptions.ref_t[g] * BOLTZ;
        }
        else
        {
            nrdfUncoupled += groupOptions.nrdf[g];
        }
    }

    /* This conditional with > also catches nrdf=0 */
    if (nrdfCoupled > nrdfUncoupled)
    {
        return kineticEnergy * (nrdfCoupled + nrdfUncoupled) / nrdfCoupled;
    }
    else
    {
        return 0;
    }
}

/*! \brief This routine checks that the potential energy is finite.
 *
 * Always checks that the potential energy is finite. If step equals
 * inputrec.init_step also checks that the magnitude of the potential energy
 * is reasonable. Terminates with a fatal error when a check fails.
 * Note that passing this check does not guarantee finite forces,
 * since those use slightly different arithmetics. But in most cases
 * there is just a narrow coordinate range where forces are not finite
 * and energies are finite.
 *
 * \param[in] step      The step number, used for checking and printing
 * \param[in] enerd     The energy data; the non-bonded group energies need to be added to
 * enerd.term[F_EPOT] before calling this routine \param[in] inputrec  The input record
 */
static void checkPotentialEnergyValidity(int64_t step, const gmx_enerdata_t& enerd, const t_inputrec& inputrec)
{
    /* Threshold valid for comparing absolute potential energy against
     * the kinetic energy. Normally one should not consider absolute
     * potential energy values, but with a factor of one million
     * we should never get false positives.
     */
    constexpr real c_thresholdFactor = 1e6;

    bool energyIsNotFinite    = !std::isfinite(enerd.term[F_EPOT]);
    real averageKineticEnergy = 0;
    /* We only check for large potential energy at the initial step,
     * because that is by far the most likely step for this too occur
     * and because computing the average kinetic energy is not free.
     * Note: nstcalcenergy >> 1 often does not allow to catch large energies
     * before they become NaN.
     */
    if (step == inputrec.init_step && EI_DYNAMICS(inputrec.eI))
    {
        averageKineticEnergy = averageKineticEnergyEstimate(inputrec.opts);
    }

    if (energyIsNotFinite
        || (averageKineticEnergy > 0 && enerd.term[F_EPOT] > c_thresholdFactor * averageKineticEnergy))
    {
        gmx_fatal(
                FARGS,
                "Step %" PRId64
                ": The total potential energy is %g, which is %s. The LJ and electrostatic "
                "contributions to the energy are %g and %g, respectively. A %s potential energy "
                "can be caused by overlapping interactions in bonded interactions or very large%s "
                "coordinate values. Usually this is caused by a badly- or non-equilibrated initial "
                "configuration, incorrect interactions or parameters in the topology.",
                step, enerd.term[F_EPOT], energyIsNotFinite ? "not finite" : "extremely high",
                enerd.term[F_LJ], enerd.term[F_COUL_SR],
                energyIsNotFinite ? "non-finite" : "very high", energyIsNotFinite ? " or Nan" : "");
    }
}

/*! \brief Return true if there are special forces computed this step.
 *
 * The conditionals exactly correspond to those in computeSpecialForces().
 */
static bool haveSpecialForces(const t_inputrec&          inputrec,
                              const gmx::ForceProviders& forceProviders,
                              const pull_t*              pull_work,
                              const bool                 computeForces,
                              const gmx_edsam*           ed)
{

    return ((computeForces && forceProviders.hasForceProvider()) || // forceProviders
            (inputrec.bPull && pull_have_potential(pull_work)) ||   // pull
            inputrec.bRot ||                                        // enforced rotation
            (ed != nullptr) ||                                      // flooding
            (inputrec.bIMD && computeForces));                      // IMD
}

/*! \brief Compute forces and/or energies for special algorithms
 *
 * The intention is to collect all calls to algorithms that compute
 * forces on local atoms only and that do not contribute to the local
 * virial sum (but add their virial contribution separately).
 * Eventually these should likely all become ForceProviders.
 * Within this function the intention is to have algorithms that do
 * global communication at the end, so global barriers within the MD loop
 * are as close together as possible.
 *
 * \param[in]     fplog            The log file
 * \param[in]     cr               The communication record
 * \param[in]     inputrec         The input record
 * \param[in]     awh              The Awh module (nullptr if none in use).
 * \param[in]     enforcedRotation Enforced rotation module.
 * \param[in]     imdSession       The IMD session
 * \param[in]     pull_work        The pull work structure.
 * \param[in]     step             The current MD step
 * \param[in]     t                The current time
 * \param[in,out] wcycle           Wallcycle accounting struct
 * \param[in,out] forceProviders   Pointer to a list of force providers
 * \param[in]     box              The unit cell
 * \param[in]     x                The coordinates
 * \param[in]     mdatoms          Per atom properties
 * \param[in]     lambda           Array of free-energy lambda values
 * \param[in]     stepWork         Step schedule flags
 * \param[in,out] forceWithVirial  Force and virial buffers
 * \param[in,out] enerd            Energy buffer
 * \param[in,out] ed               Essential dynamics pointer
 * \param[in]     didNeighborSearch Tells if we did neighbor searching this step, used for ED sampling
 *
 * \todo Remove didNeighborSearch, which is used incorrectly.
 * \todo Convert all other algorithms called here to ForceProviders.
 */
static void computeSpecialForces(FILE*                          fplog,
                                 const t_commrec*               cr,
                                 const t_inputrec*              inputrec,
                                 gmx::Awh*                      awh,
                                 gmx_enfrot*                    enforcedRotation,
                                 gmx::ImdSession*               imdSession,
                                 pull_t*                        pull_work,
                                 int64_t                        step,
                                 double                         t,
                                 gmx_wallcycle_t                wcycle,
                                 gmx::ForceProviders*           forceProviders,
                                 const matrix                   box,
                                 gmx::ArrayRef<const gmx::RVec> x,
                                 const t_mdatoms*               mdatoms,
                                 gmx::ArrayRef<const real>      lambda,
                                 const StepWorkload&            stepWork,
                                 gmx::ForceWithVirial*          forceWithVirial,
                                 gmx_enerdata_t*                enerd,
                                 gmx_edsam*                     ed,
                                 bool                           didNeighborSearch)
{
    /* NOTE: Currently all ForceProviders only provide forces.
     *       When they also provide energies, remove this conditional.
     */
    if (stepWork.computeForces)
    {
        gmx::ForceProviderInput  forceProviderInput(x, *mdatoms, t, box, *cr);
        gmx::ForceProviderOutput forceProviderOutput(forceWithVirial, enerd);

        /* Collect forces from modules */
        forceProviders->calculateForces(forceProviderInput, &forceProviderOutput);
    }

    if (inputrec->bPull && pull_have_potential(pull_work))
    {
        pull_potential_wrapper(cr, inputrec, box, x, forceWithVirial, mdatoms, enerd, pull_work,
                               lambda.data(), t, wcycle);
    }
    if (awh)
    {
        const bool          needForeignEnergyDifferences = awh->needForeignEnergyDifferences(step);
        std::vector<double> foreignLambdaDeltaH, foreignLambdaDhDl;
        if (needForeignEnergyDifferences)
        {
            enerd->foreignLambdaTerms.finalizePotentialContributions(enerd->dvdl_lin, lambda,
                                                                     *inputrec->fepvals);
            std::tie(foreignLambdaDeltaH, foreignLambdaDhDl) = enerd->foreignLambdaTerms.getTerms(cr);
        }

        enerd->term[F_COM_PULL] += awh->applyBiasForcesAndUpdateBias(
                inputrec->pbcType, mdatoms->massT, foreignLambdaDeltaH, foreignLambdaDhDl, box,
                forceWithVirial, t, step, wcycle, fplog);
    }

    rvec* f = as_rvec_array(forceWithVirial->force_.data());

    /* Add the forces from enforced rotation potentials (if any) */
    if (inputrec->bRot)
    {
        wallcycle_start(wcycle, ewcROTadd);
        enerd->term[F_COM_PULL] += add_rot_forces(enforcedRotation, f, cr, step, t);
        wallcycle_stop(wcycle, ewcROTadd);
    }

    if (ed)
    {
        /* Note that since init_edsam() is called after the initialization
         * of forcerec, edsam doesn't request the noVirSum force buffer.
         * Thus if no other algorithm (e.g. PME) requires it, the forces
         * here will contribute to the virial.
         */
        do_flood(cr, inputrec, as_rvec_array(x.data()), f, ed, box, step, didNeighborSearch);
    }

    /* Add forces from interactive molecular dynamics (IMD), if any */
    if (inputrec->bIMD && stepWork.computeForces)
    {
        imdSession->applyForces(f);
    }
}

/*! \brief Launch the prepare_step and spread stages of PME GPU.
 *
 * \param[in]  pmedata              The PME structure
 * \param[in]  box                  The box matrix
 * \param[in]  stepWork             Step schedule flags
 * \param[in]  xReadyOnDevice       Event synchronizer indicating that the coordinates are ready in the device memory.
 * \param[in]  lambdaQ              The Coulomb lambda of the current state.
 * \param[in]  wcycle               The wallcycle structure
 */
static inline void launchPmeGpuSpread(gmx_pme_t*            pmedata,
                                      const matrix          box,
                                      const StepWorkload&   stepWork,
                                      GpuEventSynchronizer* xReadyOnDevice,
                                      const real            lambdaQ,
                                      gmx_wallcycle_t       wcycle)
{
    pme_gpu_prepare_computation(pmedata, box, wcycle, stepWork);
    pme_gpu_launch_spread(pmedata, xReadyOnDevice, wcycle, lambdaQ);
}

/*! \brief Launch the FFT and gather stages of PME GPU
 *
 * This function only implements setting the output forces (no accumulation).
 *
 * \param[in]  pmedata        The PME structure
 * \param[in]  lambdaQ        The Coulomb lambda of the current system state.
 * \param[in]  wcycle         The wallcycle structure
 * \param[in]  stepWork       Step schedule flags
 */
static void launchPmeGpuFftAndGather(gmx_pme_t*               pmedata,
                                     const real               lambdaQ,
                                     gmx_wallcycle_t          wcycle,
                                     const gmx::StepWorkload& stepWork)
{
    pme_gpu_launch_complex_transforms(pmedata, wcycle, stepWork);
    pme_gpu_launch_gather(pmedata, wcycle, lambdaQ);
}

/*! \brief
 *  Polling wait for either of the PME or nonbonded GPU tasks.
 *
 * Instead of a static order in waiting for GPU tasks, this function
 * polls checking which of the two tasks completes first, and does the
 * associated force buffer reduction overlapped with the other task.
 * By doing that, unlike static scheduling order, it can always overlap
 * one of the reductions, regardless of the GPU task completion order.
 *
 * \param[in]     nbv              Nonbonded verlet structure
 * \param[in,out] pmedata          PME module data
 * \param[in,out] forceOutputsNonbonded  Force outputs for the non-bonded forces and shift forces
 * \param[in,out] forceOutputsPme  Force outputs for the PME forces and virial
 * \param[in,out] enerd            Energy data structure results are reduced into
 * \param[in]     lambdaQ          The Coulomb lambda of the current system state.
 * \param[in]     stepWork         Step schedule flags
 * \param[in]     wcycle           The wallcycle structure
 */
static void alternatePmeNbGpuWaitReduce(nonbonded_verlet_t* nbv,
                                        gmx_pme_t*          pmedata,
                                        gmx::ForceOutputs*  forceOutputsNonbonded,
                                        gmx::ForceOutputs*  forceOutputsPme,
                                        gmx_enerdata_t*     enerd,
                                        const real          lambdaQ,
                                        const StepWorkload& stepWork,
                                        gmx_wallcycle_t     wcycle)
{
    bool isPmeGpuDone = false;
    bool isNbGpuDone  = false;

    gmx::ArrayRef<const gmx::RVec> pmeGpuForces;

    while (!isPmeGpuDone || !isNbGpuDone)
    {
        if (!isPmeGpuDone)
        {
            GpuTaskCompletion completionType =
                    (isNbGpuDone) ? GpuTaskCompletion::Wait : GpuTaskCompletion::Check;
            isPmeGpuDone = pme_gpu_try_finish_task(pmedata, stepWork, wcycle,
                                                   &forceOutputsPme->forceWithVirial(), enerd,
                                                   lambdaQ, completionType);
        }

        if (!isNbGpuDone)
        {
            auto&             forceBuffersNonbonded = forceOutputsNonbonded->forceWithShiftForces();
            GpuTaskCompletion completionType =
                    (isPmeGpuDone) ? GpuTaskCompletion::Wait : GpuTaskCompletion::Check;
            isNbGpuDone = Nbnxm::gpu_try_finish_task(
                    nbv->gpu_nbv, stepWork, AtomLocality::Local, enerd->grpp.ener[egLJSR].data(),
                    enerd->grpp.ener[egCOULSR].data(), forceBuffersNonbonded.shiftForces(),
                    completionType, wcycle);

            if (isNbGpuDone)
            {
                nbv->atomdata_add_nbat_f_to_f(AtomLocality::Local, forceBuffersNonbonded.force());
            }
        }
    }
}

/*! \brief Set up the different force buffers; also does clearing.
 *
 * \param[in] forceHelperBuffers  Helper force buffers
 * \param[in] force     force array
 * \param[in] stepWork  Step schedule flags
 * \param[out] wcycle   wallcycle recording structure
 *
 * \returns             Cleared force output structure
 */
static ForceOutputs setupForceOutputs(ForceHelperBuffers*                 forceHelperBuffers,
                                      gmx::ArrayRefWithPadding<gmx::RVec> force,
                                      const StepWorkload&                 stepWork,
                                      gmx_wallcycle_t                     wcycle)
{
    wallcycle_sub_start(wcycle, ewcsCLEAR_FORCE_BUFFER);

    /* NOTE: We assume fr->shiftForces is all zeros here */
    gmx::ForceWithShiftForces forceWithShiftForces(force, stepWork.computeVirial,
                                                   forceHelperBuffers->shiftForces());

    if (stepWork.computeForces)
    {
        /* Clear the short- and long-range forces */
        clearRVecs(forceWithShiftForces.force(), true);

        /* Clear the shift forces */
        clearRVecs(forceWithShiftForces.shiftForces(), false);
    }

    /* If we need to compute the virial, we might need a separate
     * force buffer for algorithms for which the virial is calculated
     * directly, such as PME. Otherwise, forceWithVirial uses the
     * the same force (f in legacy calls) buffer as other algorithms.
     */
    const bool useSeparateForceWithVirialBuffer =
            (stepWork.computeForces
             && (stepWork.computeVirial && forceHelperBuffers->haveDirectVirialContributions()));
    /* forceWithVirial uses the local atom range only */
    gmx::ForceWithVirial forceWithVirial(
            useSeparateForceWithVirialBuffer ? forceHelperBuffers->forceBufferForDirectVirialContributions()
                                             : force.unpaddedArrayRef(),
            stepWork.computeVirial);

    if (useSeparateForceWithVirialBuffer)
    {
        /* TODO: update comment
         * We only compute forces on local atoms. Note that vsites can
         * spread to non-local atoms, but that part of the buffer is
         * cleared separately in the vsite spreading code.
         */
        clearRVecs(forceWithVirial.force_, true);
    }

    wallcycle_sub_stop(wcycle, ewcsCLEAR_FORCE_BUFFER);

    return ForceOutputs(forceWithShiftForces, forceHelperBuffers->haveDirectVirialContributions(),
                        forceWithVirial);
}


/*! \brief Set up flags that have the lifetime of the domain indicating what type of work is there to compute.
 */
static DomainLifetimeWorkload setupDomainLifetimeWorkload(const t_inputrec&         inputrec,
                                                          const t_forcerec&         fr,
                                                          const pull_t*             pull_work,
                                                          const gmx_edsam*          ed,
                                                          const t_mdatoms&          mdatoms,
                                                          const SimulationWorkload& simulationWork,
                                                          const StepWorkload&       stepWork)
{
    DomainLifetimeWorkload domainWork;
    // Note that haveSpecialForces is constant over the whole run
    domainWork.haveSpecialForces =
            haveSpecialForces(inputrec, *fr.forceProviders, pull_work, stepWork.computeForces, ed);
    domainWork.haveCpuListedForceWork = false;
    domainWork.haveCpuBondedWork      = false;
    for (const auto& listedForces : fr.listedForces)
    {
        if (listedForces.haveCpuListedForces(*fr.fcdata))
        {
            domainWork.haveCpuListedForceWork = true;
        }
        if (listedForces.haveCpuBondeds())
        {
            domainWork.haveCpuBondedWork = true;
        }
    }
    domainWork.haveGpuBondedWork = ((fr.gpuBonded != nullptr) && fr.gpuBonded->haveInteractions());
    // Note that haveFreeEnergyWork is constant over the whole run
    domainWork.haveFreeEnergyWork = (fr.efep != efepNO && mdatoms.nPerturbed != 0);
    // We assume we have local force work if there are CPU
    // force tasks including PME or nonbondeds.
    domainWork.haveCpuLocalForceWork =
            domainWork.haveSpecialForces || domainWork.haveCpuListedForceWork
            || domainWork.haveFreeEnergyWork || simulationWork.useCpuNonbonded || simulationWork.useCpuPme
            || simulationWork.haveEwaldSurfaceContribution || inputrec.nwall > 0;

    return domainWork;
}

/*! \brief Set up force flag stuct from the force bitmask.
 *
 * \param[in]      legacyFlags          Force bitmask flags used to construct the new flags
<<<<<<< HEAD
 * \param[in]      computeNonbondedForces  Whether to compute nonbonded interactions
 * calculation.
 * \param[in]      computeSlowForces    Whether to compute the slow forces, always pass true without MTS
=======
>>>>>>> 543017df
 * \param[in]      simulationWork       Simulation workload description.
 * \param[in]      rankHasPmeDuty       If this rank computes PME.
 *
 * \returns New Stepworkload description.
 */
static StepWorkload setupStepWorkload(const int                 legacyFlags,
<<<<<<< HEAD
                                      const bool                computeNonbondedForces,
                                      const bool                computeSlowForces,
=======
>>>>>>> 543017df
                                      const SimulationWorkload& simulationWork,
                                      const bool                rankHasPmeDuty)
{
    StepWorkload flags;
    flags.stateChanged        = ((legacyFlags & GMX_FORCE_STATECHANGED) != 0);
    flags.haveDynamicBox      = ((legacyFlags & GMX_FORCE_DYNAMICBOX) != 0);
    flags.doNeighborSearch    = ((legacyFlags & GMX_FORCE_NS) != 0);
<<<<<<< HEAD
    flags.computeSlowForces   = computeSlowForces;
=======
>>>>>>> 543017df
    flags.computeVirial       = ((legacyFlags & GMX_FORCE_VIRIAL) != 0);
    flags.computeEnergy       = ((legacyFlags & GMX_FORCE_ENERGY) != 0);
    flags.computeForces       = ((legacyFlags & GMX_FORCE_FORCES) != 0);
    flags.computeListedForces = ((legacyFlags & GMX_FORCE_LISTED) != 0);
<<<<<<< HEAD
    flags.computeNonbondedForces = ((legacyFlags & GMX_FORCE_NONBONDED) != 0) && computeNonbondedForces;
    flags.computeDhdl            = ((legacyFlags & GMX_FORCE_DHDL) != 0);
=======
    flags.computeNonbondedForces =
            ((legacyFlags & GMX_FORCE_NONBONDED) != 0) && simulationWork.computeNonbonded;
    flags.computeDhdl = ((legacyFlags & GMX_FORCE_DHDL) != 0);
>>>>>>> 543017df

    if (simulationWork.useGpuBufferOps)
    {
        GMX_ASSERT(simulationWork.useGpuNonbonded,
                   "Can only offload buffer ops if nonbonded computation is also offloaded");
    }
    flags.useGpuXBufferOps = simulationWork.useGpuBufferOps;
    // on virial steps the CPU reduction path is taken
    flags.useGpuFBufferOps = simulationWork.useGpuBufferOps && !flags.computeVirial;
    flags.useGpuPmeFReduction = flags.computeSlowForces && flags.useGpuFBufferOps && simulationWork.useGpuPme
                                && (rankHasPmeDuty || simulationWork.useGpuPmePpCommunication);

    return flags;
}


/* \brief Launch end-of-step GPU tasks: buffer clearing and rolling pruning.
 *
 * TODO: eliminate \p useGpuPmeOnThisRank when this is
 * incorporated in DomainLifetimeWorkload.
 */
static void launchGpuEndOfStepTasks(nonbonded_verlet_t*               nbv,
                                    gmx::GpuBonded*                   gpuBonded,
                                    gmx_pme_t*                        pmedata,
                                    gmx_enerdata_t*                   enerd,
                                    const gmx::MdrunScheduleWorkload& runScheduleWork,
                                    bool                              useGpuPmeOnThisRank,
                                    int64_t                           step,
                                    gmx_wallcycle_t                   wcycle)
{
    if (runScheduleWork.simulationWork.useGpuNonbonded && runScheduleWork.stepWork.computeNonbondedForces)
    {
        /* Launch pruning before buffer clearing because the API overhead of the
         * clear kernel launches can leave the GPU idle while it could be running
         * the prune kernel.
         */
        if (nbv->isDynamicPruningStepGpu(step))
        {
            nbv->dispatchPruneKernelGpu(step);
        }

        /* now clear the GPU outputs while we finish the step on the CPU */
        wallcycle_start_nocount(wcycle, ewcLAUNCH_GPU);
        wallcycle_sub_start_nocount(wcycle, ewcsLAUNCH_GPU_NONBONDED);
        Nbnxm::gpu_clear_outputs(nbv->gpu_nbv, runScheduleWork.stepWork.computeVirial);
        wallcycle_sub_stop(wcycle, ewcsLAUNCH_GPU_NONBONDED);
        wallcycle_stop(wcycle, ewcLAUNCH_GPU);
    }

    if (useGpuPmeOnThisRank)
    {
        pme_gpu_reinit_computation(pmedata, wcycle);
    }

    if (runScheduleWork.domainWork.haveGpuBondedWork && runScheduleWork.stepWork.computeEnergy)
    {
        // in principle this should be included in the DD balancing region,
        // but generally it is infrequent so we'll omit it for the sake of
        // simpler code
        gpuBonded->waitAccumulateEnergyTerms(enerd);

        gpuBonded->clearEnergies();
    }
}

//! \brief Data structure to hold dipole-related data and staging arrays
struct DipoleData
{
    //! Dipole staging for fast summing over MPI
    gmx::DVec muStaging[2] = { { 0.0, 0.0, 0.0 } };
    //! Dipole staging for states A and B (index 0 and 1 resp.)
    gmx::RVec muStateAB[2] = { { 0.0_real, 0.0_real, 0.0_real } };
};


static void reduceAndUpdateMuTot(DipoleData*                   dipoleData,
                                 const t_commrec*              cr,
                                 const bool                    haveFreeEnergy,
                                 gmx::ArrayRef<const real>     lambda,
                                 rvec                          muTotal,
                                 const DDBalanceRegionHandler& ddBalanceRegionHandler)
{
    if (PAR(cr))
    {
        gmx_sumd(2 * DIM, dipoleData->muStaging[0], cr);
        ddBalanceRegionHandler.reopenRegionCpu();
    }
    for (int i = 0; i < 2; i++)
    {
        for (int j = 0; j < DIM; j++)
        {
            dipoleData->muStateAB[i][j] = dipoleData->muStaging[i][j];
        }
    }

    if (!haveFreeEnergy)
    {
        copy_rvec(dipoleData->muStateAB[0], muTotal);
    }
    else
    {
        for (int j = 0; j < DIM; j++)
        {
            muTotal[j] = (1.0 - lambda[efptCOUL]) * dipoleData->muStateAB[0][j]
                         + lambda[efptCOUL] * dipoleData->muStateAB[1][j];
        }
    }
}

static void combineMtsForces(const int numAtoms, ArrayRef<RVec> forceFast, ArrayRef<RVec> forceMts, const real mtsFactor)
{
    const int gmx_unused numThreads = gmx_omp_nthreads_get(emntDefault);
#pragma omp parallel for num_threads(numThreads) schedule(static)
    for (int i = 0; i < numAtoms; i++)
    {
        const RVec forceFastTmp = forceFast[i];
        forceFast[i] += forceMts[i];
        forceMts[i] = forceFastTmp + mtsFactor * forceMts[i];
    }
}

void do_force(FILE*                               fplog,
              const t_commrec*                    cr,
              const gmx_multisim_t*               ms,
              const t_inputrec*                   inputrec,
              gmx::Awh*                           awh,
              gmx_enfrot*                         enforcedRotation,
              gmx::ImdSession*                    imdSession,
              pull_t*                             pull_work,
              int64_t                             step,
              t_nrnb*                             nrnb,
              gmx_wallcycle_t                     wcycle,
              const gmx_localtop_t*               top,
              const matrix                        box,
              gmx::ArrayRefWithPadding<gmx::RVec> x,
              history_t*                          hist,
              gmx::ForceBuffersView*              forceView,
              tensor                              vir_force,
              const t_mdatoms*                    mdatoms,
              gmx_enerdata_t*                     enerd,
              gmx::ArrayRef<const real>           lambda,
              t_forcerec*                         fr,
              gmx::MdrunScheduleWorkload*         runScheduleWork,
              gmx::VirtualSitesHandler*           vsite,
              rvec                                muTotal,
              double                              t,
              gmx_edsam*                          ed,
              int                                 legacyFlags,
              const DDBalanceRegionHandler&       ddBalanceRegionHandler)
{
    auto force = forceView->forceWithPadding();
    GMX_ASSERT(force.unpaddedArrayRef().ssize() >= fr->natoms_force_constr,
               "The size of the force buffer should be at least the number of atoms to compute "
               "forces for");

    nonbonded_verlet_t*  nbv = fr->nbv.get();
    interaction_const_t* ic  = fr->ic;

    gmx::StatePropagatorDataGpu* stateGpu = fr->stateGpu;

    const SimulationWorkload& simulationWork = runScheduleWork->simulationWork;


<<<<<<< HEAD
    const bool computeSlowForces = (!fr->useMts || step % inputrec->mtsLevels[1].stepFactor == 0);
    const bool computeNonbonded =
            fr->bNonbonded && !(fr->useMts && fr->nonbondedAtSlowMtsSteps && !computeSlowForces);
    runScheduleWork->stepWork = setupStepWorkload(legacyFlags, computeNonbonded, computeSlowForces,
                                                  simulationWork, thisRankHasDuty(cr, DUTY_PME));
=======
    runScheduleWork->stepWork =
            setupStepWorkload(legacyFlags, simulationWork, thisRankHasDuty(cr, DUTY_PME));
>>>>>>> 543017df
    const StepWorkload& stepWork = runScheduleWork->stepWork;

    const bool useGpuPmeOnThisRank =
            simulationWork.useGpuPme && thisRankHasDuty(cr, DUTY_PME) && stepWork.computeSlowForces;

    /* At a search step we need to start the first balancing region
     * somewhere early inside the step after communication during domain
     * decomposition (and not during the previous step as usual).
     */
    if (stepWork.doNeighborSearch)
    {
        ddBalanceRegionHandler.openBeforeForceComputationCpu(DdAllowBalanceRegionReopen::yes);
    }

    clear_mat(vir_force);

    if (fr->pbcType != PbcType::No)
    {
        /* Compute shift vectors every step,
         * because of pressure coupling or box deformation!
         */
        if (stepWork.haveDynamicBox && stepWork.stateChanged)
        {
            calc_shifts(box, fr->shift_vec);
        }

        const bool fillGrid = (stepWork.doNeighborSearch && stepWork.stateChanged);
        const bool calcCGCM = (fillGrid && !DOMAINDECOMP(cr));
        if (calcCGCM)
        {
            put_atoms_in_box_omp(fr->pbcType, box, x.unpaddedArrayRef().subArray(0, mdatoms->homenr),
                                 gmx_omp_nthreads_get(emntDefault));
            inc_nrnb(nrnb, eNR_SHIFTX, mdatoms->homenr);
        }
    }

    nbnxn_atomdata_copy_shiftvec(stepWork.haveDynamicBox, fr->shift_vec, nbv->nbat.get());

    const bool pmeSendCoordinatesFromGpu =
            GMX_MPI && simulationWork.useGpuPmePpCommunication && !(stepWork.doNeighborSearch);
    const bool reinitGpuPmePpComms =
            GMX_MPI && simulationWork.useGpuPmePpCommunication && (stepWork.doNeighborSearch);

    const auto localXReadyOnDevice = (useGpuPmeOnThisRank || simulationWork.useGpuBufferOps)
                                             ? stateGpu->getCoordinatesReadyOnDeviceEvent(
                                                       AtomLocality::Local, simulationWork, stepWork)
                                             : nullptr;

    // If coordinates are to be sent to PME task from CPU memory, perform that send here.
    // Otherwise the send will occur after H2D coordinate transfer.
    if (GMX_MPI && !thisRankHasDuty(cr, DUTY_PME) && !pmeSendCoordinatesFromGpu && stepWork.computeSlowForces)
    {
        /* Send particle coordinates to the pme nodes */
        if (!stepWork.doNeighborSearch && simulationWork.useGpuUpdate)
        {
            GMX_RELEASE_ASSERT(false,
                               "GPU update and separate PME ranks are only supported with GPU "
                               "direct communication!");
            // TODO: when this code-path becomes supported add:
            // stateGpu->waitCoordinatesReadyOnHost(AtomLocality::Local);
        }

        gmx_pme_send_coordinates(fr, cr, box, as_rvec_array(x.unpaddedArrayRef().data()), lambda[efptCOUL],
                                 lambda[efptVDW], (stepWork.computeVirial || stepWork.computeEnergy),
                                 step, simulationWork.useGpuPmePpCommunication, reinitGpuPmePpComms,
                                 pmeSendCoordinatesFromGpu, localXReadyOnDevice, wcycle);
    }

    // Coordinates on the device are needed if PME or BufferOps are offloaded.
    // The local coordinates can be copied right away.
    // NOTE: Consider moving this copy to right after they are updated and constrained,
    //       if the later is not offloaded.
    if (useGpuPmeOnThisRank || stepWork.useGpuXBufferOps)
    {
        if (stepWork.doNeighborSearch)
        {
            // TODO refactor this to do_md, after partitioning.
            stateGpu->reinit(mdatoms->homenr,
                             cr->dd != nullptr ? dd_numAtomsZones(*cr->dd) : mdatoms->homenr);
            if (useGpuPmeOnThisRank)
            {
                // TODO: This should be moved into PME setup function ( pme_gpu_prepare_computation(...) )
                pme_gpu_set_device_x(fr->pmedata, stateGpu->getCoordinates());
            }
        }
        // We need to copy coordinates when:
        // 1. Update is not offloaded
        // 2. The buffers were reinitialized on search step
        if (!simulationWork.useGpuUpdate || stepWork.doNeighborSearch)
        {
            GMX_ASSERT(stateGpu != nullptr, "stateGpu should not be null");
            stateGpu->copyCoordinatesToGpu(x.unpaddedArrayRef(), AtomLocality::Local);
        }
    }

    // TODO Update this comment when introducing SimulationWorkload
    //
    // The conditions for gpuHaloExchange e.g. using GPU buffer
    // operations were checked before construction, so here we can
    // just use it and assert upon any conditions.
    const bool ddUsesGpuDirectCommunication =
            ((cr->dd != nullptr) && (!cr->dd->gpuHaloExchange.empty()));
    GMX_ASSERT(!ddUsesGpuDirectCommunication || stepWork.useGpuXBufferOps,
               "Must use coordinate buffer ops with GPU halo exchange");
    const bool useGpuForcesHaloExchange = ddUsesGpuDirectCommunication && stepWork.useGpuFBufferOps;

    // Copy coordinate from the GPU if update is on the GPU and there
    // are forces to be computed on the CPU, or for the computation of
    // virial, or if host-side data will be transferred from this task
    // to a remote task for halo exchange or PME-PP communication. At
    // search steps the current coordinates are already on the host,
    // hence copy is not needed.
    const bool haveHostPmePpComms =
            !thisRankHasDuty(cr, DUTY_PME) && !simulationWork.useGpuPmePpCommunication;
    const bool haveHostHaloExchangeComms = havePPDomainDecomposition(cr) && !ddUsesGpuDirectCommunication;

    bool gmx_used_in_debug haveCopiedXFromGpu = false;
    if (simulationWork.useGpuUpdate && !stepWork.doNeighborSearch
        && (runScheduleWork->domainWork.haveCpuLocalForceWork || stepWork.computeVirial
            || haveHostPmePpComms || haveHostHaloExchangeComms))
    {
        GMX_ASSERT(stateGpu != nullptr, "stateGpu should not be null");
        stateGpu->copyCoordinatesFromGpu(x.unpaddedArrayRef(), AtomLocality::Local);
        haveCopiedXFromGpu = true;
    }

    // If coordinates are to be sent to PME task from GPU memory, perform that send here.
    // Otherwise the send will occur before the H2D coordinate transfer.
    if (!thisRankHasDuty(cr, DUTY_PME) && pmeSendCoordinatesFromGpu)
    {
        /* Send particle coordinates to the pme nodes */
        gmx_pme_send_coordinates(fr, cr, box, as_rvec_array(x.unpaddedArrayRef().data()), lambda[efptCOUL],
                                 lambda[efptVDW], (stepWork.computeVirial || stepWork.computeEnergy),
                                 step, simulationWork.useGpuPmePpCommunication, reinitGpuPmePpComms,
                                 pmeSendCoordinatesFromGpu, localXReadyOnDevice, wcycle);
    }

    if (useGpuPmeOnThisRank)
    {
        launchPmeGpuSpread(fr->pmedata, box, stepWork, localXReadyOnDevice, lambda[efptCOUL], wcycle);
    }

    /* do gridding for pair search */
    if (stepWork.doNeighborSearch)
    {
        if (fr->wholeMoleculeTransform && stepWork.stateChanged)
        {
            fr->wholeMoleculeTransform->updateForAtomPbcJumps(x.unpaddedArrayRef(), box);
        }

        // TODO
        // - vzero is constant, do we need to pass it?
        // - box_diag should be passed directly to nbnxn_put_on_grid
        //
        rvec vzero;
        clear_rvec(vzero);

        rvec box_diag;
        box_diag[XX] = box[XX][XX];
        box_diag[YY] = box[YY][YY];
        box_diag[ZZ] = box[ZZ][ZZ];

        wallcycle_start(wcycle, ewcNS);
        if (!DOMAINDECOMP(cr))
        {
            wallcycle_sub_start(wcycle, ewcsNBS_GRID_LOCAL);
            nbnxn_put_on_grid(nbv, box, 0, vzero, box_diag, nullptr, { 0, mdatoms->homenr }, -1,
                              fr->cginfo, x.unpaddedArrayRef(), 0, nullptr);
            wallcycle_sub_stop(wcycle, ewcsNBS_GRID_LOCAL);
        }
        else
        {
            wallcycle_sub_start(wcycle, ewcsNBS_GRID_NONLOCAL);
            nbnxn_put_on_grid_nonlocal(nbv, domdec_zones(cr->dd), fr->cginfo, x.unpaddedArrayRef());
            wallcycle_sub_stop(wcycle, ewcsNBS_GRID_NONLOCAL);
        }

        nbv->setAtomProperties(gmx::constArrayRefFromArray(mdatoms->typeA, mdatoms->nr),
                               gmx::constArrayRefFromArray(mdatoms->chargeA, mdatoms->nr), fr->cginfo);

        wallcycle_stop(wcycle, ewcNS);

        /* initialize the GPU nbnxm atom data and bonded data structures */
        if (simulationWork.useGpuNonbonded)
        {
            wallcycle_start_nocount(wcycle, ewcLAUNCH_GPU);

            wallcycle_sub_start_nocount(wcycle, ewcsLAUNCH_GPU_NONBONDED);
            Nbnxm::gpu_init_atomdata(nbv->gpu_nbv, nbv->nbat.get());
            wallcycle_sub_stop(wcycle, ewcsLAUNCH_GPU_NONBONDED);

            if (fr->gpuBonded)
            {
                /* Now we put all atoms on the grid, we can assign bonded
                 * interactions to the GPU, where the grid order is
                 * needed. Also the xq, f and fshift device buffers have
                 * been reallocated if needed, so the bonded code can
                 * learn about them. */
                // TODO the xq, f, and fshift buffers are now shared
                // resources, so they should be maintained by a
                // higher-level object than the nb module.
                fr->gpuBonded->updateInteractionListsAndDeviceBuffers(
                        nbv->getGridIndices(), top->idef, Nbnxm::gpu_get_xq(nbv->gpu_nbv),
                        Nbnxm::gpu_get_f(nbv->gpu_nbv), Nbnxm::gpu_get_fshift(nbv->gpu_nbv));
            }
            wallcycle_stop(wcycle, ewcLAUNCH_GPU);
        }

        // Need to run after the GPU-offload bonded interaction lists
        // are set up to be able to determine whether there is bonded work.
        runScheduleWork->domainWork = setupDomainLifetimeWorkload(
                *inputrec, *fr, pull_work, ed, *mdatoms, simulationWork, stepWork);

        wallcycle_start_nocount(wcycle, ewcNS);
        wallcycle_sub_start(wcycle, ewcsNBS_SEARCH_LOCAL);
        /* Note that with a GPU the launch overhead of the list transfer is not timed separately */
        nbv->constructPairlist(InteractionLocality::Local, top->excls, step, nrnb);

        nbv->setupGpuShortRangeWork(fr->gpuBonded, InteractionLocality::Local);

        wallcycle_sub_stop(wcycle, ewcsNBS_SEARCH_LOCAL);
        wallcycle_stop(wcycle, ewcNS);

        if (stepWork.useGpuXBufferOps)
        {
            nbv->atomdata_init_copy_x_to_nbat_x_gpu();
        }
        // For force buffer ops, we use the below conditon rather than
        // useGpuFBufferOps to ensure that init is performed even if this
        // NS step is also a virial step (on which f buf ops are deactivated).
        if (GMX_GPU_CUDA && simulationWork.useGpuBufferOps && simulationWork.useGpuNonbonded)
        {
            GMX_ASSERT(stateGpu, "stateGpu should be valid when buffer ops are offloaded");
            nbv->atomdata_init_add_nbat_f_to_f_gpu(stateGpu->fReducedOnDevice());
        }
    }
    else if (!EI_TPI(inputrec->eI) && stepWork.computeNonbondedForces)
    {
        if (stepWork.useGpuXBufferOps)
        {
            GMX_ASSERT(stateGpu, "stateGpu should be valid when buffer ops are offloaded");
            nbv->convertCoordinatesGpu(AtomLocality::Local, false, stateGpu->getCoordinates(),
                                       localXReadyOnDevice);
        }
        else
        {
            if (simulationWork.useGpuUpdate)
            {
                GMX_ASSERT(stateGpu, "need a valid stateGpu object");
                GMX_ASSERT(haveCopiedXFromGpu,
                           "a wait should only be triggered if copy has been scheduled");
                stateGpu->waitCoordinatesReadyOnHost(AtomLocality::Local);
            }
            nbv->convertCoordinates(AtomLocality::Local, false, x.unpaddedArrayRef());
        }
    }

    const gmx::DomainLifetimeWorkload& domainWork = runScheduleWork->domainWork;

    if (simulationWork.useGpuNonbonded && (stepWork.computeNonbondedForces || domainWork.haveGpuBondedWork))
    {
        ddBalanceRegionHandler.openBeforeForceComputationGpu();

        wallcycle_start(wcycle, ewcLAUNCH_GPU);

        wallcycle_sub_start(wcycle, ewcsLAUNCH_GPU_NONBONDED);
        Nbnxm::gpu_upload_shiftvec(nbv->gpu_nbv, nbv->nbat.get());
        if (stepWork.doNeighborSearch || !stepWork.useGpuXBufferOps)
        {
            Nbnxm::gpu_copy_xq_to_gpu(nbv->gpu_nbv, nbv->nbat.get(), AtomLocality::Local);
        }
        wallcycle_sub_stop(wcycle, ewcsLAUNCH_GPU_NONBONDED);
        // with X buffer ops offloaded to the GPU on all but the search steps

        // bonded work not split into separate local and non-local, so with DD
        // we can only launch the kernel after non-local coordinates have been received.
        if (domainWork.haveGpuBondedWork && !havePPDomainDecomposition(cr))
        {
            wallcycle_sub_start(wcycle, ewcsLAUNCH_GPU_BONDED);
            fr->gpuBonded->setPbcAndlaunchKernel(fr->pbcType, box, fr->bMolPBC, stepWork);
            wallcycle_sub_stop(wcycle, ewcsLAUNCH_GPU_BONDED);
        }

        /* launch local nonbonded work on GPU */
        wallcycle_sub_start_nocount(wcycle, ewcsLAUNCH_GPU_NONBONDED);
        do_nb_verlet(fr, ic, enerd, stepWork, InteractionLocality::Local, enbvClearFNo, step, nrnb, wcycle);
        wallcycle_sub_stop(wcycle, ewcsLAUNCH_GPU_NONBONDED);
        wallcycle_stop(wcycle, ewcLAUNCH_GPU);
    }

    if (useGpuPmeOnThisRank)
    {
        // In PME GPU and mixed mode we launch FFT / gather after the
        // X copy/transform to allow overlap as well as after the GPU NB
        // launch to avoid FFT launch overhead hijacking the CPU and delaying
        // the nonbonded kernel.
        launchPmeGpuFftAndGather(fr->pmedata, lambda[efptCOUL], wcycle, stepWork);
    }

    /* Communicate coordinates and sum dipole if necessary +
       do non-local pair search */
    if (havePPDomainDecomposition(cr))
    {
        if (stepWork.doNeighborSearch)
        {
            // TODO: fuse this branch with the above large stepWork.doNeighborSearch block
            wallcycle_start_nocount(wcycle, ewcNS);
            wallcycle_sub_start(wcycle, ewcsNBS_SEARCH_NONLOCAL);
            /* Note that with a GPU the launch overhead of the list transfer is not timed separately */
            nbv->constructPairlist(InteractionLocality::NonLocal, top->excls, step, nrnb);

            nbv->setupGpuShortRangeWork(fr->gpuBonded, InteractionLocality::NonLocal);
            wallcycle_sub_stop(wcycle, ewcsNBS_SEARCH_NONLOCAL);
            wallcycle_stop(wcycle, ewcNS);
            // TODO refactor this GPU halo exchange re-initialisation
            // to location in do_md where GPU halo exchange is
            // constructed at partitioning, after above stateGpu
            // re-initialization has similarly been refactored
            if (ddUsesGpuDirectCommunication)
            {
                reinitGpuHaloExchange(*cr, stateGpu->getCoordinates(), stateGpu->getForces());
            }
        }
        else
        {
            if (ddUsesGpuDirectCommunication)
            {
                // The following must be called after local setCoordinates (which records an event
                // when the coordinate data has been copied to the device).
                communicateGpuHaloCoordinates(*cr, box, localXReadyOnDevice);

                if (domainWork.haveCpuBondedWork || domainWork.haveFreeEnergyWork)
                {
                    // non-local part of coordinate buffer must be copied back to host for CPU work
                    stateGpu->copyCoordinatesFromGpu(x.unpaddedArrayRef(), AtomLocality::NonLocal);
                }
            }
            else
            {
                // Note: GPU update + DD without direct communication is not supported,
                // a waitCoordinatesReadyOnHost() should be issued if it will be.
                GMX_ASSERT(!simulationWork.useGpuUpdate,
                           "GPU update is not supported with CPU halo exchange");
                dd_move_x(cr->dd, box, x.unpaddedArrayRef(), wcycle);
            }

            if (stepWork.useGpuXBufferOps)
            {
                if (!useGpuPmeOnThisRank && !ddUsesGpuDirectCommunication)
                {
                    stateGpu->copyCoordinatesToGpu(x.unpaddedArrayRef(), AtomLocality::NonLocal);
                }
                nbv->convertCoordinatesGpu(AtomLocality::NonLocal, false, stateGpu->getCoordinates(),
                                           stateGpu->getCoordinatesReadyOnDeviceEvent(
                                                   AtomLocality::NonLocal, simulationWork, stepWork));
            }
            else
            {
                nbv->convertCoordinates(AtomLocality::NonLocal, false, x.unpaddedArrayRef());
            }
        }

        if (simulationWork.useGpuNonbonded)
        {
            wallcycle_start(wcycle, ewcLAUNCH_GPU);

            if (stepWork.doNeighborSearch || !stepWork.useGpuXBufferOps)
            {
                wallcycle_sub_start(wcycle, ewcsLAUNCH_GPU_NONBONDED);
                Nbnxm::gpu_copy_xq_to_gpu(nbv->gpu_nbv, nbv->nbat.get(), AtomLocality::NonLocal);
                wallcycle_sub_stop(wcycle, ewcsLAUNCH_GPU_NONBONDED);
            }

            if (domainWork.haveGpuBondedWork)
            {
                wallcycle_sub_start(wcycle, ewcsLAUNCH_GPU_BONDED);
                fr->gpuBonded->setPbcAndlaunchKernel(fr->pbcType, box, fr->bMolPBC, stepWork);
                wallcycle_sub_stop(wcycle, ewcsLAUNCH_GPU_BONDED);
            }

            /* launch non-local nonbonded tasks on GPU */
            wallcycle_sub_start(wcycle, ewcsLAUNCH_GPU_NONBONDED);
            do_nb_verlet(fr, ic, enerd, stepWork, InteractionLocality::NonLocal, enbvClearFNo, step,
                         nrnb, wcycle);
            wallcycle_sub_stop(wcycle, ewcsLAUNCH_GPU_NONBONDED);

            wallcycle_stop(wcycle, ewcLAUNCH_GPU);
        }
    }

    if (simulationWork.useGpuNonbonded)
    {
        /* launch D2H copy-back F */
        wallcycle_start_nocount(wcycle, ewcLAUNCH_GPU);
        wallcycle_sub_start_nocount(wcycle, ewcsLAUNCH_GPU_NONBONDED);

        if (havePPDomainDecomposition(cr))
        {
            Nbnxm::gpu_launch_cpyback(nbv->gpu_nbv, nbv->nbat.get(), stepWork, AtomLocality::NonLocal);
        }
        Nbnxm::gpu_launch_cpyback(nbv->gpu_nbv, nbv->nbat.get(), stepWork, AtomLocality::Local);
        wallcycle_sub_stop(wcycle, ewcsLAUNCH_GPU_NONBONDED);

        if (domainWork.haveGpuBondedWork && stepWork.computeEnergy)
        {
            fr->gpuBonded->launchEnergyTransfer();
        }
        wallcycle_stop(wcycle, ewcLAUNCH_GPU);
    }

    gmx::ArrayRef<const gmx::RVec> xWholeMolecules;
    if (fr->wholeMoleculeTransform)
    {
        xWholeMolecules = fr->wholeMoleculeTransform->wholeMoleculeCoordinates(x.unpaddedArrayRef(), box);
    }

    DipoleData dipoleData;

    if (simulationWork.computeMuTot)
    {
        const int start = 0;

        /* Calculate total (local) dipole moment in a temporary common array.
         * This makes it possible to sum them over nodes faster.
         */
        gmx::ArrayRef<const gmx::RVec> xRef =
                (xWholeMolecules.empty() ? x.unpaddedArrayRef() : xWholeMolecules);
        calc_mu(start, mdatoms->homenr, xRef, mdatoms->chargeA, mdatoms->chargeB,
                mdatoms->nChargePerturbed, dipoleData.muStaging[0], dipoleData.muStaging[1]);

        reduceAndUpdateMuTot(&dipoleData, cr, (fr->efep != efepNO), lambda, muTotal, ddBalanceRegionHandler);
    }

    /* Reset energies */
    reset_enerdata(enerd);

    if (DOMAINDECOMP(cr) && !thisRankHasDuty(cr, DUTY_PME))
    {
        wallcycle_start(wcycle, ewcPPDURINGPME);
        dd_force_flop_start(cr->dd, nrnb);
    }

    // For the rest of the CPU tasks that depend on GPU-update produced coordinates,
    // this wait ensures that the D2H transfer is complete.
    if ((simulationWork.useGpuUpdate)
        && (runScheduleWork->domainWork.haveCpuLocalForceWork || stepWork.computeVirial))
    {
        stateGpu->waitCoordinatesReadyOnHost(AtomLocality::Local);
    }

    if (inputrec->bRot)
    {
        wallcycle_start(wcycle, ewcROT);
        do_rotation(cr, enforcedRotation, box, as_rvec_array(x.unpaddedArrayRef().data()), t, step,
                    stepWork.doNeighborSearch);
        wallcycle_stop(wcycle, ewcROT);
    }

    /* Start the force cycle counter.
     * Note that a different counter is used for dynamic load balancing.
     */
    wallcycle_start(wcycle, ewcFORCE);

    /* Set up and clear force outputs:
     * forceOutFast:      everything except what is in the other two outputs
     * forceOutSlow:      PME-mesh and listed-forces group 1
     * forceOutNonbonded: non-bonded forces
     * Without multiple time stepping all point to the same object.
     * With multiple time-stepping the use is different for slow and fast steps.
     */
    ForceOutputs forceOutFast = setupForceOutputs(&fr->forceHelperBuffers[0], force, stepWork, wcycle);
    //! \todo find if there is a way to avoid creating an empty, unused ForceOutputs
    ForceOutputs forceOutMts =
            ((fr->useMts && stepWork.computeSlowForces)
                     ? setupForceOutputs(&fr->forceHelperBuffers[1],
                                         forceView->forceMtsCombinedWithPadding(), stepWork, wcycle)
                     : ForceOutputs(gmx::ForceWithShiftForces({}, false, {}), false,
                                    gmx::ForceWithVirial({}, false)));
    ForceOutputs& forceOutSlow = (fr->useMts ? forceOutMts : forceOutFast);

    ForceOutputs& forceOutNonbonded = (fr->nonbondedAtSlowMtsSteps ? forceOutSlow : forceOutFast);

    if (inputrec->bPull && pull_have_constraint(pull_work))
    {
        clear_pull_forces(pull_work);
    }

    /* We calculate the non-bonded forces, when done on the CPU, here.
     * We do this before calling do_force_lowlevel, because in that
     * function, the listed forces are calculated before PME, which
     * does communication.  With this order, non-bonded and listed
     * force calculation imbalance can be balanced out by the domain
     * decomposition load balancing.
     */

    const bool useOrEmulateGpuNb = simulationWork.useGpuNonbonded || fr->nbv->emulateGpu();

    if (!useOrEmulateGpuNb)
    {
        do_nb_verlet(fr, ic, enerd, stepWork, InteractionLocality::Local, enbvClearFYes, step, nrnb, wcycle);
    }

    if (fr->efep != efepNO && stepWork.computeNonbondedForces)
    {
        /* Calculate the local and non-local free energy interactions here.
         * Happens here on the CPU both with and without GPU.
         */
        nbv->dispatchFreeEnergyKernel(InteractionLocality::Local, fr,
                                      as_rvec_array(x.unpaddedArrayRef().data()),
                                      &forceOutNonbonded.forceWithShiftForces(), *mdatoms,
                                      inputrec->fepvals, lambda, enerd, stepWork, nrnb);

        if (havePPDomainDecomposition(cr))
        {
            nbv->dispatchFreeEnergyKernel(InteractionLocality::NonLocal, fr,
                                          as_rvec_array(x.unpaddedArrayRef().data()),
                                          &forceOutNonbonded.forceWithShiftForces(), *mdatoms,
                                          inputrec->fepvals, lambda, enerd, stepWork, nrnb);
        }
    }

    if (stepWork.computeNonbondedForces && !useOrEmulateGpuNb)
    {
        if (havePPDomainDecomposition(cr))
        {
            do_nb_verlet(fr, ic, enerd, stepWork, InteractionLocality::NonLocal, enbvClearFNo, step,
                         nrnb, wcycle);
        }

        if (stepWork.computeForces)
        {
            /* Add all the non-bonded force to the normal force array.
             * This can be split into a local and a non-local part when overlapping
             * communication with calculation with domain decomposition.
             */
            wallcycle_stop(wcycle, ewcFORCE);
            nbv->atomdata_add_nbat_f_to_f(AtomLocality::All,
                                          forceOutNonbonded.forceWithShiftForces().force());
            wallcycle_start_nocount(wcycle, ewcFORCE);
        }

        /* If there are multiple fshift output buffers we need to reduce them */
        if (stepWork.computeVirial)
        {
            /* This is not in a subcounter because it takes a
               negligible and constant-sized amount of time */
            nbnxn_atomdata_add_nbat_fshift_to_fshift(
                    *nbv->nbat, forceOutNonbonded.forceWithShiftForces().shiftForces());
        }
    }

    // TODO Force flags should include haveFreeEnergyWork for this domain
    if (ddUsesGpuDirectCommunication && (domainWork.haveCpuBondedWork || domainWork.haveFreeEnergyWork))
    {
        /* Wait for non-local coordinate data to be copied from device */
        stateGpu->waitCoordinatesReadyOnHost(AtomLocality::NonLocal);
    }

    // Compute wall interactions, when present.
    // Note: should be moved to special forces.
    if (inputrec->nwall && stepWork.computeNonbondedForces)
    {
        /* foreign lambda component for walls */
        real dvdl_walls = do_walls(*inputrec, *fr, box, *mdatoms, x.unpaddedConstArrayRef(),
                                   &forceOutFast.forceWithVirial(), lambda[efptVDW],
                                   enerd->grpp.ener[egLJSR].data(), nrnb);
        enerd->dvdl_lin[efptVDW] += dvdl_walls;
    }

    if (stepWork.computeListedForces)
    {
        /* Check whether we need to take into account PBC in listed interactions */
        bool needMolPbc = false;
        for (const auto& listedForces : fr->listedForces)
        {
            if (listedForces.haveCpuListedForces(*fr->fcdata))
            {
                needMolPbc = fr->bMolPBC;
            }
        }

        t_pbc pbc;

        if (needMolPbc)
        {
            /* Since all atoms are in the rectangular or triclinic unit-cell,
             * only single box vector shifts (2 in x) are required.
             */
            set_pbc_dd(&pbc, fr->pbcType, DOMAINDECOMP(cr) ? cr->dd->numCells : nullptr, TRUE, box);
        }

        for (int mtsIndex = 0; mtsIndex < (fr->useMts && stepWork.computeSlowForces ? 2 : 1); mtsIndex++)
        {
            ListedForces& listedForces = fr->listedForces[mtsIndex];
            ForceOutputs& forceOut     = (mtsIndex == 0 ? forceOutFast : forceOutSlow);
            listedForces.calculate(
                    wcycle, box, inputrec->fepvals, cr, ms, x, xWholeMolecules, fr->fcdata.get(),
                    hist, &forceOut, fr, &pbc, enerd, nrnb, lambda.data(), mdatoms,
                    DOMAINDECOMP(cr) ? cr->dd->globalAtomIndices.data() : nullptr, stepWork);
        }
    }

    if (stepWork.computeSlowForces)
    {
        calculateLongRangeNonbondeds(fr, inputrec, cr, nrnb, wcycle, mdatoms,
                                     x.unpaddedConstArrayRef(), &forceOutSlow.forceWithVirial(),
                                     enerd, box, lambda.data(), as_rvec_array(dipoleData.muStateAB),
                                     stepWork, ddBalanceRegionHandler);
    }

    wallcycle_stop(wcycle, ewcFORCE);

    // VdW dispersion correction, only computed on master rank to avoid double counting
    if ((stepWork.computeEnergy || stepWork.computeVirial) && fr->dispersionCorrection && MASTER(cr))
    {
        // Calculate long range corrections to pressure and energy
        const DispersionCorrection::Correction correction =
                fr->dispersionCorrection->calculate(box, lambda[efptVDW]);

        if (stepWork.computeEnergy)
        {
            enerd->term[F_DISPCORR] = correction.energy;
            enerd->term[F_DVDL_VDW] += correction.dvdl;
            enerd->dvdl_lin[efptVDW] += correction.dvdl;
        }
        if (stepWork.computeVirial)
        {
            correction.correctVirial(vir_force);
            enerd->term[F_PDISPCORR] = correction.pressure;
        }
    }

    computeSpecialForces(fplog, cr, inputrec, awh, enforcedRotation, imdSession, pull_work, step, t,
                         wcycle, fr->forceProviders, box, x.unpaddedArrayRef(), mdatoms, lambda, stepWork,
                         &forceOutFast.forceWithVirial(), enerd, ed, stepWork.doNeighborSearch);

    GMX_ASSERT(!(fr->nonbondedAtSlowMtsSteps && stepWork.useGpuFBufferOps),
               "The schedule below does not allow for nonbonded MTS with GPU buffer ops");
    GMX_ASSERT(!(fr->nonbondedAtSlowMtsSteps && useGpuForcesHaloExchange),
               "The schedule below does not allow for nonbonded MTS with GPU halo exchange");
    // Will store the amount of cycles spent waiting for the GPU that
    // will be later used in the DLB accounting.
    float cycles_wait_gpu = 0;
    if (useOrEmulateGpuNb && stepWork.computeNonbondedForces)
    {
        auto& forceWithShiftForces = forceOutNonbonded.forceWithShiftForces();

        /* wait for non-local forces (or calculate in emulation mode) */
        if (havePPDomainDecomposition(cr))
        {
            if (simulationWork.useGpuNonbonded)
            {
                cycles_wait_gpu += Nbnxm::gpu_wait_finish_task(
                        nbv->gpu_nbv, stepWork, AtomLocality::NonLocal, enerd->grpp.ener[egLJSR].data(),
                        enerd->grpp.ener[egCOULSR].data(), forceWithShiftForces.shiftForces(), wcycle);
            }
            else
            {
                wallcycle_start_nocount(wcycle, ewcFORCE);
                do_nb_verlet(fr, ic, enerd, stepWork, InteractionLocality::NonLocal, enbvClearFYes,
                             step, nrnb, wcycle);
                wallcycle_stop(wcycle, ewcFORCE);
            }

            if (stepWork.useGpuFBufferOps)
            {
                gmx::FixedCapacityVector<GpuEventSynchronizer*, 1> dependencyList;

                // TODO: move this into DomainLifetimeWorkload, including the second part of the
                // condition The bonded and free energy CPU tasks can have non-local force
                // contributions which are a dependency for the GPU force reduction.
                bool haveNonLocalForceContribInCpuBuffer =
                        domainWork.haveCpuBondedWork || domainWork.haveFreeEnergyWork;

                if (haveNonLocalForceContribInCpuBuffer)
                {
                    stateGpu->copyForcesToGpu(forceOutSlow.forceWithShiftForces().force(),
                                              AtomLocality::NonLocal);
                    dependencyList.push_back(stateGpu->getForcesReadyOnDeviceEvent(
                            AtomLocality::NonLocal, stepWork.useGpuFBufferOps));
                }

                nbv->atomdata_add_nbat_f_to_f_gpu(AtomLocality::NonLocal, stateGpu->getForces(),
                                                  pme_gpu_get_device_f(fr->pmedata), dependencyList,
                                                  false, haveNonLocalForceContribInCpuBuffer);

                if (!useGpuForcesHaloExchange)
                {
                    // copy from GPU input for dd_move_f()
                    stateGpu->copyForcesFromGpu(forceOutSlow.forceWithShiftForces().force(),
                                                AtomLocality::NonLocal);
                }
            }
            else
            {
                nbv->atomdata_add_nbat_f_to_f(AtomLocality::NonLocal, forceWithShiftForces.force());
            }

            if (fr->nbv->emulateGpu() && stepWork.computeVirial)
            {
                nbnxn_atomdata_add_nbat_fshift_to_fshift(*nbv->nbat, forceWithShiftForces.shiftForces());
            }
        }
    }

    /* Combining the forces for multiple time stepping before the halo exchange, when possible,
     * avoids an extra halo exchange (when DD is used) and a extra post-processing step.
     */
    const bool combineMtsForcesBeforeHaloExchange =
            (stepWork.computeForces && fr->useMts && stepWork.computeSlowForces
             && (legacyFlags & GMX_FORCE_DO_NOT_NEED_NORMAL_FORCE) != 0
             && !(stepWork.computeVirial || simulationWork.useGpuNonbonded || useGpuPmeOnThisRank));
    if (combineMtsForcesBeforeHaloExchange)
    {
        const int numAtoms = havePPDomainDecomposition(cr) ? dd_numAtomsZones(*cr->dd) : mdatoms->homenr;
        combineMtsForces(numAtoms, force.unpaddedArrayRef(), forceView->forceMtsCombined(),
                         inputrec->mtsLevels[1].stepFactor);
    }

    if (havePPDomainDecomposition(cr))
    {
        /* We are done with the CPU compute.
         * We will now communicate the non-local forces.
         * If we use a GPU this will overlap with GPU work, so in that case
         * we do not close the DD force balancing region here.
         */
        ddBalanceRegionHandler.closeAfterForceComputationCpu();

        if (stepWork.computeForces)
        {
            if (useGpuForcesHaloExchange)
            {
                if (domainWork.haveCpuLocalForceWork)
                {
                    stateGpu->copyForcesToGpu(forceOutSlow.forceWithShiftForces().force(),
                                              AtomLocality::Local);
                }
                communicateGpuHaloForces(*cr, domainWork.haveCpuLocalForceWork);
            }
            else
            {
                if (stepWork.useGpuFBufferOps)
                {
                    stateGpu->waitForcesReadyOnHost(AtomLocality::NonLocal);
                }
                if (!fr->useMts || !combineMtsForcesBeforeHaloExchange)
                {
                    dd_move_f(cr->dd, &forceOutFast.forceWithShiftForces(), wcycle);
                }
                if (fr->useMts && stepWork.computeSlowForces)
                {
                    dd_move_f(cr->dd, &forceOutSlow.forceWithShiftForces(), wcycle);
                }
            }
        }
    }

    // With both nonbonded and PME offloaded a GPU on the same rank, we use
    // an alternating wait/reduction scheme.
    bool alternateGpuWait = (!c_disableAlternatingWait && useGpuPmeOnThisRank && simulationWork.useGpuNonbonded
                             && !DOMAINDECOMP(cr) && !stepWork.useGpuFBufferOps);
    if (alternateGpuWait)
    {
        alternatePmeNbGpuWaitReduce(fr->nbv.get(), fr->pmedata, &forceOutNonbonded, &forceOutSlow,
                                    enerd, lambda[efptCOUL], stepWork, wcycle);
    }

    if (!alternateGpuWait && useGpuPmeOnThisRank)
    {
        pme_gpu_wait_and_reduce(fr->pmedata, stepWork, wcycle, &forceOutSlow.forceWithVirial(),
                                enerd, lambda[efptCOUL]);
    }

    /* Wait for local GPU NB outputs on the non-alternating wait path */
    if (!alternateGpuWait && simulationWork.useGpuNonbonded)
    {
        /* Measured overhead on CUDA and OpenCL with(out) GPU sharing
         * is between 0.5 and 1.5 Mcycles. So 2 MCycles is an overestimate,
         * but even with a step of 0.1 ms the difference is less than 1%
         * of the step time.
         */
        const float gpuWaitApiOverheadMargin = 2e6F; /* cycles */
        const float waitCycles               = Nbnxm::gpu_wait_finish_task(
                nbv->gpu_nbv, stepWork, AtomLocality::Local, enerd->grpp.ener[egLJSR].data(),
                enerd->grpp.ener[egCOULSR].data(),
                forceOutNonbonded.forceWithShiftForces().shiftForces(), wcycle);

        if (ddBalanceRegionHandler.useBalancingRegion())
        {
            DdBalanceRegionWaitedForGpu waitedForGpu = DdBalanceRegionWaitedForGpu::yes;
            if (stepWork.computeForces && waitCycles <= gpuWaitApiOverheadMargin)
            {
                /* We measured few cycles, it could be that the kernel
                 * and transfer finished earlier and there was no actual
                 * wait time, only API call overhead.
                 * Then the actual time could be anywhere between 0 and
                 * cycles_wait_est. We will use half of cycles_wait_est.
                 */
                waitedForGpu = DdBalanceRegionWaitedForGpu::no;
            }
            ddBalanceRegionHandler.closeAfterForceComputationGpu(cycles_wait_gpu, waitedForGpu);
        }
    }

    if (fr->nbv->emulateGpu())
    {
        // NOTE: emulation kernel is not included in the balancing region,
        // but emulation mode does not target performance anyway
        wallcycle_start_nocount(wcycle, ewcFORCE);
        do_nb_verlet(fr, ic, enerd, stepWork, InteractionLocality::Local,
                     DOMAINDECOMP(cr) ? enbvClearFNo : enbvClearFYes, step, nrnb, wcycle);
        wallcycle_stop(wcycle, ewcFORCE);
    }

    // If on GPU PME-PP comms or GPU update path, receive forces from PME before GPU buffer ops
    // TODO refactor this and unify with below default-path call to the same function
    if (PAR(cr) && !thisRankHasDuty(cr, DUTY_PME) && stepWork.computeSlowForces
        && (simulationWork.useGpuPmePpCommunication || simulationWork.useGpuUpdate))
    {
        /* In case of node-splitting, the PP nodes receive the long-range
         * forces, virial and energy from the PME nodes here.
         */
        pme_receive_force_ener(fr, cr, &forceOutSlow.forceWithVirial(), enerd,
                               simulationWork.useGpuPmePpCommunication,
                               stepWork.useGpuPmeFReduction, wcycle);
    }


    /* Do the nonbonded GPU (or emulation) force buffer reduction
     * on the non-alternating path. */
    GMX_ASSERT(!(fr->nonbondedAtSlowMtsSteps && stepWork.useGpuFBufferOps),
               "The schedule below does not allow for nonbonded MTS with GPU buffer ops");
    if (useOrEmulateGpuNb && !alternateGpuWait)
    {
        gmx::FixedCapacityVector<GpuEventSynchronizer*, 3> dependencyList;

        if (stepWork.useGpuPmeFReduction)
        {
            // TODO simplify this conditional. Pass buffer and sync pointers at init stage rather than here. Unify getter fns for sameGPU/otherGPU cases.
            GpuEventSynchronizer* const pmeSynchronizer =
                    stepWork.useGpuPmeFReduction
                            ? (thisRankHasDuty(cr, DUTY_PME) ? pme_gpu_get_f_ready_synchronizer(fr->pmedata)
                                                             : // PME force buffer on same GPU
                                       static_cast<GpuEventSynchronizer*>(
                                               fr->pmePpCommGpu->getForcesReadySynchronizer())) // buffer received from other GPU
                            : nullptr; // PME reduction not active on GPU

            dependencyList.push_back(pmeSynchronizer);
        }

        gmx::ArrayRef<gmx::RVec> forceWithShift = forceOutNonbonded.forceWithShiftForces().force();

        if (stepWork.useGpuFBufferOps)
        {
            // Flag to specify whether the CPU force buffer has contributions to
            // local atoms. This depends on whether there are CPU-based force tasks
            // or when DD is active the halo exchange has resulted in contributions
            // from the non-local part.
            const bool haveLocalForceContribInCpuBuffer =
                    (domainWork.haveCpuLocalForceWork || havePPDomainDecomposition(cr));

            // TODO: move these steps as early as possible:
            // - CPU f H2D should be as soon as all CPU-side forces are done
            // - wait for force reduction does not need to block host (at least not here, it's sufficient to wait
            //   before the next CPU task that consumes the forces: vsite spread or update)
            // - copy is not perfomed if GPU force halo exchange is active, because it would overwrite the result
            //   of the halo exchange. In that case the copy is instead performed above, before the exchange.
            //   These should be unified.
            if (haveLocalForceContribInCpuBuffer && !useGpuForcesHaloExchange)
            {
                // Note: AtomLocality::All is used for the non-DD case because, as in this
                // case copyForcesToGpu() uses a separate stream, it allows overlap of
                // CPU force H2D with GPU force tasks on all streams including those in the
                // local stream which would otherwise be implicit dependencies for the
                // transfer and would not overlap.
                auto locality = havePPDomainDecomposition(cr) ? AtomLocality::Local : AtomLocality::All;

                stateGpu->copyForcesToGpu(forceWithShift, locality);
                dependencyList.push_back(
                        stateGpu->getForcesReadyOnDeviceEvent(locality, stepWork.useGpuFBufferOps));
            }
            if (useGpuForcesHaloExchange)
            {
                dependencyList.push_back(cr->dd->gpuHaloExchange[0]->getForcesReadyOnDeviceEvent());
            }
            if (stepWork.computeNonbondedForces)
            {
                // TODO this conditional. Pass buffer and sync pointers at init stage rather than here. Unify getter fns for sameGPU/otherGPU cases.
                void* pmeForcePtr = stepWork.useGpuPmeFReduction
                                            ? (thisRankHasDuty(cr, DUTY_PME)
                                                       ? pme_gpu_get_device_f(fr->pmedata)
                                                       : // PME force buffer on same GPU
                                                       fr->pmePpCommGpu->getGpuForceStagingPtr()) // buffer received from other GPU
                                            : nullptr; // PME reduction not active on GPU
                nbv->atomdata_add_nbat_f_to_f_gpu(
                        AtomLocality::Local, stateGpu->getForces(), pmeForcePtr, dependencyList,
                        stepWork.useGpuPmeFReduction, haveLocalForceContribInCpuBuffer);
            }
            // Copy forces to host if they are needed for update or if virtual sites are enabled.
            // If there are vsites, we need to copy forces every step to spread vsite forces on host.
            // TODO: When the output flags will be included in step workload, this copy can be combined with the
            //       copy call done in sim_utils(...) for the output.
            // NOTE: If there are virtual sites, the forces are modified on host after this D2H copy. Hence,
            //       they should not be copied in do_md(...) for the output.
            if (!simulationWork.useGpuUpdate || vsite)
            {
                stateGpu->copyForcesFromGpu(forceWithShift, AtomLocality::Local);
                stateGpu->waitForcesReadyOnHost(AtomLocality::Local);
            }
        }
        else if (stepWork.computeNonbondedForces)
        {
            nbv->atomdata_add_nbat_f_to_f(AtomLocality::Local, forceWithShift);
        }
    }

    launchGpuEndOfStepTasks(nbv, fr->gpuBonded, fr->pmedata, enerd, *runScheduleWork,
                            useGpuPmeOnThisRank, step, wcycle);

    if (DOMAINDECOMP(cr))
    {
        dd_force_flop_stop(cr->dd, nrnb);
    }

    const bool haveCombinedMtsForces = (stepWork.computeForces && fr->useMts && stepWork.computeSlowForces
                                        && combineMtsForcesBeforeHaloExchange);
    if (stepWork.computeForces)
    {
        postProcessForceWithShiftForces(nrnb, wcycle, box, x.unpaddedArrayRef(), &forceOutFast,
                                        vir_force, *mdatoms, *fr, vsite, stepWork);

        if (fr->useMts && stepWork.computeSlowForces && !haveCombinedMtsForces)
        {
            postProcessForceWithShiftForces(nrnb, wcycle, box, x.unpaddedArrayRef(), &forceOutSlow,
                                            vir_force, *mdatoms, *fr, vsite, stepWork);
        }
    }

    // TODO refactor this and unify with above GPU PME-PP / GPU update path call to the same function
    if (PAR(cr) && !thisRankHasDuty(cr, DUTY_PME) && !simulationWork.useGpuPmePpCommunication
        && !simulationWork.useGpuUpdate && stepWork.computeSlowForces)
    {
        /* In case of node-splitting, the PP nodes receive the long-range
         * forces, virial and energy from the PME nodes here.
         */
        pme_receive_force_ener(fr, cr, &forceOutSlow.forceWithVirial(), enerd,
                               simulationWork.useGpuPmePpCommunication, false, wcycle);
    }

    if (stepWork.computeForces)
    {
        /* If we don't use MTS or if we already combined the MTS forces before, we only
         * need to post-process one ForceOutputs object here, called forceOutCombined,
         * otherwise we have to post-process two outputs and then combine them.
         */
        ForceOutputs& forceOutCombined = (haveCombinedMtsForces ? forceOutMts : forceOutFast);
        postProcessForces(cr, step, nrnb, wcycle, box, x.unpaddedArrayRef(), &forceOutCombined,
                          vir_force, mdatoms, fr, vsite, stepWork);

        if (fr->useMts && stepWork.computeSlowForces && !haveCombinedMtsForces)
        {
            postProcessForces(cr, step, nrnb, wcycle, box, x.unpaddedArrayRef(), &forceOutSlow,
                              vir_force, mdatoms, fr, vsite, stepWork);

            combineMtsForces(mdatoms->homenr, force.unpaddedArrayRef(),
                             forceView->forceMtsCombined(), inputrec->mtsLevels[1].stepFactor);
        }
    }

    if (stepWork.computeEnergy)
    {
        /* Compute the final potential energy terms */
        accumulatePotentialEnergies(enerd, lambda, inputrec->fepvals);

        if (!EI_TPI(inputrec->eI))
        {
            checkPotentialEnergyValidity(step, *enerd, *inputrec);
        }
    }

    /* In case we don't have constraints and are using GPUs, the next balancing
     * region starts here.
     * Some "special" work at the end of do_force_cuts?, such as vsite spread,
     * virial calculation and COM pulling, is not thus not included in
     * the balance timing, which is ok as most tasks do communication.
     */
    ddBalanceRegionHandler.openBeforeForceComputationCpu(DdAllowBalanceRegionReopen::no);
}<|MERGE_RESOLUTION|>--- conflicted
+++ resolved
@@ -873,23 +873,14 @@
 /*! \brief Set up force flag stuct from the force bitmask.
  *
  * \param[in]      legacyFlags          Force bitmask flags used to construct the new flags
-<<<<<<< HEAD
- * \param[in]      computeNonbondedForces  Whether to compute nonbonded interactions
- * calculation.
  * \param[in]      computeSlowForces    Whether to compute the slow forces, always pass true without MTS
-=======
->>>>>>> 543017df
  * \param[in]      simulationWork       Simulation workload description.
  * \param[in]      rankHasPmeDuty       If this rank computes PME.
  *
  * \returns New Stepworkload description.
  */
 static StepWorkload setupStepWorkload(const int                 legacyFlags,
-<<<<<<< HEAD
-                                      const bool                computeNonbondedForces,
                                       const bool                computeSlowForces,
-=======
->>>>>>> 543017df
                                       const SimulationWorkload& simulationWork,
                                       const bool                rankHasPmeDuty)
 {
@@ -897,22 +888,15 @@
     flags.stateChanged        = ((legacyFlags & GMX_FORCE_STATECHANGED) != 0);
     flags.haveDynamicBox      = ((legacyFlags & GMX_FORCE_DYNAMICBOX) != 0);
     flags.doNeighborSearch    = ((legacyFlags & GMX_FORCE_NS) != 0);
-<<<<<<< HEAD
     flags.computeSlowForces   = computeSlowForces;
-=======
->>>>>>> 543017df
     flags.computeVirial       = ((legacyFlags & GMX_FORCE_VIRIAL) != 0);
     flags.computeEnergy       = ((legacyFlags & GMX_FORCE_ENERGY) != 0);
     flags.computeForces       = ((legacyFlags & GMX_FORCE_FORCES) != 0);
     flags.computeListedForces = ((legacyFlags & GMX_FORCE_LISTED) != 0);
-<<<<<<< HEAD
-    flags.computeNonbondedForces = ((legacyFlags & GMX_FORCE_NONBONDED) != 0) && computeNonbondedForces;
-    flags.computeDhdl            = ((legacyFlags & GMX_FORCE_DHDL) != 0);
-=======
     flags.computeNonbondedForces =
-            ((legacyFlags & GMX_FORCE_NONBONDED) != 0) && simulationWork.computeNonbonded;
+            ((legacyFlags & GMX_FORCE_NONBONDED) != 0) && simulationWork.computeNonbonded
+            && !(simulationWork.computeNonbondedAtSlowMtsSteps && !computeSlowForces);
     flags.computeDhdl = ((legacyFlags & GMX_FORCE_DHDL) != 0);
->>>>>>> 543017df
 
     if (simulationWork.useGpuBufferOps)
     {
@@ -1075,17 +1059,9 @@
 
     const SimulationWorkload& simulationWork = runScheduleWork->simulationWork;
 
-
-<<<<<<< HEAD
     const bool computeSlowForces = (!fr->useMts || step % inputrec->mtsLevels[1].stepFactor == 0);
-    const bool computeNonbonded =
-            fr->bNonbonded && !(fr->useMts && fr->nonbondedAtSlowMtsSteps && !computeSlowForces);
-    runScheduleWork->stepWork = setupStepWorkload(legacyFlags, computeNonbonded, computeSlowForces,
-                                                  simulationWork, thisRankHasDuty(cr, DUTY_PME));
-=======
-    runScheduleWork->stepWork =
-            setupStepWorkload(legacyFlags, simulationWork, thisRankHasDuty(cr, DUTY_PME));
->>>>>>> 543017df
+    runScheduleWork->stepWork    = setupStepWorkload(legacyFlags, computeSlowForces, simulationWork,
+                                                  thisRankHasDuty(cr, DUTY_PME));
     const StepWorkload& stepWork = runScheduleWork->stepWork;
 
     const bool useGpuPmeOnThisRank =
@@ -1566,7 +1542,9 @@
                                     gmx::ForceWithVirial({}, false)));
     ForceOutputs& forceOutSlow = (fr->useMts ? forceOutMts : forceOutFast);
 
-    ForceOutputs& forceOutNonbonded = (fr->nonbondedAtSlowMtsSteps ? forceOutSlow : forceOutFast);
+    const bool nonbondedAtSlowMtsSteps = runScheduleWork->simulationWork.computeNonbondedAtSlowMtsSteps;
+
+    ForceOutputs& forceOutNonbonded = (nonbondedAtSlowMtsSteps ? forceOutSlow : forceOutFast);
 
     if (inputrec->bPull && pull_have_constraint(pull_work))
     {
@@ -1722,9 +1700,9 @@
                          wcycle, fr->forceProviders, box, x.unpaddedArrayRef(), mdatoms, lambda, stepWork,
                          &forceOutFast.forceWithVirial(), enerd, ed, stepWork.doNeighborSearch);
 
-    GMX_ASSERT(!(fr->nonbondedAtSlowMtsSteps && stepWork.useGpuFBufferOps),
+    GMX_ASSERT(!(nonbondedAtSlowMtsSteps && stepWork.useGpuFBufferOps),
                "The schedule below does not allow for nonbonded MTS with GPU buffer ops");
-    GMX_ASSERT(!(fr->nonbondedAtSlowMtsSteps && useGpuForcesHaloExchange),
+    GMX_ASSERT(!(nonbondedAtSlowMtsSteps && useGpuForcesHaloExchange),
                "The schedule below does not allow for nonbonded MTS with GPU halo exchange");
     // Will store the amount of cycles spent waiting for the GPU that
     // will be later used in the DLB accounting.
@@ -1916,7 +1894,7 @@
 
     /* Do the nonbonded GPU (or emulation) force buffer reduction
      * on the non-alternating path. */
-    GMX_ASSERT(!(fr->nonbondedAtSlowMtsSteps && stepWork.useGpuFBufferOps),
+    GMX_ASSERT(!(nonbondedAtSlowMtsSteps && stepWork.useGpuFBufferOps),
                "The schedule below does not allow for nonbonded MTS with GPU buffer ops");
     if (useOrEmulateGpuNb && !alternateGpuWait)
     {
