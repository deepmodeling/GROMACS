/* -*- mode: c; tab-width: 4; indent-tabs-mode: nil; c-basic-offset: 4; c-file-style: "stroustrup"; -*-
 *
 * 
 *                This source code is part of
 * 
 *                 G   R   O   M   A   C   S
 * 
 *          GROningen MAchine for Chemical Simulations
 * 
 *                        VERSION 3.2.0
 * Written by David van der Spoel, Erik Lindahl, Berk Hess, and others.
 * Copyright (c) 1991-2000, University of Groningen, The Netherlands.
 * Copyright (c) 2001-2004, The GROMACS development team,
 * check out http://www.gromacs.org for more information.

 * This program is free software; you can redistribute it and/or
 * modify it under the terms of the GNU General Public License
 * as published by the Free Software Foundation; either version 2
 * of the License, or (at your option) any later version.
 * 
 * If you want to redistribute modifications, please consider that
 * scientific software is very special. Version control is crucial -
 * bugs must be traceable. We will be happy to consider code for
 * inclusion in the official distribution, but derived work must not
 * be called official GROMACS. Details are found in the README & COPYING
 * files - if they are missing, get the official version at www.gromacs.org.
 * 
 * To help us fund GROMACS development, we humbly ask that you cite
 * the papers on the package - you can find them in the top README file.
 * 
 * For more info, check our website at http://www.gromacs.org
 * 
 * And Hey:
 * Gallium Rubidium Oxygen Manganese Argon Carbon Silicon
 */
#ifdef HAVE_CONFIG_H
#include <config.h>
#endif

#include <ctype.h>
#include <stdlib.h>
#include <limits.h>
#include "sysstuff.h"
#include "smalloc.h"
#include "typedefs.h"
#include "physics.h"
#include "names.h"
#include "gmx_fatal.h"
#include "macros.h"
#include "index.h"
#include "symtab.h"
#include "string2.h"
#include "readinp.h"
#include "warninp.h"
#include "readir.h" 
#include "toputil.h"
#include "index.h"
#include "network.h"
#include "vec.h"
#include "pbc.h"
#include "mtop_util.h"
#include "chargegroup.h"
#include "inputrec.h"

#define MAXPTR 254
#define NOGID  255
#define MAXLAMBDAS 1024

/* Resource parameters 
 * Do not change any of these until you read the instruction
 * in readinp.h. Some cpp's do not take spaces after the backslash
 * (like the c-shell), which will give you a very weird compiler
 * message.
 */

static char tcgrps[STRLEN],tau_t[STRLEN],ref_t[STRLEN],
  acc[STRLEN],accgrps[STRLEN],freeze[STRLEN],frdim[STRLEN],
  energy[STRLEN],user1[STRLEN],user2[STRLEN],vcm[STRLEN],xtc_grps[STRLEN],
  couple_moltype[STRLEN],orirefitgrp[STRLEN],egptable[STRLEN],egpexcl[STRLEN],
  wall_atomtype[STRLEN],wall_density[STRLEN],deform[STRLEN],QMMM[STRLEN];
static char fep_lambda[efptNR][STRLEN];
static char lambda_weights[STRLEN];
static char **pull_grp;
static char **rot_grp;
static char anneal[STRLEN],anneal_npoints[STRLEN],
  anneal_time[STRLEN],anneal_temp[STRLEN];
static char QMmethod[STRLEN],QMbasis[STRLEN],QMcharge[STRLEN],QMmult[STRLEN],
  bSH[STRLEN],CASorbitals[STRLEN], CASelectrons[STRLEN],SAon[STRLEN],
  SAoff[STRLEN],SAsteps[STRLEN],bTS[STRLEN],bOPT[STRLEN]; 
static char efield_x[STRLEN],efield_xt[STRLEN],efield_y[STRLEN],
  efield_yt[STRLEN],efield_z[STRLEN],efield_zt[STRLEN];

enum {
    egrptpALL,         /* All particles have to be a member of a group.     */
    egrptpALL_GENREST, /* A rest group with name is generated for particles *
                        * that are not part of any group.                   */
    egrptpPART,        /* As egrptpALL_GENREST, but no name is generated    *
                        * for the rest group.                               */
    egrptpONE          /* Merge all selected groups into one group,         *
                        * make a rest group for the remaining particles.    */
};


void init_ir(t_inputrec *ir, t_gromppopts *opts)
{
  snew(opts->include,STRLEN); 
  snew(opts->define,STRLEN);
  snew(ir->fepvals,1);
  snew(ir->expandedvals,1);
  snew(ir->simtempvals,1);
}

static void GetSimTemps(int ntemps, t_simtemp *simtemp, double *temperature_lambdas)
{

    int i;

    for (i=0;i<ntemps;i++)
    {
        /* simple linear scaling -- allows more control */
        if (simtemp->eSimTempScale == esimtempLINEAR)
        {
            simtemp->temperatures[i] = simtemp->simtemp_low + (simtemp->simtemp_high-simtemp->simtemp_low)*temperature_lambdas[i];
        }
        else if (simtemp->eSimTempScale == esimtempGEOMETRIC)  /* should give roughly equal acceptance for constant heat capacity . . . */
        {
            simtemp->temperatures[i] = simtemp->simtemp_low * pow(simtemp->simtemp_high/simtemp->simtemp_low,(1.0*i)/(ntemps-1));
        }
        else if (simtemp->eSimTempScale == esimtempEXPONENTIAL)
        {
            simtemp->temperatures[i] = simtemp->simtemp_low + (simtemp->simtemp_high-simtemp->simtemp_low)*((exp(temperature_lambdas[i])-1)/(exp(1.0)-1));
        }
        else
        {
            char errorstr[128];
            sprintf(errorstr,"eSimTempScale=%d not defined",simtemp->eSimTempScale);
            gmx_fatal(FARGS,errorstr);
        }
    }
}



static void _low_check(gmx_bool b,char *s,warninp_t wi)
{
    if (b)
    {
        warning_error(wi,s);
    }
}

static void check_nst(const char *desc_nst,int nst,
                      const char *desc_p,int *p,
                      warninp_t wi)
{
    char buf[STRLEN];

    if (*p > 0 && *p % nst != 0)
    {
        /* Round up to the next multiple of nst */
        *p = ((*p)/nst + 1)*nst;
        sprintf(buf,"%s should be a multiple of %s, changing %s to %d\n",
		desc_p,desc_nst,desc_p,*p);
        warning(wi,buf);
    }
}

static gmx_bool ir_NVE(const t_inputrec *ir)
{
    return ((ir->eI == eiMD || EI_VV(ir->eI)) && ir->etc == etcNO);
}

static int lcd(int n1,int n2)
{
    int d,i;
    
    d = 1;
    for(i=2; (i<=n1 && i<=n2); i++)
    {
        if (n1 % i == 0 && n2 % i == 0)
        {
            d = i;
        }
    }
    
  return d;
}

void check_ir(const char *mdparin,t_inputrec *ir, t_gromppopts *opts,
              warninp_t wi)
/* Check internal consistency */
{
    /* Strange macro: first one fills the err_buf, and then one can check 
     * the condition, which will print the message and increase the error
     * counter.
     */
#define CHECK(b) _low_check(b,err_buf,wi)
    char err_buf[256],warn_buf[STRLEN];
    int i,j;
    int  ns_type=0;
    real dt_coupl=0;
    real dt_pcoupl;
    int  nstcmin;
    t_lambda *fep = ir->fepvals;
    t_expanded *expand = ir->expandedvals;

  set_warning_line(wi,mdparin,-1);

  /* BASIC CUT-OFF STUFF */
  if (ir->rcoulomb < 0)
  {
      warning_error(wi,"rcoulomb should be >= 0");
  }
  if (ir->rvdw < 0)
  {
      warning_error(wi,"rvdw should be >= 0");
  }
  if (ir->rlist < 0)
  {
      warning_error(wi,"rlist should be >= 0");
  }
  if (ir->rlist == 0 ||
      !((EEL_MIGHT_BE_ZERO_AT_CUTOFF(ir->coulombtype) && ir->rcoulomb > ir->rlist) ||
        (EVDW_MIGHT_BE_ZERO_AT_CUTOFF(ir->vdwtype)    && ir->rvdw     > ir->rlist))) {
    /* No switched potential and/or no twin-range:
     * we can set the long-range cut-off to the maximum of the other cut-offs.
     */
    ir->rlistlong = max_cutoff(ir->rlist,max_cutoff(ir->rvdw,ir->rcoulomb));
  } else if (ir->rlistlong < 0) {
    ir->rlistlong = max_cutoff(ir->rlist,max_cutoff(ir->rvdw,ir->rcoulomb));
    sprintf(warn_buf,"rlistlong was not set, setting it to %g (no buffer)",
	    ir->rlistlong);
    warning(wi,warn_buf);
  }
  if (ir->rlistlong == 0 && ir->ePBC != epbcNONE) {
      warning_error(wi,"Can not have an infinite cut-off with PBC");
  }
  if (ir->rlistlong > 0 && (ir->rlist == 0 || ir->rlistlong < ir->rlist)) {
      warning_error(wi,"rlistlong can not be shorter than rlist");
  }
  if (IR_TWINRANGE(*ir) && ir->nstlist <= 0) {
      warning_error(wi,"Can not have nstlist<=0 with twin-range interactions");
  }

    /* GENERAL INTEGRATOR STUFF */
    if (!(ir->eI == eiMD || EI_VV(ir->eI)))
    {
        ir->etc = etcNO;
    }
    if (ir->eI == eiVVAK) {
        sprintf(warn_buf,"Integrator method %s is implemented primarily for validation purposes; for molecular dynamics, you should probably be using %s or %s",ei_names[eiVVAK],ei_names[eiMD],ei_names[eiVV]);
        warning_note(wi,warn_buf);
    }
    if (!EI_DYNAMICS(ir->eI))
    {
        ir->epc = epcNO;
    }
    if (EI_DYNAMICS(ir->eI))
    {
        if (ir->nstcalcenergy < 0)
        {
            ir->nstcalcenergy = ir_optimal_nstcalcenergy(ir);
            if (ir->nstenergy != 0 && ir->nstenergy < ir->nstcalcenergy)
            {
                /* nstcalcenergy larger than nstener does not make sense.
                 * We ideally want nstcalcenergy=nstener.
                 */
                if (ir->nstlist > 0)
                {
                    ir->nstcalcenergy = lcd(ir->nstenergy,ir->nstlist);
                }
                else
                {
                    ir->nstcalcenergy = ir->nstenergy;
                }
            }
        }
        if (ir->epc != epcNO)
        {
            if (ir->nstpcouple < 0)
            {
                ir->nstpcouple = ir_optimal_nstpcouple(ir);
            }
        }
        if (IR_TWINRANGE(*ir))
        {
            check_nst("nstlist",ir->nstlist,
                      "nstcalcenergy",&ir->nstcalcenergy,wi);
            if (ir->epc != epcNO)
            {
                check_nst("nstlist",ir->nstlist,
                          "nstpcouple",&ir->nstpcouple,wi); 
            }
        }

        if (ir->nstcalcenergy > 1)
        {
            /* for storing exact averages nstenergy should be
             * a multiple of nstcalcenergy
             */
            check_nst("nstcalcenergy",ir->nstcalcenergy,
                      "nstenergy",&ir->nstenergy,wi);
            if (ir->efep != efepNO)
            {
                /* nstdhdl should be a multiple of nstcalcenergy */
                check_nst("nstcalcenergy",ir->nstcalcenergy,
                          "nstdhdl",&ir->fepvals->nstdhdl,wi);
            }
        }
    }

  /* LD STUFF */
  if ((EI_SD(ir->eI) || ir->eI == eiBD) &&
      ir->bContinuation && ir->ld_seed != -1) {
      warning_note(wi,"You are doing a continuation with SD or BD, make sure that ld_seed is different from the previous run (using ld_seed=-1 will ensure this)");
  }

  /* TPI STUFF */
  if (EI_TPI(ir->eI)) {
    sprintf(err_buf,"TPI only works with pbc = %s",epbc_names[epbcXYZ]);
    CHECK(ir->ePBC != epbcXYZ);
    sprintf(err_buf,"TPI only works with ns = %s",ens_names[ensGRID]);
    CHECK(ir->ns_type != ensGRID);
    sprintf(err_buf,"with TPI nstlist should be larger than zero");
    CHECK(ir->nstlist <= 0);
    sprintf(err_buf,"TPI does not work with full electrostatics other than PME");
    CHECK(EEL_FULL(ir->coulombtype) && !EEL_PME(ir->coulombtype));
  }

  /* SHAKE / LINCS */
  if ( (opts->nshake > 0) && (opts->bMorse) ) {
      sprintf(warn_buf,
              "Using morse bond-potentials while constraining bonds is useless");
      warning(wi,warn_buf);
  }

  if ((EI_SD(ir->eI) || ir->eI == eiBD) &&
      ir->bContinuation && ir->ld_seed != -1) {
      warning_note(wi,"You are doing a continuation with SD or BD, make sure that ld_seed is different from the previous run (using ld_seed=-1 will ensure this)");
  }
  /* verify simulated tempering options */

  if (ir->bSimTemp) {
      gmx_bool bAllTempZero = TRUE;
      for (i=0;i<fep->n_lambda;i++)
      {
          sprintf(err_buf,"Entry %d for %s must be between 0 and 1, instead is %g",i,efpt_names[efptTEMPERATURE],fep->all_lambda[efptTEMPERATURE][i]);
          CHECK((fep->all_lambda[efptTEMPERATURE][i] < 0) || (fep->all_lambda[efptTEMPERATURE][i] > 1));
          if (fep->all_lambda[efptTEMPERATURE][i] > 0)
          {
              bAllTempZero = FALSE;
          }
      }
      sprintf(err_buf,"if simulated tempering is on, temperature-lambdas may not be all zero");
      CHECK(bAllTempZero==TRUE);

      sprintf(err_buf,"Simulated tempering is currently only compatible with md-vv");
      CHECK(ir->eI != eiVV);

      /* check compatability of the temperature coupling with simulated tempering */

      if (ir->etc == etcNOSEHOOVER) {
          sprintf(warn_buf,"Nose-Hoover based temperature control such as [%s] my not be entirelyconsistent with simulated tempering",etcoupl_names[ir->etc]);
          warning_note(wi,warn_buf);
      }

      /* check that the temperatures make sense */

      sprintf(err_buf,"Higher simulated tempering temperature (%g) must be >= than the simulated tempering lower temperature (%g)",ir->simtempvals->simtemp_high,ir->simtempvals->simtemp_low);
      CHECK(ir->simtempvals->simtemp_high <= ir->simtempvals->simtemp_low);

      sprintf(err_buf,"Higher simulated tempering temperature (%g) must be >= zero",ir->simtempvals->simtemp_high);
      CHECK(ir->simtempvals->simtemp_high <= 0);

      sprintf(err_buf,"Lower simulated tempering temperature (%g) must be >= zero",ir->simtempvals->simtemp_low);
      CHECK(ir->simtempvals->simtemp_low <= 0);
  }

  /* verify free energy options */

  if (ir->efep != efepNO) {
      fep = ir->fepvals;
      sprintf(err_buf,"The soft-core power is %d and can only be 1 or 2",
              fep->sc_power);
      CHECK(fep->sc_alpha!=0 && fep->sc_power!=1 && fep->sc_power!=2);

      sprintf(err_buf,"The soft-core sc-r-power is %d and can only be 6 or 48",
              (int)fep->sc_r_power);
      CHECK(fep->sc_alpha!=0 && fep->sc_r_power!=6.0 && fep->sc_r_power!=48.0);

      /* check validity of options */
      if (fep->n_lambda > 0 && ir->rlist < max(ir->rvdw,ir->rcoulomb))
      {
          sprintf(warn_buf,
                  "For foreign lambda free energy differences it is assumed that the soft-core interactions have no effect beyond the neighborlist cut-off");
          warning(wi,warn_buf);
      }

      sprintf(err_buf,"Can't use postive delta-lambda (%g) if initial state/lambda does not start at zero",fep->delta_lambda);
      CHECK(fep->delta_lambda > 0 && ((fep->init_fep_state !=0) ||  (fep->init_lambda !=0)));

      sprintf(err_buf,"Can't use postive delta-lambda (%g) with expanded ensemble simulations",fep->delta_lambda);
      CHECK(fep->delta_lambda > 0 && (ir->efep == efepEXPANDED));

      sprintf(err_buf,"Free-energy not implemented for Ewald");
      CHECK(ir->coulombtype==eelEWALD);

      /* check validty of lambda inputs */
      sprintf(err_buf,"initial thermodynamic state %d does not exist, only goes to %d",fep->init_fep_state,fep->n_lambda);
      CHECK((fep->init_fep_state > fep->n_lambda));

      for (j=0;j<efptNR;j++)
      {
          for (i=0;i<fep->n_lambda;i++)
          {
              sprintf(err_buf,"Entry %d for %s must be between 0 and 1, instead is %g",i,efpt_names[j],fep->all_lambda[j][i]);
              CHECK((fep->all_lambda[j][i] < 0) || (fep->all_lambda[j][i] > 1));
          }
      }

      if ((fep->sc_alpha>0) && (!fep->bScCoul))
      {
          for (i=0;i<fep->n_lambda;i++)
          {
              sprintf(err_buf,"For state %d, vdw-lambdas (%f) is changing with vdw softcore, while coul-lambdas (%f) is nonzero without coulomb softcore: this will lead to crashes, and is not supported.",i,fep->all_lambda[efptVDW][i],
                      fep->all_lambda[efptCOUL][i]);
              CHECK((fep->sc_alpha>0) &&
                    (((fep->all_lambda[efptCOUL][i] > 0.0) &&
                      (fep->all_lambda[efptCOUL][i] < 1.0)) &&
                     ((fep->all_lambda[efptVDW][i] > 0.0) &&
                      (fep->all_lambda[efptVDW][i] < 1.0))));
          }
      }

      if ((fep->bScCoul) && (EEL_PME(ir->coulombtype)))
      {
          sprintf(warn_buf,"With coulomb soft core, the reciprocal space calculation will not necessarily cancel.  It may be necessary to decrease the reciprocal space energy, and increase the cutoff radius to get sufficiently close matches to energies with free energy turned off.");
          warning(wi, warn_buf);
      }

      /*  Free Energy Checks -- In an ideal world, slow growth and FEP would
          be treated differently, but that's the next step */

      for (i=0;i<efptNR;i++) {
          for (j=0;j<fep->n_lambda;j++) {
              sprintf(err_buf,"%s[%d] must be between 0 and 1",efpt_names[i],j);
              CHECK((fep->all_lambda[i][j] < 0) || (fep->all_lambda[i][j] > 1));
          }
      }
  }

  if ((ir->bSimTemp) || (ir->efep == efepEXPANDED)) {
      fep = ir->fepvals;
      expand = ir->expandedvals;

      /* checking equilibration of weights inputs for validity */

      sprintf(err_buf,"weight-equil-number-all-lambda (%d) is ignored if lmc-weights-equil is not equal to %s",
              expand->equil_n_at_lam,elmceq_names[elmceqNUMATLAM]);
      CHECK((expand->equil_n_at_lam>0) && (expand->elmceq!=elmceqNUMATLAM));

      sprintf(err_buf,"weight-equil-number-samples (%d) is ignored if lmc-weights-equil is not equal to %s",
              expand->equil_samples,elmceq_names[elmceqSAMPLES]);
      CHECK((expand->equil_samples>0) && (expand->elmceq!=elmceqSAMPLES));

      sprintf(err_buf,"weight-equil-number-steps (%d) is ignored if lmc-weights-equil is not equal to %s",
              expand->equil_steps,elmceq_names[elmceqSTEPS]);
      CHECK((expand->equil_steps>0) && (expand->elmceq!=elmceqSTEPS));

      sprintf(err_buf,"weight-equil-wl-delta (%d) is ignored if lmc-weights-equil is not equal to %s",
              expand->equil_samples,elmceq_names[elmceqWLDELTA]);
      CHECK((expand->equil_wl_delta>0) && (expand->elmceq!=elmceqWLDELTA));

      sprintf(err_buf,"weight-equil-count-ratio (%f) is ignored if lmc-weights-equil is not equal to %s",
              expand->equil_ratio,elmceq_names[elmceqRATIO]);
      CHECK((expand->equil_ratio>0) && (expand->elmceq!=elmceqRATIO));

      sprintf(err_buf,"weight-equil-number-all-lambda (%d) must be a positive integer if lmc-weights-equil=%s",
              expand->equil_n_at_lam,elmceq_names[elmceqNUMATLAM]);
      CHECK((expand->equil_n_at_lam<=0) && (expand->elmceq==elmceqNUMATLAM));

      sprintf(err_buf,"weight-equil-number-samples (%d) must be a positive integer if lmc-weights-equil=%s",
              expand->equil_samples,elmceq_names[elmceqSAMPLES]);
      CHECK((expand->equil_samples<=0) && (expand->elmceq==elmceqSAMPLES));

      sprintf(err_buf,"weight-equil-number-steps (%d) must be a positive integer if lmc-weights-equil=%s",
              expand->equil_steps,elmceq_names[elmceqSTEPS]);
      CHECK((expand->equil_steps<=0) && (expand->elmceq==elmceqSTEPS));

      sprintf(err_buf,"weight-equil-wl-delta (%f) must be > 0 if lmc-weights-equil=%s",
              expand->equil_wl_delta,elmceq_names[elmceqWLDELTA]);
      CHECK((expand->equil_wl_delta<=0) && (expand->elmceq==elmceqWLDELTA));

      sprintf(err_buf,"weight-equil-count-ratio (%f) must be > 0 if lmc-weights-equil=%s",
              expand->equil_ratio,elmceq_names[elmceqRATIO]);
      CHECK((expand->equil_ratio<=0) && (expand->elmceq==elmceqRATIO));

      sprintf(err_buf,"lmc-weights-equil=%s only possible when lmc-stats = %s or lmc-stats %s",
              elmceq_names[elmceqWLDELTA],elamstats_names[elamstatsWL],elamstats_names[elamstatsWWL]);
      CHECK((expand->elmceq==elmceqWLDELTA) && (!EWL(expand->elamstats)));

      sprintf(err_buf,"lmc-repeats (%d) must be greater than 0",expand->lmc_repeats);
      CHECK((expand->lmc_repeats <= 0));
      sprintf(err_buf,"minimum-var-min (%d) must be greater than 0",expand->minvarmin);
      CHECK((expand->minvarmin <= 0));
      sprintf(err_buf,"weight-c-range (%d) must be greater or equal to 0",expand->c_range);
      CHECK((expand->c_range < 0));
      sprintf(err_buf,"init-lambda-state (%d) must be zero if lmc-forced-nstart (%d)> 0 and lmc-move != 'no'",
              fep->init_fep_state, expand->lmc_forced_nstart);
      CHECK((fep->init_fep_state!=0) && (expand->lmc_forced_nstart>0) && (expand->elmcmove!=elmcmoveNO));
      sprintf(err_buf,"lmc-forced-nstart (%d) must not be negative",expand->lmc_forced_nstart);
      CHECK((expand->lmc_forced_nstart < 0));
      sprintf(err_buf,"init-lambda-state (%d) must be in the interval [0,number of lambdas)",fep->init_fep_state);
      CHECK((fep->init_fep_state < 0) || (fep->init_fep_state >= fep->n_lambda));

      sprintf(err_buf,"init-wl-delta (%f) must be greater than or equal to 0",expand->init_wl_delta);
      CHECK((expand->init_wl_delta < 0));
      sprintf(err_buf,"wl-ratio (%f) must be between 0 and 1",expand->wl_ratio);
      CHECK((expand->wl_ratio <= 0) || (expand->wl_ratio >= 1));
      sprintf(err_buf,"wl-scale (%f) must be between 0 and 1",expand->wl_scale);
      CHECK((expand->wl_scale <= 0) || (expand->wl_scale >= 1));

      /* if there is no temperature control, we need to specify an MC temperature */
      sprintf(err_buf,"If there is no temperature control, and lmc-mcmove!= 'no',mc_temperature must be set to a positive number");
      if (expand->nstTij > 0)
      {
          sprintf(err_buf,"nst-transition-matrix (%d) must be an integer multiple of nstlog (%d)",
                  expand->nstTij,ir->nstlog);
          CHECK((mod(expand->nstTij,ir->nstlog)!=0));
      }
  }

  /* PBC/WALLS */
  sprintf(err_buf,"walls only work with pbc=%s",epbc_names[epbcXY]);
  CHECK(ir->nwall && ir->ePBC!=epbcXY);

  /* VACUUM STUFF */
  if (ir->ePBC != epbcXYZ && ir->nwall != 2) {
    if (ir->ePBC == epbcNONE) {
      if (ir->epc != epcNO) {
          warning(wi,"Turning off pressure coupling for vacuum system");
          ir->epc = epcNO;
      }
    } else {
      sprintf(err_buf,"Can not have pressure coupling with pbc=%s",
	      epbc_names[ir->ePBC]);
      CHECK(ir->epc != epcNO);
    }
    sprintf(err_buf,"Can not have Ewald with pbc=%s",epbc_names[ir->ePBC]);
    CHECK(EEL_FULL(ir->coulombtype));

    sprintf(err_buf,"Can not have dispersion correction with pbc=%s",
	    epbc_names[ir->ePBC]);
    CHECK(ir->eDispCorr != edispcNO);
  }

  if (ir->rlist == 0.0) {
    sprintf(err_buf,"can only have neighborlist cut-off zero (=infinite)\n"
	    "with coulombtype = %s or coulombtype = %s\n"
	    "without periodic boundary conditions (pbc = %s) and\n"
	    "rcoulomb and rvdw set to zero",
	    eel_names[eelCUT],eel_names[eelUSER],epbc_names[epbcNONE]);
    CHECK(((ir->coulombtype != eelCUT) && (ir->coulombtype != eelUSER)) ||
	  (ir->ePBC     != epbcNONE) ||
	  (ir->rcoulomb != 0.0)      || (ir->rvdw != 0.0));

    if (ir->nstlist < 0) {
        warning_error(wi,"Can not have heuristic neighborlist updates without cut-off");
    }
    if (ir->nstlist > 0) {
        warning_note(wi,"Simulating without cut-offs is usually (slightly) faster with nstlist=0, nstype=simple and particle decomposition");
    }
  }

  /* COMM STUFF */
  if (ir->nstcomm == 0) {
    ir->comm_mode = ecmNO;
  }
  if (ir->comm_mode != ecmNO) {
    if (ir->nstcomm < 0) {
        warning(wi,"If you want to remove the rotation around the center of mass, you should set comm_mode = Angular instead of setting nstcomm < 0. nstcomm is modified to its absolute value");
      ir->nstcomm = abs(ir->nstcomm);
    }

    if (ir->nstcalcenergy > 0 && ir->nstcomm < ir->nstcalcenergy) {
        warning_note(wi,"nstcomm < nstcalcenergy defeats the purpose of nstcalcenergy, setting nstcomm to nstcalcenergy");
        ir->nstcomm = ir->nstcalcenergy;
    }

    if (ir->comm_mode == ecmANGULAR) {
      sprintf(err_buf,"Can not remove the rotation around the center of mass with periodic molecules");
      CHECK(ir->bPeriodicMols);
      if (ir->ePBC != epbcNONE)
          warning(wi,"Removing the rotation around the center of mass in a periodic system (this is not a problem when you have only one molecule).");
    }
  }

  if (EI_STATE_VELOCITY(ir->eI) && ir->ePBC == epbcNONE && ir->comm_mode != ecmANGULAR) {
      warning_note(wi,"Tumbling and or flying ice-cubes: We are not removing rotation around center of mass in a non-periodic system. You should probably set comm_mode = ANGULAR.");
  }
  
  sprintf(err_buf,"Twin-range neighbour searching (NS) with simple NS"
	  " algorithm not implemented");
  CHECK(((ir->rcoulomb > ir->rlist) || (ir->rvdw > ir->rlist))
	&& (ir->ns_type == ensSIMPLE));

  /* TEMPERATURE COUPLING */
  if (ir->etc == etcYES)
    {
        ir->etc = etcBERENDSEN;
        warning_note(wi,"Old option for temperature coupling given: "
                     "changing \"yes\" to \"Berendsen\"\n");
    }

    if ((ir->etc == etcNOSEHOOVER) || (ir->epc == epcMTTK))
    {
        if (ir->opts.nhchainlength < 1)
        {
            sprintf(warn_buf,"number of Nose-Hoover chains (currently %d) cannot be less than 1,reset to 1\n",ir->opts.nhchainlength);
            ir->opts.nhchainlength =1;
            warning(wi,warn_buf);
        }
        
        if (ir->etc==etcNOSEHOOVER && !EI_VV(ir->eI) && ir->opts.nhchainlength > 1)
        {
            warning_note(wi,"leapfrog does not yet support Nose-Hoover chains, nhchainlength reset to 1");
            ir->opts.nhchainlength = 1;
        }
    }
    else
    {
        ir->opts.nhchainlength = 0;
    }

    if (ir->eI == eiVVAK) {
        sprintf(err_buf,"%s implemented primarily for validation, and requires nsttcouple = 1 and nstpcouple = 1.",
                ei_names[eiVVAK]);
        CHECK((ir->nsttcouple != 1) || (ir->nstpcouple != 1));
    }

    if (ETC_ANDERSEN(ir->etc))
    {
        sprintf(err_buf,"%s temperature control not supported for integrator %s.",etcoupl_names[ir->etc],ei_names[ir->eI]);
        CHECK(!(EI_VV(ir->eI)));

        for (i=0;i<ir->opts.ngtc;i++)
        {
            sprintf(err_buf,"all tau_t must currently be equal using Andersen temperature control, violated for group %d",i);
            CHECK(ir->opts.tau_t[0] != ir->opts.tau_t[i]);
            sprintf(err_buf,"all tau_t must be postive using Andersen temperature control, tau_t[%d]=%10.6f",
                    i,ir->opts.tau_t[i]);
            CHECK(ir->opts.tau_t[i]<0);
        }
        if (ir->nstcomm > 0 && (ir->etc == etcANDERSEN)) {
            sprintf(warn_buf,"Center of mass removal not necessary for %s.  All velocities of coupled groups are rerandomized periodically, so flying ice cube errors will not occur.",etcoupl_names[ir->etc]);
            warning_note(wi,warn_buf);
        }

        sprintf(err_buf,"nstcomm must be 1, not %d for %s, as velocities of atoms in coupled groups are randomized every time step",ir->nstcomm,etcoupl_names[ir->etc]);
        CHECK(ir->nstcomm > 1 && (ir->etc == etcANDERSEN));

        for (i=0;i<ir->opts.ngtc;i++)
        {
            int nsteps = (int)(ir->opts.tau_t[i]/ir->delta_t);
            sprintf(err_buf,"tau_t/delta_t for group %d for temperature control method %s must be a multiple of nstcomm (%d), as velocities of atoms in coupled groups are randomized every time step. The input tau_t (%8.3f) leads to %d steps per randomization",i,etcoupl_names[ir->etc],ir->nstcomm,ir->opts.tau_t[i],nsteps);
            CHECK((nsteps % ir->nstcomm) && (ir->etc == etcANDERSENMASSIVE));
        }
    }
    if (ir->etc == etcBERENDSEN)
    {
        sprintf(warn_buf,"The %s thermostat does not generate the correct kinetic energy distribution. You might want to consider using the %s thermostat.",
                ETCOUPLTYPE(ir->etc),ETCOUPLTYPE(etcVRESCALE));
        warning_note(wi,warn_buf);
    }

    if ((ir->etc==etcNOSEHOOVER || ETC_ANDERSEN(ir->etc))
        && ir->epc==epcBERENDSEN)
    {
        sprintf(warn_buf,"Using Berendsen pressure coupling invalidates the "
                "true ensemble for the thermostat");
        warning(wi,warn_buf);
    }

    /* PRESSURE COUPLING */
    if (ir->epc == epcISOTROPIC)
    {
        ir->epc = epcBERENDSEN;
        warning_note(wi,"Old option for pressure coupling given: "
                     "changing \"Isotropic\" to \"Berendsen\"\n"); 
    }

    if (ir->epc != epcNO)
    {
        dt_pcoupl = ir->nstpcouple*ir->delta_t;

        sprintf(err_buf,"tau-p must be > 0 instead of %g\n",ir->tau_p);
        CHECK(ir->tau_p <= 0);

        if (ir->tau_p/dt_pcoupl < pcouple_min_integration_steps(ir->epc))
        {
            sprintf(warn_buf,"For proper integration of the %s barostat, tau-p (%g) should be at least %d times larger than nstpcouple*dt (%g)",
                    EPCOUPLTYPE(ir->epc),ir->tau_p,pcouple_min_integration_steps(ir->epc),dt_pcoupl);
            warning(wi,warn_buf);
        }

        sprintf(err_buf,"compressibility must be > 0 when using pressure"
                " coupling %s\n",EPCOUPLTYPE(ir->epc));
        CHECK(ir->compress[XX][XX] < 0 || ir->compress[YY][YY] < 0 ||
              ir->compress[ZZ][ZZ] < 0 ||
              (trace(ir->compress) == 0 && ir->compress[YY][XX] <= 0 &&
               ir->compress[ZZ][XX] <= 0 && ir->compress[ZZ][YY] <= 0));
        
<<<<<<< HEAD
        if (epcPARRINELLORAHMAN == ir->epct && opts->bGenVel)
=======
        sprintf(err_buf,"pressure coupling with PPPM not implemented, use PME");
        CHECK(ir->coulombtype == eelPPPM);

        if (epcPARRINELLORAHMAN == ir->epc && opts->bGenVel)
>>>>>>> 4280bcc3
        {
            sprintf(warn_buf,
                    "You are generating velocities so I am assuming you "
                    "are equilibrating a system. You are using "
                    "%s pressure coupling, but this can be "
                    "unstable for equilibration. If your system crashes, try "
                    "equilibrating first with Berendsen pressure coupling. If "
                    "you are not equilibrating the system, you can probably "
                    "ignore this warning.",
                    epcoupl_names[ir->epc]);
            warning(wi,warn_buf);
        }
    }

    if (EI_VV(ir->eI))
    {
        if (ir->epc > epcNO)
        {
            if ((ir->epc!=epcBERENDSEN) && (ir->epc!=epcMTTK))
            {
                warning_error(wi,"for md-vv and md-vv-avek, can only use Berendsen and Martyna-Tuckerman-Tobias-Klein (MTTK) equations for pressure control; MTTK is equivalent to Parrinello-Rahman.");
            }
        }
    }

  /* ELECTROSTATICS */
  /* More checks are in triple check (grompp.c) */

  if (ir->coulombtype == eelSWITCH) {
    sprintf(warn_buf,"coulombtype = %s is only for testing purposes and can lead to serious artifacts, advice: use coulombtype = %s",
	    eel_names[ir->coulombtype],
	    eel_names[eelRF_ZERO]);
    warning(wi,warn_buf);
  }

  if (ir->epsilon_r!=1 && ir->implicit_solvent==eisGBSA) {
    sprintf(warn_buf,"epsilon-r = %g with GB implicit solvent, will use this value for inner dielectric",ir->epsilon_r);
    warning_note(wi,warn_buf);
  }

  if (EEL_RF(ir->coulombtype) && ir->epsilon_rf==1 && ir->epsilon_r!=1) {
    sprintf(warn_buf,"epsilon-r = %g and epsilon-rf = 1 with reaction field, assuming old format and exchanging epsilon-r and epsilon-rf",ir->epsilon_r);
    warning(wi,warn_buf);
    ir->epsilon_rf = ir->epsilon_r;
    ir->epsilon_r  = 1.0;
  }

  if (getenv("GALACTIC_DYNAMICS") == NULL) {  
    sprintf(err_buf,"epsilon-r must be >= 0 instead of %g\n",ir->epsilon_r);
    CHECK(ir->epsilon_r < 0);
  }
  
  if (EEL_RF(ir->coulombtype)) {
    /* reaction field (at the cut-off) */
    
    if (ir->coulombtype == eelRF_ZERO) {
       sprintf(err_buf,"With coulombtype = %s, epsilon-rf must be 0",
	       eel_names[ir->coulombtype]);
      CHECK(ir->epsilon_rf != 0);
    }

    sprintf(err_buf,"epsilon-rf must be >= epsilon-r");
    CHECK((ir->epsilon_rf < ir->epsilon_r && ir->epsilon_rf != 0) ||
	  (ir->epsilon_r == 0));
    if (ir->epsilon_rf == ir->epsilon_r) {
      sprintf(warn_buf,"Using epsilon-rf = epsilon-r with %s does not make sense",
	      eel_names[ir->coulombtype]);
      warning(wi,warn_buf);
    }
  }
  /* Allow rlist>rcoulomb for tabulated long range stuff. This just
   * means the interaction is zero outside rcoulomb, but it helps to
   * provide accurate energy conservation.
   */
  if (EEL_MIGHT_BE_ZERO_AT_CUTOFF(ir->coulombtype)) {
    if (EEL_SWITCHED(ir->coulombtype)) {
      sprintf(err_buf,
	      "With coulombtype = %s rcoulomb_switch must be < rcoulomb",
	      eel_names[ir->coulombtype]);
      CHECK(ir->rcoulomb_switch >= ir->rcoulomb);
    }
  } else if (ir->coulombtype == eelCUT || EEL_RF(ir->coulombtype)) {
    sprintf(err_buf,"With coulombtype = %s, rcoulomb must be >= rlist",
	    eel_names[ir->coulombtype]);
    CHECK(ir->rlist > ir->rcoulomb);
  }

  if (EEL_FULL(ir->coulombtype)) {
    if (ir->coulombtype==eelPMESWITCH || ir->coulombtype==eelPMEUSER ||
        ir->coulombtype==eelPMEUSERSWITCH) {
      sprintf(err_buf,"With coulombtype = %s, rcoulomb must be <= rlist",
	      eel_names[ir->coulombtype]);
      CHECK(ir->rcoulomb > ir->rlist);
    } else {
      if (ir->coulombtype == eelPME || ir->coulombtype == eelP3M_AD) {
	sprintf(err_buf,
		"With coulombtype = %s, rcoulomb must be equal to rlist\n"
		"If you want optimal energy conservation or exact integration use %s",
		eel_names[ir->coulombtype],eel_names[eelPMESWITCH]);
      } else { 
	sprintf(err_buf,
		"With coulombtype = %s, rcoulomb must be equal to rlist",
		eel_names[ir->coulombtype]);
      }
      CHECK(ir->rcoulomb != ir->rlist);
    }
  }

  if (EEL_PME(ir->coulombtype)) {
    if (ir->pme_order < 3) {
        warning_error(wi,"pme-order can not be smaller than 3");
    }
  }

  if (ir->nwall==2 && EEL_FULL(ir->coulombtype)) {
    if (ir->ewald_geometry == eewg3D) {
      sprintf(warn_buf,"With pbc=%s you should use ewald-geometry=%s",
	      epbc_names[ir->ePBC],eewg_names[eewg3DC]);
      warning(wi,warn_buf);
    }
    /* This check avoids extra pbc coding for exclusion corrections */
    sprintf(err_buf,"wall-ewald-zfac should be >= 2");
    CHECK(ir->wall_ewald_zfac < 2);
  }

  if (EVDW_SWITCHED(ir->vdwtype)) {
    sprintf(err_buf,"With vdwtype = %s rvdw-switch must be < rvdw",
	    evdw_names[ir->vdwtype]);
    CHECK(ir->rvdw_switch >= ir->rvdw);
  } else if (ir->vdwtype == evdwCUT) {
    sprintf(err_buf,"With vdwtype = %s, rvdw must be >= rlist",evdw_names[ir->vdwtype]);
    CHECK(ir->rlist > ir->rvdw);
  }
  if (EEL_IS_ZERO_AT_CUTOFF(ir->coulombtype)
      && (ir->rlistlong <= ir->rcoulomb)) {
    sprintf(warn_buf,"For energy conservation with switch/shift potentials, %s should be 0.1 to 0.3 nm larger than rcoulomb.",
	    IR_TWINRANGE(*ir) ? "rlistlong" : "rlist");
    warning_note(wi,warn_buf);
  }
  if (EVDW_SWITCHED(ir->vdwtype) && (ir->rlistlong <= ir->rvdw)) {
    sprintf(warn_buf,"For energy conservation with switch/shift potentials, %s should be 0.1 to 0.3 nm larger than rvdw.",
	    IR_TWINRANGE(*ir) ? "rlistlong" : "rlist");
    warning_note(wi,warn_buf);
  }

  if (ir->vdwtype == evdwUSER && ir->eDispCorr != edispcNO) {
      warning_note(wi,"You have selected user tables with dispersion correction, the dispersion will be corrected to -C6/r^6 beyond rvdw_switch (the tabulated interaction between rvdw_switch and rvdw will not be double counted). Make sure that you really want dispersion correction to -C6/r^6.");
  }

  if (ir->nstlist == -1) {
    sprintf(err_buf,
	    "nstlist=-1 only works with switched or shifted potentials,\n"
	    "suggestion: use vdw-type=%s and coulomb-type=%s",
	    evdw_names[evdwSHIFT],eel_names[eelPMESWITCH]);
    CHECK(!(EEL_MIGHT_BE_ZERO_AT_CUTOFF(ir->coulombtype) &&
            EVDW_MIGHT_BE_ZERO_AT_CUTOFF(ir->vdwtype)));

    sprintf(err_buf,"With nstlist=-1 rvdw and rcoulomb should be smaller than rlist to account for diffusion and possibly charge-group radii");
    CHECK(ir->rvdw >= ir->rlist || ir->rcoulomb >= ir->rlist);
  }
  sprintf(err_buf,"nstlist can not be smaller than -1");
  CHECK(ir->nstlist < -1);

  if (ir->eI == eiLBFGS && (ir->coulombtype==eelCUT || ir->vdwtype==evdwCUT)
     && ir->rvdw != 0) {
    warning(wi,"For efficient BFGS minimization, use switch/shift/pme instead of cut-off.");
  }

  if (ir->eI == eiLBFGS && ir->nbfgscorr <= 0) {
    warning(wi,"Using L-BFGS with nbfgscorr<=0 just gets you steepest descent.");
  }

  /* ENERGY CONSERVATION */
  if (ir_NVE(ir))
  {
      if (!EVDW_MIGHT_BE_ZERO_AT_CUTOFF(ir->vdwtype) && ir->rvdw > 0)
      {
          sprintf(warn_buf,"You are using a cut-off for VdW interactions with NVE, for good energy conservation use vdwtype = %s (possibly with DispCorr)",
                  evdw_names[evdwSHIFT]);
          warning_note(wi,warn_buf);
      }
      if (!EEL_MIGHT_BE_ZERO_AT_CUTOFF(ir->coulombtype) && ir->rcoulomb > 0)
      {
          sprintf(warn_buf,"You are using a cut-off for electrostatics with NVE, for good energy conservation use coulombtype = %s or %s",
                  eel_names[eelPMESWITCH],eel_names[eelRF_ZERO]);
          warning_note(wi,warn_buf);
      }
  }

  /* IMPLICIT SOLVENT */
  if(ir->coulombtype==eelGB_NOTUSED)
  {
    ir->coulombtype=eelCUT;
    ir->implicit_solvent=eisGBSA;
    fprintf(stderr,"Note: Old option for generalized born electrostatics given:\n"
	    "Changing coulombtype from \"generalized-born\" to \"cut-off\" and instead\n"
            "setting implicit-solvent value to \"GBSA\" in input section.\n");
  }

  if(ir->sa_algorithm==esaSTILL)
  {
    sprintf(err_buf,"Still SA algorithm not available yet, use %s or %s instead\n",esa_names[esaAPPROX],esa_names[esaNO]);
    CHECK(ir->sa_algorithm == esaSTILL);
  }
  
  if(ir->implicit_solvent==eisGBSA)
  {
    sprintf(err_buf,"With GBSA implicit solvent, rgbradii must be equal to rlist.");
    CHECK(ir->rgbradii != ir->rlist);
	  
    if(ir->coulombtype!=eelCUT)
	  {
		  sprintf(err_buf,"With GBSA, coulombtype must be equal to %s\n",eel_names[eelCUT]);
		  CHECK(ir->coulombtype!=eelCUT);
	  }
	  if(ir->vdwtype!=evdwCUT)
	  {
		  sprintf(err_buf,"With GBSA, vdw-type must be equal to %s\n",evdw_names[evdwCUT]);
		  CHECK(ir->vdwtype!=evdwCUT);
	  }
    if(ir->nstgbradii<1)
    {
      sprintf(warn_buf,"Using GBSA with nstgbradii<1, setting nstgbradii=1");
      warning_note(wi,warn_buf);
      ir->nstgbradii=1;
    }
    if(ir->sa_algorithm==esaNO)
    {
      sprintf(warn_buf,"No SA (non-polar) calculation requested together with GB. Are you sure this is what you want?\n");
      warning_note(wi,warn_buf);
    }
    if(ir->sa_surface_tension<0 && ir->sa_algorithm!=esaNO)
    {
      sprintf(warn_buf,"Value of sa_surface_tension is < 0. Changing it to 2.05016 or 2.25936 kJ/nm^2/mol for Still and HCT/OBC respectively\n");
      warning_note(wi,warn_buf);
      
      if(ir->gb_algorithm==egbSTILL)
      {
        ir->sa_surface_tension = 0.0049 * CAL2JOULE * 100;
      }
      else
      {
        ir->sa_surface_tension = 0.0054 * CAL2JOULE * 100;
      }
    }
    if(ir->sa_surface_tension==0 && ir->sa_algorithm!=esaNO)
    {
      sprintf(err_buf, "Surface tension set to 0 while SA-calculation requested\n");
      CHECK(ir->sa_surface_tension==0 && ir->sa_algorithm!=esaNO);
    }
    
  }

  if (ir->bAdress && !EI_SD(ir->eI)){
       warning_error(wi,"AdresS simulation supports only stochastic dynamics");
  }
  if (ir->bAdress && ir->epc != epcNO){
       warning_error(wi,"AdresS simulation does not support pressure coupling");
  }
  if (ir->bAdress && (EEL_FULL(ir->coulombtype))){
       warning_error(wi,"AdresS simulation does not support long-range electrostatics");
  }

}

/* count the number of text elemets separated by whitespace in a string.
    str = the input string
    maxptr = the maximum number of allowed elements
    ptr = the output array of pointers to the first character of each element
    returns: the number of elements. */
int str_nelem(const char *str,int maxptr,char *ptr[])
{
  int  np=0;
  char *copy0,*copy;
  
  copy0=strdup(str); 
  copy=copy0;
  ltrim(copy);
  while (*copy != '\0') {
    if (np >= maxptr)
      gmx_fatal(FARGS,"Too many groups on line: '%s' (max is %d)",
		  str,maxptr);
    if (ptr) 
      ptr[np]=copy;
    np++;
    while ((*copy != '\0') && !isspace(*copy))
      copy++;
    if (*copy != '\0') {
      *copy='\0';
      copy++;
    }
    ltrim(copy);
  }
  if (ptr == NULL)
    sfree(copy0);

  return np;
}

/* interpret a number of doubles from a string and put them in an array,
   after allocating space for them.
   str = the input string
   n = the (pre-allocated) number of doubles read
   r = the output array of doubles. */
static void parse_n_real(char *str,int *n,real **r)
{
  char *ptr[MAXPTR];
  int  i;

  *n = str_nelem(str,MAXPTR,ptr);

  snew(*r,*n);
  for(i=0; i<*n; i++) {
    (*r)[i] = strtod(ptr[i],NULL);
  }
}

static void do_fep_params(t_inputrec *ir, char fep_lambda[][STRLEN],char weights[STRLEN]) {

    int i,j,max_n_lambda,nweights,nfep[efptNR];
    t_lambda *fep = ir->fepvals;
    t_expanded *expand = ir->expandedvals;
    real **count_fep_lambdas;
    gmx_bool bOneLambda = TRUE;

    snew(count_fep_lambdas,efptNR);

    /* FEP input processing */
    /* first, identify the number of lambda values for each type.
       All that are nonzero must have the same number */

    for (i=0;i<efptNR;i++)
    {
        parse_n_real(fep_lambda[i],&(nfep[i]),&(count_fep_lambdas[i]));
    }

    /* now, determine the number of components.  All must be either zero, or equal. */

    max_n_lambda = 0;
    for (i=0;i<efptNR;i++)
    {
        if (nfep[i] > max_n_lambda) {
            max_n_lambda = nfep[i];  /* here's a nonzero one.  All of them
                                        must have the same number if its not zero.*/
            break;
        }
    }

    for (i=0;i<efptNR;i++)
    {
        if (nfep[i] == 0)
        {
            ir->fepvals->separate_dvdl[i] = FALSE;
        }
        else if (nfep[i] == max_n_lambda)
        {
            if (i!=efptTEMPERATURE)  /* we treat this differently -- not really a reason to compute the derivative with
                                        respect to the temperature currently */
            {
                ir->fepvals->separate_dvdl[i] = TRUE;
            }
        }
        else
        {
            gmx_fatal(FARGS,"Number of lambdas (%d) for FEP type %s not equal to number of other types (%d)",
                      nfep[i],efpt_names[i],max_n_lambda);
        }
    }
    /* we don't print out dhdl if the temperature is changing, since we can't correctly define dhdl in this case */
    ir->fepvals->separate_dvdl[efptTEMPERATURE] = FALSE;

    /* the number of lambdas is the number we've read in, which is either zero
       or the same for all */
    fep->n_lambda = max_n_lambda;

    /* allocate space for the array of lambda values */
    snew(fep->all_lambda,efptNR);
    /* if init_lambda is defined, we need to set lambda */
    if ((fep->init_lambda > 0) && (fep->n_lambda == 0))
    {
        ir->fepvals->separate_dvdl[efptFEP] = TRUE;
    }
    /* otherwise allocate the space for all of the lambdas, and transfer the data */
    for (i=0;i<efptNR;i++)
    {
        snew(fep->all_lambda[i],fep->n_lambda);
        if (nfep[i] > 0)  /* if it's zero, then the count_fep_lambda arrays
                             are zero */
        {
            for (j=0;j<fep->n_lambda;j++)
            {
                fep->all_lambda[i][j] = (double)count_fep_lambdas[i][j];
            }
            sfree(count_fep_lambdas[i]);
        }
    }
    sfree(count_fep_lambdas);

    /* "fep-vals" is either zero or the full number. If zero, we'll need to define fep-lambdas for internal
       bookkeeping -- for now, init_lambda */

    if ((nfep[efptFEP] == 0) && (fep->init_lambda >= 0) && (fep->init_lambda <= 1))
    {
        for (i=0;i<fep->n_lambda;i++)
        {
            fep->all_lambda[efptFEP][i] = fep->init_lambda;
        }
    }

    /* check to see if only a single component lambda is defined, and soft core is defined.
       In this case, turn on coulomb soft core */

    if (max_n_lambda == 0)
    {
        bOneLambda = TRUE;
    }
    else
    {
        for (i=0;i<efptNR;i++)
        {
            if ((nfep[i] != 0) && (i!=efptFEP))
            {
                bOneLambda = FALSE;
            }
        }
    }
    if ((bOneLambda) && (fep->sc_alpha > 0))
    {
        fep->bScCoul = TRUE;
    }

    /* Fill in the others with the efptFEP if they are not explicitly
       specified (i.e. nfep[i] == 0).  This means if fep is not defined,
       they are all zero. */

    for (i=0;i<efptNR;i++)
    {
        if ((nfep[i] == 0) && (i!=efptFEP))
        {
            for (j=0;j<fep->n_lambda;j++)
            {
                fep->all_lambda[i][j] = fep->all_lambda[efptFEP][j];
            }
        }
    }


    /* make it easier if sc_r_power = 48 by increasing it to the 4th power, to be in the right scale. */
    if (fep->sc_r_power == 48)
    {
        if (fep->sc_alpha > 0.1)
        {
            gmx_fatal(FARGS,"sc_alpha (%f) for sc_r_power = 48 should usually be between 0.001 and 0.004", fep->sc_alpha);
        }
    }

    expand = ir->expandedvals;
    /* now read in the weights */
    parse_n_real(weights,&nweights,&(expand->init_lambda_weights));
    if (nweights == 0)
    {
        expand->bInit_weights = FALSE;
        snew(expand->init_lambda_weights,fep->n_lambda); /* initialize to zero */
    }
    else if (nweights != fep->n_lambda)
    {
        gmx_fatal(FARGS,"Number of weights (%d) is not equal to number of lambda values (%d)",
                  nweights,fep->n_lambda);
    }
    else
    {
        expand->bInit_weights = TRUE;
    }
    if ((expand->nstexpanded < 0) && (ir->efep != efepNO)) {
        expand->nstexpanded = fep->nstdhdl;
        /* if you don't specify nstexpanded when doing expanded ensemble free energy calcs, it is set to nstdhdl */
    }
    if ((expand->nstexpanded < 0) && ir->bSimTemp) {
        expand->nstexpanded = ir->nstlist;
        /* if you don't specify nstexpanded when doing expanded ensemble simulated tempering, it is set to nstlist*/
    }
}


static void do_simtemp_params(t_inputrec *ir) {

    snew(ir->simtempvals->temperatures,ir->fepvals->n_lambda);
    GetSimTemps(ir->fepvals->n_lambda,ir->simtempvals,ir->fepvals->all_lambda[efptTEMPERATURE]);

    return;
}

static void do_wall_params(t_inputrec *ir,
                           char *wall_atomtype, char *wall_density,
                           t_gromppopts *opts)
{
    int  nstr,i;
    char *names[MAXPTR];
    double dbl;

    opts->wall_atomtype[0] = NULL;
    opts->wall_atomtype[1] = NULL;

    ir->wall_atomtype[0] = -1;
    ir->wall_atomtype[1] = -1;
    ir->wall_density[0] = 0;
    ir->wall_density[1] = 0;
  
    if (ir->nwall > 0)
    {
        nstr = str_nelem(wall_atomtype,MAXPTR,names);
        if (nstr != ir->nwall)
        {
            gmx_fatal(FARGS,"Expected %d elements for wall_atomtype, found %d",
                      ir->nwall,nstr);
        }
        for(i=0; i<ir->nwall; i++)
        {
            opts->wall_atomtype[i] = strdup(names[i]);
        }
    
        if (ir->wall_type == ewt93 || ir->wall_type == ewt104) {
            nstr = str_nelem(wall_density,MAXPTR,names);
            if (nstr != ir->nwall)
            {
                gmx_fatal(FARGS,"Expected %d elements for wall-density, found %d",ir->nwall,nstr);
            }
            for(i=0; i<ir->nwall; i++)
            {
                sscanf(names[i],"%lf",&dbl);
                if (dbl <= 0)
                {
                    gmx_fatal(FARGS,"wall-density[%d] = %f\n",i,dbl);
                }
                ir->wall_density[i] = dbl;
            }
        }
    }
}

static void add_wall_energrps(gmx_groups_t *groups,int nwall,t_symtab *symtab)
{
  int  i;
  t_grps *grps;
  char str[STRLEN];
  
  if (nwall > 0) {
    srenew(groups->grpname,groups->ngrpname+nwall);
    grps = &(groups->grps[egcENER]);
    srenew(grps->nm_ind,grps->nr+nwall);
    for(i=0; i<nwall; i++) {
      sprintf(str,"wall%d",i);
      groups->grpname[groups->ngrpname] = put_symtab(symtab,str);
      grps->nm_ind[grps->nr++] = groups->ngrpname++;
    }
  }
}

void read_expandedparams(int *ninp_p,t_inpfile **inp_p,
                         t_expanded *expand,warninp_t wi)
{
  int  ninp,nerror=0;
  t_inpfile *inp;

  ninp   = *ninp_p;
  inp    = *inp_p;

  /* read expanded ensemble parameters */
  CCTYPE ("expanded ensemble variables");
  ITYPE ("nstexpanded",expand->nstexpanded,-1);
  EETYPE("lmc-stats", expand->elamstats, elamstats_names);
  EETYPE("lmc-move", expand->elmcmove, elmcmove_names);
  EETYPE("lmc-weights-equil",expand->elmceq,elmceq_names);
  ITYPE ("weight-equil-number-all-lambda",expand->equil_n_at_lam,-1);
  ITYPE ("weight-equil-number-samples",expand->equil_samples,-1);
  ITYPE ("weight-equil-number-steps",expand->equil_steps,-1);
  RTYPE ("weight-equil-wl-delta",expand->equil_wl_delta,-1);
  RTYPE ("weight-equil-count-ratio",expand->equil_ratio,-1);
  CCTYPE("Seed for Monte Carlo in lambda space");
  ITYPE ("lmc-seed",expand->lmc_seed,-1);
  RTYPE ("mc-temperature",expand->mc_temp,-1);
  ITYPE ("lmc-repeats",expand->lmc_repeats,1);
  ITYPE ("lmc-gibbsdelta",expand->gibbsdeltalam,-1);
  ITYPE ("lmc-forced-nstart",expand->lmc_forced_nstart,0);
  EETYPE("symmetrized-transition-matrix", expand->bSymmetrizedTMatrix, yesno_names);
  ITYPE("nst-transition-matrix", expand->nstTij, -1);
  ITYPE ("mininum-var-min",expand->minvarmin, 100); /*default is reasonable */
  ITYPE ("weight-c-range",expand->c_range, 0); /* default is just C=0 */
  RTYPE ("wl-scale",expand->wl_scale,0.8);
  RTYPE ("wl-ratio",expand->wl_ratio,0.8);
  RTYPE ("init-wl-delta",expand->init_wl_delta,1.0);
  EETYPE("wl-oneovert",expand->bWLoneovert,yesno_names);

  *ninp_p   = ninp;
  *inp_p    = inp;

  return;
}

void get_ir(const char *mdparin,const char *mdparout,
            t_inputrec *ir,t_gromppopts *opts,
            warninp_t wi)
{
  char      *dumstr[2];
  double    dumdub[2][6];
  t_inpfile *inp;
  const char *tmp;
  int       i,j,m,ninp;
  char      warn_buf[STRLEN];
  t_lambda  *fep = ir->fepvals;
  t_expanded *expand = ir->expandedvals;

  inp = read_inpfile(mdparin, &ninp, NULL, wi);

  snew(dumstr[0],STRLEN);
  snew(dumstr[1],STRLEN);

  /* remove the following deprecated commands */
  REM_TYPE("title");
  REM_TYPE("cpp");
  REM_TYPE("domain-decomposition");
  REM_TYPE("andersen-seed");
  REM_TYPE("dihre");
  REM_TYPE("dihre-fc");
  REM_TYPE("dihre-tau");
  REM_TYPE("nstdihreout");
  REM_TYPE("nstcheckpoint");

  /* replace the following commands with the clearer new versions*/
  REPL_TYPE("unconstrained-start","continuation");
  REPL_TYPE("foreign-lambda","fep-lambdas");

  CCTYPE ("VARIOUS PREPROCESSING OPTIONS");
  CTYPE ("Preprocessor information: use cpp syntax.");
  CTYPE ("e.g.: -I/home/joe/doe -I/home/mary/roe");
  STYPE ("include",	opts->include,	NULL);
  CTYPE ("e.g.: -DPOSRES -DFLEXIBLE (note these variable names are case sensitive)");
  STYPE ("define",	opts->define,	NULL);
    
  CCTYPE ("RUN CONTROL PARAMETERS");
  EETYPE("integrator",  ir->eI,         ei_names);
  CTYPE ("Start time and timestep in ps");
  RTYPE ("tinit",	ir->init_t,	0.0);
  RTYPE ("dt",		ir->delta_t,	0.001);
  STEPTYPE ("nsteps",   ir->nsteps,     0);
  CTYPE ("For exact run continuation or redoing part of a run");
  STEPTYPE ("init-step",ir->init_step,  0);
  CTYPE ("Part index is updated automatically on checkpointing (keeps files separate)");
  ITYPE ("simulation-part", ir->simulation_part, 1);
  CTYPE ("mode for center of mass motion removal");
  EETYPE("comm-mode",   ir->comm_mode,  ecm_names);
  CTYPE ("number of steps for center of mass motion removal");
  ITYPE ("nstcomm",	ir->nstcomm,	10);
  CTYPE ("group(s) for center of mass motion removal");
  STYPE ("comm-grps",   vcm,            NULL);
  
  CCTYPE ("LANGEVIN DYNAMICS OPTIONS");
  CTYPE ("Friction coefficient (amu/ps) and random seed");
  RTYPE ("bd-fric",     ir->bd_fric,    0.0);
  ITYPE ("ld-seed",     ir->ld_seed,    1993);
  
  /* Em stuff */
  CCTYPE ("ENERGY MINIMIZATION OPTIONS");
  CTYPE ("Force tolerance and initial step-size");
  RTYPE ("emtol",       ir->em_tol,     10.0);
  RTYPE ("emstep",      ir->em_stepsize,0.01);
  CTYPE ("Max number of iterations in relax-shells");
  ITYPE ("niter",       ir->niter,      20);
  CTYPE ("Step size (ps^2) for minimization of flexible constraints");
  RTYPE ("fcstep",      ir->fc_stepsize, 0);
  CTYPE ("Frequency of steepest descents steps when doing CG");
  ITYPE ("nstcgsteep",	ir->nstcgsteep,	1000);
  ITYPE ("nbfgscorr",   ir->nbfgscorr,  10); 

  CCTYPE ("TEST PARTICLE INSERTION OPTIONS");
  RTYPE ("rtpi",	ir->rtpi,	0.05);

  /* Output options */
  CCTYPE ("OUTPUT CONTROL OPTIONS");
  CTYPE ("Output frequency for coords (x), velocities (v) and forces (f)");
  ITYPE ("nstxout",	ir->nstxout,	0);
  ITYPE ("nstvout",	ir->nstvout,	0);
  ITYPE ("nstfout",	ir->nstfout,	0);
  ir->nstcheckpoint = 1000;
  CTYPE ("Output frequency for energies to log file and energy file");
  ITYPE ("nstlog",	ir->nstlog,	1000);
  ITYPE ("nstcalcenergy",ir->nstcalcenergy,	-1);
  ITYPE ("nstenergy",   ir->nstenergy,  100);
  CTYPE ("Output frequency and precision for .xtc file");
  ITYPE ("nstxtcout",   ir->nstxtcout,  0);
  RTYPE ("xtc-precision",ir->xtcprec,   1000.0);
  CTYPE ("This selects the subset of atoms for the .xtc file. You can");
  CTYPE ("select multiple groups. By default all atoms will be written.");
  STYPE ("xtc-grps",    xtc_grps,       NULL);
  CTYPE ("Selection of energy groups");
  STYPE ("energygrps",  energy,         NULL);

  /* Neighbor searching */  
  CCTYPE ("NEIGHBORSEARCHING PARAMETERS");
  CTYPE ("nblist update frequency");
  ITYPE ("nstlist",	ir->nstlist,	10);
  CTYPE ("ns algorithm (simple or grid)");
  EETYPE("ns-type",     ir->ns_type,    ens_names);
  /* set ndelta to the optimal value of 2 */
  ir->ndelta = 2;
  CTYPE ("Periodic boundary conditions: xyz, no, xy");
  EETYPE("pbc",         ir->ePBC,       epbc_names);
  EETYPE("periodic-molecules", ir->bPeriodicMols, yesno_names);
  CTYPE ("nblist cut-off");
  RTYPE ("rlist",	ir->rlist,	-1);
  CTYPE ("long-range cut-off for switched potentials");
  RTYPE ("rlistlong",	ir->rlistlong,	-1);

  /* Electrostatics */
  CCTYPE ("OPTIONS FOR ELECTROSTATICS AND VDW");
  CTYPE ("Method for doing electrostatics");
  EETYPE("coulombtype",	ir->coulombtype,    eel_names);
  CTYPE ("cut-off lengths");
  RTYPE ("rcoulomb-switch",	ir->rcoulomb_switch,	0.0);
  RTYPE ("rcoulomb",	ir->rcoulomb,	-1);
  CTYPE ("Relative dielectric constant for the medium and the reaction field");
  RTYPE ("epsilon-r",   ir->epsilon_r,  1.0);
  RTYPE ("epsilon-rf",  ir->epsilon_rf, 0.0);
  CTYPE ("Method for doing Van der Waals");
  EETYPE("vdw-type",	ir->vdwtype,    evdw_names);
  CTYPE ("cut-off lengths");
  RTYPE ("rvdw-switch",	ir->rvdw_switch,	0.0);
  RTYPE ("rvdw",	ir->rvdw,	-1);
  CTYPE ("Apply long range dispersion corrections for Energy and Pressure");
  EETYPE("DispCorr",    ir->eDispCorr,  edispc_names);
  CTYPE ("Extension of the potential lookup tables beyond the cut-off");
  RTYPE ("table-extension", ir->tabext, 1.0);
  CTYPE ("Seperate tables between energy group pairs");
  STYPE ("energygrp-table", egptable,   NULL);
  CTYPE ("Spacing for the PME/PPPM FFT grid");
  RTYPE ("fourierspacing", opts->fourierspacing,0.12);
  CTYPE ("FFT grid size, when a value is 0 fourierspacing will be used");
  ITYPE ("fourier-nx",  ir->nkx,         0);
  ITYPE ("fourier-ny",  ir->nky,         0);
  ITYPE ("fourier-nz",  ir->nkz,         0);
  CTYPE ("EWALD/PME/PPPM parameters");
  ITYPE ("pme-order",   ir->pme_order,   4);
  RTYPE ("ewald-rtol",  ir->ewald_rtol, 0.00001);
  EETYPE("ewald-geometry", ir->ewald_geometry, eewg_names);
  RTYPE ("epsilon-surface", ir->epsilon_surface, 0.0);
  EETYPE("optimize-fft",ir->bOptFFT,  yesno_names);

  CCTYPE("IMPLICIT SOLVENT ALGORITHM");
  EETYPE("implicit-solvent", ir->implicit_solvent, eis_names);
	
  CCTYPE ("GENERALIZED BORN ELECTROSTATICS"); 
  CTYPE ("Algorithm for calculating Born radii");
  EETYPE("gb-algorithm", ir->gb_algorithm, egb_names);
  CTYPE ("Frequency of calculating the Born radii inside rlist");
  ITYPE ("nstgbradii", ir->nstgbradii, 1);
  CTYPE ("Cutoff for Born radii calculation; the contribution from atoms");
  CTYPE ("between rlist and rgbradii is updated every nstlist steps");
  RTYPE ("rgbradii",  ir->rgbradii, 1.0);
  CTYPE ("Dielectric coefficient of the implicit solvent");
  RTYPE ("gb-epsilon-solvent",ir->gb_epsilon_solvent, 80.0);
  CTYPE ("Salt concentration in M for Generalized Born models");
  RTYPE ("gb-saltconc",  ir->gb_saltconc, 0.0);
  CTYPE ("Scaling factors used in the OBC GB model. Default values are OBC(II)");
  RTYPE ("gb-obc-alpha", ir->gb_obc_alpha, 1.0);
  RTYPE ("gb-obc-beta", ir->gb_obc_beta, 0.8);
  RTYPE ("gb-obc-gamma", ir->gb_obc_gamma, 4.85);
  RTYPE ("gb-dielectric-offset", ir->gb_dielectric_offset, 0.009);
  EETYPE("sa-algorithm", ir->sa_algorithm, esa_names);
  CTYPE ("Surface tension (kJ/mol/nm^2) for the SA (nonpolar surface) part of GBSA");
  CTYPE ("The value -1 will set default value for Still/HCT/OBC GB-models.");
  RTYPE ("sa-surface-tension", ir->sa_surface_tension, -1);
		 
  /* Coupling stuff */
  CCTYPE ("OPTIONS FOR WEAK COUPLING ALGORITHMS");
  CTYPE ("Temperature coupling");
  EETYPE("tcoupl",	ir->etc,        etcoupl_names);
  ITYPE ("nsttcouple", ir->nsttcouple,  -1);
  ITYPE("nh-chain-length",     ir->opts.nhchainlength, NHCHAINLENGTH);
  EETYPE("print-nose-hoover-chain-variables", ir->bPrintNHChains, yesno_names);
  CTYPE ("Groups to couple separately");
  STYPE ("tc-grps",     tcgrps,         NULL);
  CTYPE ("Time constant (ps) and reference temperature (K)");
  STYPE ("tau-t",	tau_t,		NULL);
  STYPE ("ref-t",	ref_t,		NULL);
  CTYPE ("pressure coupling");
  EETYPE("pcoupl",	ir->epc,        epcoupl_names);
  EETYPE("pcoupltype",	ir->epct,       epcoupltype_names);
  ITYPE ("nstpcouple", ir->nstpcouple,  -1);
  CTYPE ("Time constant (ps), compressibility (1/bar) and reference P (bar)");
  RTYPE ("tau-p",	ir->tau_p,	1.0);
  STYPE ("compressibility",	dumstr[0],	NULL);
  STYPE ("ref-p",       dumstr[1],      NULL);
  CTYPE ("Scaling of reference coordinates, No, All or COM");
  EETYPE ("refcoord-scaling",ir->refcoord_scaling,erefscaling_names);

  /* QMMM */
  CCTYPE ("OPTIONS FOR QMMM calculations");
  EETYPE("QMMM", ir->bQMMM, yesno_names);
  CTYPE ("Groups treated Quantum Mechanically");
  STYPE ("QMMM-grps",  QMMM,          NULL);
  CTYPE ("QM method");
  STYPE("QMmethod",     QMmethod, NULL);
  CTYPE ("QMMM scheme");
  EETYPE("QMMMscheme",  ir->QMMMscheme,    eQMMMscheme_names);
  CTYPE ("QM basisset");
  STYPE("QMbasis",      QMbasis, NULL);
  CTYPE ("QM charge");
  STYPE ("QMcharge",    QMcharge,NULL);
  CTYPE ("QM multiplicity");
  STYPE ("QMmult",      QMmult,NULL);
  CTYPE ("Surface Hopping");
  STYPE ("SH",          bSH, NULL);
  CTYPE ("CAS space options");
  STYPE ("CASorbitals",      CASorbitals,   NULL);
  STYPE ("CASelectrons",     CASelectrons,  NULL);
  STYPE ("SAon", SAon, NULL);
  STYPE ("SAoff",SAoff,NULL);
  STYPE ("SAsteps",  SAsteps, NULL);
  CTYPE ("Scale factor for MM charges");
  RTYPE ("MMChargeScaleFactor", ir->scalefactor, 1.0);
  CTYPE ("Optimization of QM subsystem");
  STYPE ("bOPT",          bOPT, NULL);
  STYPE ("bTS",          bTS, NULL);

  /* Simulated annealing */
  CCTYPE("SIMULATED ANNEALING");
  CTYPE ("Type of annealing for each temperature group (no/single/periodic)");
  STYPE ("annealing",   anneal,      NULL);
  CTYPE ("Number of time points to use for specifying annealing in each group");
  STYPE ("annealing-npoints", anneal_npoints, NULL);
  CTYPE ("List of times at the annealing points for each group");
  STYPE ("annealing-time",       anneal_time,       NULL);
  CTYPE ("Temp. at each annealing point, for each group.");
  STYPE ("annealing-temp",  anneal_temp,  NULL);
  
  /* Startup run */
  CCTYPE ("GENERATE VELOCITIES FOR STARTUP RUN");
  EETYPE("gen-vel",     opts->bGenVel,  yesno_names);
  RTYPE ("gen-temp",    opts->tempi,    300.0);
  ITYPE ("gen-seed",    opts->seed,     173529);
  
  /* Shake stuff */
  CCTYPE ("OPTIONS FOR BONDS");
  EETYPE("constraints",	opts->nshake,	constraints);
  CTYPE ("Type of constraint algorithm");
  EETYPE("constraint-algorithm",  ir->eConstrAlg, econstr_names);
  CTYPE ("Do not constrain the start configuration");
  EETYPE("continuation", ir->bContinuation, yesno_names);
  CTYPE ("Use successive overrelaxation to reduce the number of shake iterations");
  EETYPE("Shake-SOR", ir->bShakeSOR, yesno_names);
  CTYPE ("Relative tolerance of shake");
  RTYPE ("shake-tol", ir->shake_tol, 0.0001);
  CTYPE ("Highest order in the expansion of the constraint coupling matrix");
  ITYPE ("lincs-order", ir->nProjOrder, 4);
  CTYPE ("Number of iterations in the final step of LINCS. 1 is fine for");
  CTYPE ("normal simulations, but use 2 to conserve energy in NVE runs.");
  CTYPE ("For energy minimization with constraints it should be 4 to 8.");
  ITYPE ("lincs-iter", ir->nLincsIter, 1);
  CTYPE ("Lincs will write a warning to the stderr if in one step a bond"); 
  CTYPE ("rotates over more degrees than");
  RTYPE ("lincs-warnangle", ir->LincsWarnAngle, 30.0);
  CTYPE ("Convert harmonic bonds to morse potentials");
  EETYPE("morse",       opts->bMorse,yesno_names);

  /* Energy group exclusions */
  CCTYPE ("ENERGY GROUP EXCLUSIONS");
  CTYPE ("Pairs of energy groups for which all non-bonded interactions are excluded");
  STYPE ("energygrp-excl", egpexcl,     NULL);
  
  /* Walls */
  CCTYPE ("WALLS");
  CTYPE ("Number of walls, type, atom types, densities and box-z scale factor for Ewald");
  ITYPE ("nwall", ir->nwall, 0);
  EETYPE("wall-type",     ir->wall_type,   ewt_names);
  RTYPE ("wall-r-linpot", ir->wall_r_linpot, -1);
  STYPE ("wall-atomtype", wall_atomtype, NULL);
  STYPE ("wall-density",  wall_density,  NULL);
  RTYPE ("wall-ewald-zfac", ir->wall_ewald_zfac, 3);
  
  /* COM pulling */
  CCTYPE("COM PULLING");
  CTYPE("Pull type: no, umbrella, constraint or constant-force");
  EETYPE("pull",          ir->ePull, epull_names);
  if (ir->ePull != epullNO) {
    snew(ir->pull,1);
    pull_grp = read_pullparams(&ninp,&inp,ir->pull,&opts->pull_start,wi);
  }
  
  /* Enforced rotation */
  CCTYPE("ENFORCED ROTATION");
  CTYPE("Enforced rotation: No or Yes");
  EETYPE("rotation",       ir->bRot, yesno_names);
  if (ir->bRot) {
    snew(ir->rot,1);
    rot_grp = read_rotparams(&ninp,&inp,ir->rot,wi);
  }

  /* Refinement */
  CCTYPE("NMR refinement stuff");
  CTYPE ("Distance restraints type: No, Simple or Ensemble");
  EETYPE("disre",       ir->eDisre,     edisre_names);
  CTYPE ("Force weighting of pairs in one distance restraint: Conservative or Equal");
  EETYPE("disre-weighting", ir->eDisreWeighting, edisreweighting_names);
  CTYPE ("Use sqrt of the time averaged times the instantaneous violation");
  EETYPE("disre-mixed", ir->bDisreMixed, yesno_names);
  RTYPE ("disre-fc",	ir->dr_fc,	1000.0);
  RTYPE ("disre-tau",	ir->dr_tau,	0.0);
  CTYPE ("Output frequency for pair distances to energy file");
  ITYPE ("nstdisreout", ir->nstdisreout, 100);
  CTYPE ("Orientation restraints: No or Yes");
  EETYPE("orire",       opts->bOrire,   yesno_names);
  CTYPE ("Orientation restraints force constant and tau for time averaging");
  RTYPE ("orire-fc",	ir->orires_fc,	0.0);
  RTYPE ("orire-tau",	ir->orires_tau,	0.0);
  STYPE ("orire-fitgrp",orirefitgrp,    NULL);
  CTYPE ("Output frequency for trace(SD) and S to energy file");
  ITYPE ("nstorireout", ir->nstorireout, 100);

  /* free energy variables */
  CCTYPE ("Free energy variables");
  EETYPE("free-energy", ir->efep, efep_names);
  STYPE ("couple-moltype",  couple_moltype,  NULL);
  EETYPE("couple-lambda0", opts->couple_lam0, couple_lam);
  EETYPE("couple-lambda1", opts->couple_lam1, couple_lam);
  EETYPE("couple-intramol", opts->bCoupleIntra, yesno_names);

  RTYPE ("init-lambda", fep->init_lambda,-1); /* start with -1 so
                                                 we can recognize if
                                                 it was not entered */
  ITYPE ("init-lambda-state", fep->init_fep_state,0);
  RTYPE ("delta-lambda",fep->delta_lambda,0.0);
  ITYPE ("nstdhdl",fep->nstdhdl, 10);
  STYPE ("fep-lambdas", fep_lambda[efptFEP], NULL);
  STYPE ("mass-lambdas", fep_lambda[efptMASS], NULL);
  STYPE ("coul-lambdas", fep_lambda[efptCOUL], NULL);
  STYPE ("vdw-lambdas", fep_lambda[efptVDW], NULL);
  STYPE ("bonded-lambdas", fep_lambda[efptBONDED], NULL);
  STYPE ("restraint-lambdas", fep_lambda[efptRESTRAINT], NULL);
  STYPE ("temperature-lambdas", fep_lambda[efptTEMPERATURE], NULL);
  STYPE ("init-lambda-weights",lambda_weights,NULL);
  EETYPE("dhdl-print-energy", fep->bPrintEnergy, yesno_names);
  RTYPE ("sc-alpha",fep->sc_alpha,0.0);
  ITYPE ("sc-power",fep->sc_power,1);
  RTYPE ("sc-r-power",fep->sc_r_power,6.0);
  RTYPE ("sc-sigma",fep->sc_sigma,0.3);
  EETYPE("sc-coul",fep->bScCoul,yesno_names);
  ITYPE ("dh_hist_size", fep->dh_hist_size, 0);
  RTYPE ("dh_hist_spacing", fep->dh_hist_spacing, 0.1);
  EETYPE("separate-dhdl-file", fep->separate_dhdl_file,
                               separate_dhdl_file_names);
  EETYPE("dhdl-derivatives", fep->dhdl_derivatives, dhdl_derivatives_names);
  ITYPE ("dh_hist_size", fep->dh_hist_size, 0);
  RTYPE ("dh_hist_spacing", fep->dh_hist_spacing, 0.1);

  /* Non-equilibrium MD stuff */  
  CCTYPE("Non-equilibrium MD stuff");
  STYPE ("acc-grps",    accgrps,        NULL);
  STYPE ("accelerate",  acc,            NULL);
  STYPE ("freezegrps",  freeze,         NULL);
  STYPE ("freezedim",   frdim,          NULL);
  RTYPE ("cos-acceleration", ir->cos_accel, 0);
  STYPE ("deform",      deform,         NULL);

  /* simulated tempering variables */
  CCTYPE("simulated tempering variables");
  EETYPE("simulated-tempering",ir->bSimTemp,yesno_names);
  EETYPE("simulated-tempering-scaling",ir->simtempvals->eSimTempScale,esimtemp_names);
  RTYPE("sim-temp-low",ir->simtempvals->simtemp_low,300.0);
  RTYPE("sim-temp-high",ir->simtempvals->simtemp_high,300.0);

  /* expanded ensemble variables */
  if (ir->efep==efepEXPANDED || ir->bSimTemp)
  {
      read_expandedparams(&ninp,&inp,expand,wi);
  }

  /* Electric fields */
  CCTYPE("Electric fields");
  CTYPE ("Format is number of terms (int) and for all terms an amplitude (real)");
  CTYPE ("and a phase angle (real)");
  STYPE ("E-x",   	efield_x,	NULL);
  STYPE ("E-xt",	efield_xt,	NULL);
  STYPE ("E-y",   	efield_y,	NULL);
  STYPE ("E-yt",	efield_yt,	NULL);
  STYPE ("E-z",   	efield_z,	NULL);
  STYPE ("E-zt",	efield_zt,	NULL);
  
  /* AdResS defined thingies */
  CCTYPE ("AdResS parameters");
  EETYPE("adress",       ir->bAdress, yesno_names);
  if (ir->bAdress) {
    snew(ir->adress,1);
    read_adressparams(&ninp,&inp,ir->adress,wi);
  }

  /* User defined thingies */
  CCTYPE ("User defined thingies");
  STYPE ("user1-grps",  user1,          NULL);
  STYPE ("user2-grps",  user2,          NULL);
  ITYPE ("userint1",    ir->userint1,   0);
  ITYPE ("userint2",    ir->userint2,   0);
  ITYPE ("userint3",    ir->userint3,   0);
  ITYPE ("userint4",    ir->userint4,   0);
  RTYPE ("userreal1",   ir->userreal1,  0);
  RTYPE ("userreal2",   ir->userreal2,  0);
  RTYPE ("userreal3",   ir->userreal3,  0);
  RTYPE ("userreal4",   ir->userreal4,  0);
#undef CTYPE

  write_inpfile(mdparout,ninp,inp,FALSE,wi);
  for (i=0; (i<ninp); i++) {
    sfree(inp[i].name);
    sfree(inp[i].value);
  }
  sfree(inp);

  /* Process options if necessary */
  for(m=0; m<2; m++) {
    for(i=0; i<2*DIM; i++)
      dumdub[m][i]=0.0;
    if(ir->epc) {
      switch (ir->epct) {
      case epctISOTROPIC:
	if (sscanf(dumstr[m],"%lf",&(dumdub[m][XX]))!=1) {
        warning_error(wi,"Pressure coupling not enough values (I need 1)");
	}
	dumdub[m][YY]=dumdub[m][ZZ]=dumdub[m][XX];
	break;
      case epctSEMIISOTROPIC:
      case epctSURFACETENSION:
	if (sscanf(dumstr[m],"%lf%lf",
		   &(dumdub[m][XX]),&(dumdub[m][ZZ]))!=2) {
        warning_error(wi,"Pressure coupling not enough values (I need 2)");
	}
	dumdub[m][YY]=dumdub[m][XX];
	break;
      case epctANISOTROPIC:
	if (sscanf(dumstr[m],"%lf%lf%lf%lf%lf%lf",
		   &(dumdub[m][XX]),&(dumdub[m][YY]),&(dumdub[m][ZZ]),
		   &(dumdub[m][3]),&(dumdub[m][4]),&(dumdub[m][5]))!=6) {
        warning_error(wi,"Pressure coupling not enough values (I need 6)");
	}
	break;
      default:
	gmx_fatal(FARGS,"Pressure coupling type %s not implemented yet",
		    epcoupltype_names[ir->epct]);
      }
    }
  }
  clear_mat(ir->ref_p);
  clear_mat(ir->compress);
  for(i=0; i<DIM; i++) {
    ir->ref_p[i][i]    = dumdub[1][i];
    ir->compress[i][i] = dumdub[0][i];
  }
  if (ir->epct == epctANISOTROPIC) {
    ir->ref_p[XX][YY] = dumdub[1][3];
    ir->ref_p[XX][ZZ] = dumdub[1][4];
    ir->ref_p[YY][ZZ] = dumdub[1][5];
    if (ir->ref_p[XX][YY]!=0 && ir->ref_p[XX][ZZ]!=0 && ir->ref_p[YY][ZZ]!=0) {
      warning(wi,"All off-diagonal reference pressures are non-zero. Are you sure you want to apply a threefold shear stress?\n");
    }
    ir->compress[XX][YY] = dumdub[0][3];
    ir->compress[XX][ZZ] = dumdub[0][4];
    ir->compress[YY][ZZ] = dumdub[0][5];
    for(i=0; i<DIM; i++) {
      for(m=0; m<i; m++) {
	ir->ref_p[i][m] = ir->ref_p[m][i];
	ir->compress[i][m] = ir->compress[m][i];
      }
    }
  } 
  
  if (ir->comm_mode == ecmNO)
    ir->nstcomm = 0;

  opts->couple_moltype = NULL;
  if (strlen(couple_moltype) > 0) 
  {
      if (ir->efep != efepNO) 
      {
          opts->couple_moltype = strdup(couple_moltype);
          if (opts->couple_lam0 == opts->couple_lam1)
          {
              warning(wi,"The lambda=0 and lambda=1 states for coupling are identical");
          }
          if (ir->eI == eiMD && (opts->couple_lam0 == ecouplamNONE ||
                                 opts->couple_lam1 == ecouplamNONE)) 
          {
              warning(wi,"For proper sampling of the (nearly) decoupled state, stochastic dynamics should be used");
          }
      }
      else
      {
          warning(wi,"Can not couple a molecule with free_energy = no");
      }
  }
  /* FREE ENERGY AND EXPANDED ENSEMBLE OPTIONS */
  if (ir->efep != efepNO) {
      if (fep->delta_lambda > 0) {
          ir->efep = efepSLOWGROWTH;
      }
  }

  if (ir->bSimTemp) {
      fep->bPrintEnergy = TRUE;
      /* always print out the energy to dhdl if we are doing expanded ensemble, since we need the total energy
         if the temperature is changing. */
  }

  if ((ir->efep != efepNO) || ir->bSimTemp)
  {
      ir->bExpanded = FALSE;
      if ((ir->efep == efepEXPANDED) || ir->bSimTemp)
      {
          ir->bExpanded = TRUE;
      }
      do_fep_params(ir,fep_lambda,lambda_weights);
      if (ir->bSimTemp) { /* done after fep params */
          do_simtemp_params(ir);
      }
  }
  else
  {
      ir->fepvals->n_lambda = 0;
  }

  /* WALL PARAMETERS */

  do_wall_params(ir,wall_atomtype,wall_density,opts);

  /* ORIENTATION RESTRAINT PARAMETERS */
  
  if (opts->bOrire && str_nelem(orirefitgrp,MAXPTR,NULL)!=1) {
      warning_error(wi,"ERROR: Need one orientation restraint fit group\n");
  }

  /* DEFORMATION PARAMETERS */

  clear_mat(ir->deform);
  for(i=0; i<6; i++)
  {
      dumdub[0][i] = 0;
  }
  m = sscanf(deform,"%lf %lf %lf %lf %lf %lf",
	     &(dumdub[0][0]),&(dumdub[0][1]),&(dumdub[0][2]),
	     &(dumdub[0][3]),&(dumdub[0][4]),&(dumdub[0][5]));
  for(i=0; i<3; i++)
  {
      ir->deform[i][i] = dumdub[0][i];
  }
  ir->deform[YY][XX] = dumdub[0][3];
  ir->deform[ZZ][XX] = dumdub[0][4];
  ir->deform[ZZ][YY] = dumdub[0][5];
  if (ir->epc != epcNO) {
    for(i=0; i<3; i++)
      for(j=0; j<=i; j++)
	if (ir->deform[i][j]!=0 && ir->compress[i][j]!=0) {
        warning_error(wi,"A box element has deform set and compressibility > 0");
	}
    for(i=0; i<3; i++)
      for(j=0; j<i; j++)
	if (ir->deform[i][j]!=0) {
	  for(m=j; m<DIM; m++)
	    if (ir->compress[m][j]!=0) {
	      sprintf(warn_buf,"An off-diagonal box element has deform set while compressibility > 0 for the same component of another box vector, this might lead to spurious periodicity effects.");
	      warning(wi,warn_buf);
	    }
	}
  }

  sfree(dumstr[0]);
  sfree(dumstr[1]);
}

static int search_QMstring(char *s,int ng,const char *gn[])
{
  /* same as normal search_string, but this one searches QM strings */
  int i;

  for(i=0; (i<ng); i++)
    if (gmx_strcasecmp(s,gn[i]) == 0)
      return i;

  gmx_fatal(FARGS,"this QM method or basisset (%s) is not implemented\n!",s);

  return -1;

} /* search_QMstring */


int search_string(char *s,int ng,char *gn[])
{
  int i;
  
  for(i=0; (i<ng); i++)
  {
    if (gmx_strcasecmp(s,gn[i]) == 0)
    {
      return i;
    }
  }
    
  gmx_fatal(FARGS,
            "Group %s referenced in the .mdp file was not found in the index file.\n"
            "Group names must match either [moleculetype] names or custom index group\n"
            "names, in which case you must supply an index file to the '-n' option\n"
            "of grompp.",
            s);
  
  return -1;
}

static gmx_bool do_numbering(int natoms,gmx_groups_t *groups,int ng,char *ptrs[],
                         t_blocka *block,char *gnames[],
                         int gtype,int restnm,
                         int grptp,gmx_bool bVerbose,
                         warninp_t wi)
{
    unsigned short *cbuf;
    t_grps *grps=&(groups->grps[gtype]);
    int    i,j,gid,aj,ognr,ntot=0;
    const char *title;
    gmx_bool   bRest;
    char   warn_buf[STRLEN];

    if (debug)
    {
        fprintf(debug,"Starting numbering %d groups of type %d\n",ng,gtype);
    }
  
    title = gtypes[gtype];
    
    snew(cbuf,natoms);
    /* Mark all id's as not set */
    for(i=0; (i<natoms); i++)
    {
        cbuf[i] = NOGID;
    }
  
    snew(grps->nm_ind,ng+1); /* +1 for possible rest group */
    for(i=0; (i<ng); i++)
    {
        /* Lookup the group name in the block structure */
        gid = search_string(ptrs[i],block->nr,gnames);
        if ((grptp != egrptpONE) || (i == 0))
        {
            grps->nm_ind[grps->nr++]=gid;
        }
        if (debug) 
        {
            fprintf(debug,"Found gid %d for group %s\n",gid,ptrs[i]);
        }
    
        /* Now go over the atoms in the group */
        for(j=block->index[gid]; (j<block->index[gid+1]); j++)
        {

            aj=block->a[j];
      
            /* Range checking */
            if ((aj < 0) || (aj >= natoms)) 
            {
                gmx_fatal(FARGS,"Invalid atom number %d in indexfile",aj);
            }
            /* Lookup up the old group number */
            ognr = cbuf[aj];
            if (ognr != NOGID)
            {
                gmx_fatal(FARGS,"Atom %d in multiple %s groups (%d and %d)",
                          aj+1,title,ognr+1,i+1);
            }
            else
            {
                /* Store the group number in buffer */
                if (grptp == egrptpONE)
                {
                    cbuf[aj] = 0;
                }
                else
                {
                    cbuf[aj] = i;
                }
                ntot++;
            }
        }
    }
    
    /* Now check whether we have done all atoms */
    bRest = FALSE;
    if (ntot != natoms)
    {
        if (grptp == egrptpALL)
        {
            gmx_fatal(FARGS,"%d atoms are not part of any of the %s groups",
                      natoms-ntot,title);
        }
        else if (grptp == egrptpPART)
        {
            sprintf(warn_buf,"%d atoms are not part of any of the %s groups",
                    natoms-ntot,title);
            warning_note(wi,warn_buf);
        }
        /* Assign all atoms currently unassigned to a rest group */
        for(j=0; (j<natoms); j++)
        {
            if (cbuf[j] == NOGID)
            {
                cbuf[j] = grps->nr;
                bRest = TRUE;
            }
        }
        if (grptp != egrptpPART)
        {
            if (bVerbose)
            {
                fprintf(stderr,
                        "Making dummy/rest group for %s containing %d elements\n",
                        title,natoms-ntot);
            }
            /* Add group name "rest" */ 
            grps->nm_ind[grps->nr] = restnm;
            
            /* Assign the rest name to all atoms not currently assigned to a group */
            for(j=0; (j<natoms); j++)
            {
                if (cbuf[j] == NOGID)
                {
                    cbuf[j] = grps->nr;
                }
            }
            grps->nr++;
        }
    }
    
    if (grps->nr == 1 && (ntot == 0 || ntot == natoms))
    {
        /* All atoms are part of one (or no) group, no index required */
        groups->ngrpnr[gtype] = 0;
        groups->grpnr[gtype]  = NULL;
    }
    else
    {
        groups->ngrpnr[gtype] = natoms;
        snew(groups->grpnr[gtype],natoms);
        for(j=0; (j<natoms); j++)
        {
            groups->grpnr[gtype][j] = cbuf[j];
        }
    }
    
    sfree(cbuf);

    return (bRest && grptp == egrptpPART);
}

static void calc_nrdf(gmx_mtop_t *mtop,t_inputrec *ir,char **gnames)
{
  t_grpopts *opts;
  gmx_groups_t *groups;
  t_pull  *pull;
  int     natoms,ai,aj,i,j,d,g,imin,jmin,nc;
  t_iatom *ia;
  int     *nrdf2,*na_vcm,na_tot;
  double  *nrdf_tc,*nrdf_vcm,nrdf_uc,n_sub=0;
  gmx_mtop_atomloop_all_t aloop;
  t_atom  *atom;
  int     mb,mol,ftype,as;
  gmx_molblock_t *molb;
  gmx_moltype_t *molt;

  /* Calculate nrdf. 
   * First calc 3xnr-atoms for each group
   * then subtract half a degree of freedom for each constraint
   *
   * Only atoms and nuclei contribute to the degrees of freedom...
   */

  opts = &ir->opts;
  
  groups = &mtop->groups;
  natoms = mtop->natoms;

  /* Allocate one more for a possible rest group */
  /* We need to sum degrees of freedom into doubles,
   * since floats give too low nrdf's above 3 million atoms.
   */
  snew(nrdf_tc,groups->grps[egcTC].nr+1);
  snew(nrdf_vcm,groups->grps[egcVCM].nr+1);
  snew(na_vcm,groups->grps[egcVCM].nr+1);
  
  for(i=0; i<groups->grps[egcTC].nr; i++)
    nrdf_tc[i] = 0;
  for(i=0; i<groups->grps[egcVCM].nr+1; i++)
    nrdf_vcm[i] = 0;

  snew(nrdf2,natoms);
  aloop = gmx_mtop_atomloop_all_init(mtop);
  while (gmx_mtop_atomloop_all_next(aloop,&i,&atom)) {
    nrdf2[i] = 0;
    if (atom->ptype == eptAtom || atom->ptype == eptNucleus) {
      g = ggrpnr(groups,egcFREEZE,i);
      /* Double count nrdf for particle i */
      for(d=0; d<DIM; d++) {
	if (opts->nFreeze[g][d] == 0) {
	  nrdf2[i] += 2;
	}
      }
      nrdf_tc [ggrpnr(groups,egcTC ,i)] += 0.5*nrdf2[i];
      nrdf_vcm[ggrpnr(groups,egcVCM,i)] += 0.5*nrdf2[i];
    }
  }

  as = 0;
  for(mb=0; mb<mtop->nmolblock; mb++) {
    molb = &mtop->molblock[mb];
    molt = &mtop->moltype[molb->type];
    atom = molt->atoms.atom;
    for(mol=0; mol<molb->nmol; mol++) {
      for (ftype=F_CONSTR; ftype<=F_CONSTRNC; ftype++) {
	ia = molt->ilist[ftype].iatoms;
	for(i=0; i<molt->ilist[ftype].nr; ) {
	  /* Subtract degrees of freedom for the constraints,
	   * if the particles still have degrees of freedom left.
	   * If one of the particles is a vsite or a shell, then all
	   * constraint motion will go there, but since they do not
	   * contribute to the constraints the degrees of freedom do not
	   * change.
	   */
	  ai = as + ia[1];
	  aj = as + ia[2];
	  if (((atom[ia[1]].ptype == eptNucleus) ||
	       (atom[ia[1]].ptype == eptAtom)) &&
	      ((atom[ia[2]].ptype == eptNucleus) ||
	       (atom[ia[2]].ptype == eptAtom))) {
	    if (nrdf2[ai] > 0) 
	      jmin = 1;
	    else
	      jmin = 2;
	    if (nrdf2[aj] > 0)
	      imin = 1;
	    else
	      imin = 2;
	    imin = min(imin,nrdf2[ai]);
	    jmin = min(jmin,nrdf2[aj]);
	    nrdf2[ai] -= imin;
	    nrdf2[aj] -= jmin;
	    nrdf_tc [ggrpnr(groups,egcTC ,ai)] -= 0.5*imin;
	    nrdf_tc [ggrpnr(groups,egcTC ,aj)] -= 0.5*jmin;
	    nrdf_vcm[ggrpnr(groups,egcVCM,ai)] -= 0.5*imin;
	    nrdf_vcm[ggrpnr(groups,egcVCM,aj)] -= 0.5*jmin;
	  }
	  ia += interaction_function[ftype].nratoms+1;
	  i  += interaction_function[ftype].nratoms+1;
	}
      }
      ia = molt->ilist[F_SETTLE].iatoms;
      for(i=0; i<molt->ilist[F_SETTLE].nr; ) {
	/* Subtract 1 dof from every atom in the SETTLE */
	for(j=0; j<3; j++) {
      ai = as + ia[1+j];
	  imin = min(2,nrdf2[ai]);
	  nrdf2[ai] -= imin;
	  nrdf_tc [ggrpnr(groups,egcTC ,ai)] -= 0.5*imin;
	  nrdf_vcm[ggrpnr(groups,egcVCM,ai)] -= 0.5*imin;
	}
	ia += 4;
	i  += 4;
      }
      as += molt->atoms.nr;
    }
  }

  if (ir->ePull == epullCONSTRAINT) {
    /* Correct nrdf for the COM constraints.
     * We correct using the TC and VCM group of the first atom
     * in the reference and pull group. If atoms in one pull group
     * belong to different TC or VCM groups it is anyhow difficult
     * to determine the optimal nrdf assignment.
     */
    pull = ir->pull;
    if (pull->eGeom == epullgPOS) {
      nc = 0;
      for(i=0; i<DIM; i++) {
	if (pull->dim[i])
	  nc++;
      }
    } else {
      nc = 1;
    }
    for(i=0; i<pull->ngrp; i++) {
      imin = 2*nc;
      if (pull->grp[0].nat > 0) {
	/* Subtract 1/2 dof from the reference group */
	ai = pull->grp[0].ind[0];
	if (nrdf_tc[ggrpnr(groups,egcTC,ai)] > 1) {
	  nrdf_tc [ggrpnr(groups,egcTC ,ai)] -= 0.5;
	  nrdf_vcm[ggrpnr(groups,egcVCM,ai)] -= 0.5;
	  imin--;
	}
      }
      /* Subtract 1/2 dof from the pulled group */
      ai = pull->grp[1+i].ind[0];
      nrdf_tc [ggrpnr(groups,egcTC ,ai)] -= 0.5*imin;
      nrdf_vcm[ggrpnr(groups,egcVCM,ai)] -= 0.5*imin;
      if (nrdf_tc[ggrpnr(groups,egcTC,ai)] < 0)
	gmx_fatal(FARGS,"Center of mass pulling constraints caused the number of degrees of freedom for temperature coupling group %s to be negative",gnames[groups->grps[egcTC].nm_ind[ggrpnr(groups,egcTC,ai)]]);
    }
  }
  
  if (ir->nstcomm != 0) {
    /* Subtract 3 from the number of degrees of freedom in each vcm group
     * when com translation is removed and 6 when rotation is removed
     * as well.
     */
    switch (ir->comm_mode) {
    case ecmLINEAR:
      n_sub = ndof_com(ir);
      break;
    case ecmANGULAR:
      n_sub = 6;
      break;
    default:
      n_sub = 0;
      gmx_incons("Checking comm_mode");
    }
    
    for(i=0; i<groups->grps[egcTC].nr; i++) {
      /* Count the number of atoms of TC group i for every VCM group */
      for(j=0; j<groups->grps[egcVCM].nr+1; j++)
	na_vcm[j] = 0;
      na_tot = 0;
      for(ai=0; ai<natoms; ai++)
	if (ggrpnr(groups,egcTC,ai) == i) {
	  na_vcm[ggrpnr(groups,egcVCM,ai)]++;
	  na_tot++;
	}
      /* Correct for VCM removal according to the fraction of each VCM
       * group present in this TC group.
       */
      nrdf_uc = nrdf_tc[i];
      if (debug) {
	fprintf(debug,"T-group[%d] nrdf_uc = %g, n_sub = %g\n",
		i,nrdf_uc,n_sub);
      }
      nrdf_tc[i] = 0;
      for(j=0; j<groups->grps[egcVCM].nr+1; j++) {
	if (nrdf_vcm[j] > n_sub) {
	  nrdf_tc[i] += nrdf_uc*((double)na_vcm[j]/(double)na_tot)*
	    (nrdf_vcm[j] - n_sub)/nrdf_vcm[j];
	}
	if (debug) {
	  fprintf(debug,"  nrdf_vcm[%d] = %g, nrdf = %g\n",
		  j,nrdf_vcm[j],nrdf_tc[i]);
	}
      }
    }
  }
  for(i=0; (i<groups->grps[egcTC].nr); i++) {
    opts->nrdf[i] = nrdf_tc[i];
    if (opts->nrdf[i] < 0)
      opts->nrdf[i] = 0;
    fprintf(stderr,
	    "Number of degrees of freedom in T-Coupling group %s is %.2f\n",
	    gnames[groups->grps[egcTC].nm_ind[i]],opts->nrdf[i]);
  }
  
  sfree(nrdf2);
  sfree(nrdf_tc);
  sfree(nrdf_vcm);
  sfree(na_vcm);
}

static void decode_cos(char *s,t_cosines *cosine,gmx_bool bTime)
{
  char   *t;
  char   format[STRLEN],f1[STRLEN];
  double a,phi;
  int    i;
  
  t=strdup(s);
  trim(t);
  
  cosine->n=0;
  cosine->a=NULL;
  cosine->phi=NULL;
  if (strlen(t)) {
    sscanf(t,"%d",&(cosine->n));
    if (cosine->n <= 0) {
      cosine->n=0;
    } else {
      snew(cosine->a,cosine->n);
      snew(cosine->phi,cosine->n);
      
      sprintf(format,"%%*d");
      for(i=0; (i<cosine->n); i++) {
	strcpy(f1,format);
	strcat(f1,"%lf%lf");
	if (sscanf(t,f1,&a,&phi) < 2)
	  gmx_fatal(FARGS,"Invalid input for electric field shift: '%s'",t);
	cosine->a[i]=a;
	cosine->phi[i]=phi;
	strcat(format,"%*lf%*lf");
      }
    }
  }
  sfree(t);
}

static gmx_bool do_egp_flag(t_inputrec *ir,gmx_groups_t *groups,
			const char *option,const char *val,int flag)
{
  /* The maximum number of energy group pairs would be MAXPTR*(MAXPTR+1)/2.
   * But since this is much larger than STRLEN, such a line can not be parsed.
   * The real maximum is the number of names that fit in a string: STRLEN/2.
   */
#define EGP_MAX (STRLEN/2)
  int  nelem,i,j,k,nr;
  char *names[EGP_MAX];
  char ***gnames;
  gmx_bool bSet;

  gnames = groups->grpname;

  nelem = str_nelem(val,EGP_MAX,names);
  if (nelem % 2 != 0)
    gmx_fatal(FARGS,"The number of groups for %s is odd",option);
  nr = groups->grps[egcENER].nr;
  bSet = FALSE;
  for(i=0; i<nelem/2; i++) {
    j = 0;
    while ((j < nr) &&
	   gmx_strcasecmp(names[2*i],*(gnames[groups->grps[egcENER].nm_ind[j]])))
      j++;
    if (j == nr)
      gmx_fatal(FARGS,"%s in %s is not an energy group\n",
		  names[2*i],option);
    k = 0;
    while ((k < nr) &&
	   gmx_strcasecmp(names[2*i+1],*(gnames[groups->grps[egcENER].nm_ind[k]])))
      k++;
    if (k==nr)
      gmx_fatal(FARGS,"%s in %s is not an energy group\n",
	      names[2*i+1],option);
    if ((j < nr) && (k < nr)) {
      ir->opts.egp_flags[nr*j+k] |= flag;
      ir->opts.egp_flags[nr*k+j] |= flag;
      bSet = TRUE;
    }
  }

  return bSet;
}

void do_index(const char* mdparin, const char *ndx,
              gmx_mtop_t *mtop,
              gmx_bool bVerbose,
              t_inputrec *ir,rvec *v,
              warninp_t wi)
{
  t_blocka *grps;
  gmx_groups_t *groups;
  int     natoms;
  t_symtab *symtab;
  t_atoms atoms_all;
  char    warnbuf[STRLEN],**gnames;
  int     nr,ntcg,ntau_t,nref_t,nacc,nofg,nSA,nSA_points,nSA_time,nSA_temp;
  real    tau_min;
  int     nstcmin;
  int     nacg,nfreeze,nfrdim,nenergy,nvcm,nuser;
  char    *ptr1[MAXPTR],*ptr2[MAXPTR],*ptr3[MAXPTR];
  int     i,j,k,restnm;
  real    SAtime;
  gmx_bool    bExcl,bTable,bSetTCpar,bAnneal,bRest;
  int     nQMmethod,nQMbasis,nQMcharge,nQMmult,nbSH,nCASorb,nCASelec,
    nSAon,nSAoff,nSAsteps,nQMg,nbOPT,nbTS;
  char    warn_buf[STRLEN];

  if (bVerbose)
    fprintf(stderr,"processing index file...\n");
  debug_gmx();
  if (ndx == NULL) {
    snew(grps,1);
    snew(grps->index,1);
    snew(gnames,1);
    atoms_all = gmx_mtop_global_atoms(mtop);
    analyse(&atoms_all,grps,&gnames,FALSE,TRUE);
    free_t_atoms(&atoms_all,FALSE);
  } else {
    grps = init_index(ndx,&gnames);
  }

  groups = &mtop->groups;
  natoms = mtop->natoms;
  symtab = &mtop->symtab;

  snew(groups->grpname,grps->nr+1);
  
  for(i=0; (i<grps->nr); i++) {
    groups->grpname[i] = put_symtab(symtab,gnames[i]);
  }
  groups->grpname[i] = put_symtab(symtab,"rest");
  restnm=i;
  srenew(gnames,grps->nr+1);
  gnames[restnm] = *(groups->grpname[i]);
  groups->ngrpname = grps->nr+1;

  set_warning_line(wi,mdparin,-1);

  ntau_t = str_nelem(tau_t,MAXPTR,ptr1);
  nref_t = str_nelem(ref_t,MAXPTR,ptr2);
  ntcg   = str_nelem(tcgrps,MAXPTR,ptr3);
  if ((ntau_t != ntcg) || (nref_t != ntcg)) {
    gmx_fatal(FARGS,"Invalid T coupling input: %d groups, %d ref-t values and "
                "%d tau-t values",ntcg,nref_t,ntau_t);
  }

  bSetTCpar = (ir->etc || EI_SD(ir->eI) || ir->eI==eiBD || EI_TPI(ir->eI));
  do_numbering(natoms,groups,ntcg,ptr3,grps,gnames,egcTC,
               restnm,bSetTCpar ? egrptpALL : egrptpALL_GENREST,bVerbose,wi);
  nr = groups->grps[egcTC].nr;
  ir->opts.ngtc = nr;
  snew(ir->opts.nrdf,nr);
  snew(ir->opts.tau_t,nr);
  snew(ir->opts.ref_t,nr);
  if (ir->eI==eiBD && ir->bd_fric==0) {
    fprintf(stderr,"bd-fric=0, so tau-t will be used as the inverse friction constant(s)\n");
  }

  if (bSetTCpar)
  {
      if (nr != nref_t)
      {
          gmx_fatal(FARGS,"Not enough ref-t and tau-t values!");
      }
      
      tau_min = 1e20;
      for(i=0; (i<nr); i++)
      {
          ir->opts.tau_t[i] = strtod(ptr1[i],NULL);
          if ((ir->eI == eiBD || ir->eI == eiSD2) && ir->opts.tau_t[i] <= 0)
          {
              sprintf(warn_buf,"With integrator %s tau-t should be larger than 0",ei_names[ir->eI]);
              warning_error(wi,warn_buf);
          }
          if ((ir->etc == etcVRESCALE && ir->opts.tau_t[i] >= 0) || 
              (ir->etc != etcVRESCALE && ir->opts.tau_t[i] >  0))
          {
              tau_min = min(tau_min,ir->opts.tau_t[i]);
          }
      }
      if (ir->etc != etcNO && ir->nsttcouple == -1)
      {
            ir->nsttcouple = ir_optimal_nsttcouple(ir);
      }

      if (EI_VV(ir->eI)) 
      {
          if ((ir->etc==etcNOSEHOOVER) && (ir->epc==epcBERENDSEN)) {
              gmx_fatal(FARGS,"Cannot do Nose-Hoover temperature with Berendsen pressure control with md-vv; use either vrescale temperature with berendsen pressure or Nose-Hoover temperature with MTTK pressure");
          }
          if ((ir->epc==epcMTTK) && (ir->etc>etcNO))
          {
              int mincouple;
              mincouple = ir->nsttcouple;
              if (ir->nstpcouple < mincouple)
              {
                  mincouple = ir->nstpcouple;
              }
              ir->nstpcouple = mincouple;
              ir->nsttcouple = mincouple;
              sprintf(warn_buf,"for current Trotter decomposition methods with vv, nsttcouple and nstpcouple must be equal.  Both have been reset to min(nsttcouple,nstpcouple) = %d",mincouple);
              warning_note(wi,warn_buf);
          }
      }
      /* velocity verlet with averaged kinetic energy KE = 0.5*(v(t+1/2) - v(t-1/2)) is implemented
         primarily for testing purposes, and does not work with temperature coupling other than 1 */

      if (ETC_ANDERSEN(ir->etc)) {
          if (ir->nsttcouple != 1) {
              ir->nsttcouple = 1;
              sprintf(warn_buf,"Andersen temperature control methods assume nsttcouple = 1; there is no need for larger nsttcouple > 1, since no global parameters are computed. nsttcouple has been reset to 1");
              warning_note(wi,warn_buf);
          }
      }
      nstcmin = tcouple_min_integration_steps(ir->etc);
      if (nstcmin > 1)
      {
          if (tau_min/(ir->delta_t*ir->nsttcouple) < nstcmin)
          {
              sprintf(warn_buf,"For proper integration of the %s thermostat, tau-t (%g) should be at least %d times larger than nsttcouple*dt (%g)",
                      ETCOUPLTYPE(ir->etc),
                      tau_min,nstcmin,
                      ir->nsttcouple*ir->delta_t);
              warning(wi,warn_buf);
          }
      }
      for(i=0; (i<nr); i++)
      {
          ir->opts.ref_t[i] = strtod(ptr2[i],NULL);
          if (ir->opts.ref_t[i] < 0)
          {
              gmx_fatal(FARGS,"ref-t for group %d negative",i);
          }
      }
      /* set the lambda mc temperature to the md integrator temperature (which should be defined
         if we are in this conditional) if mc_temp is negative */
      if (ir->expandedvals->mc_temp < 0)
      {
          ir->expandedvals->mc_temp = ir->opts.ref_t[0];  /*for now, set to the first reft */
      }
  }

  /* Simulated annealing for each group. There are nr groups */
  nSA = str_nelem(anneal,MAXPTR,ptr1);
  if (nSA == 1 && (ptr1[0][0]=='n' || ptr1[0][0]=='N'))
     nSA = 0;
  if(nSA>0 && nSA != nr) 
    gmx_fatal(FARGS,"Not enough annealing values: %d (for %d groups)\n",nSA,nr);
  else {
    snew(ir->opts.annealing,nr);
    snew(ir->opts.anneal_npoints,nr);
    snew(ir->opts.anneal_time,nr);
    snew(ir->opts.anneal_temp,nr);
    for(i=0;i<nr;i++) {
      ir->opts.annealing[i]=eannNO;
      ir->opts.anneal_npoints[i]=0;
      ir->opts.anneal_time[i]=NULL;
      ir->opts.anneal_temp[i]=NULL;
    }
    if (nSA > 0) {
      bAnneal=FALSE;
      for(i=0;i<nr;i++) { 
	if(ptr1[i][0]=='n' || ptr1[i][0]=='N') {
	  ir->opts.annealing[i]=eannNO;
	} else if(ptr1[i][0]=='s'|| ptr1[i][0]=='S') {
	  ir->opts.annealing[i]=eannSINGLE;
	  bAnneal=TRUE;
	} else if(ptr1[i][0]=='p'|| ptr1[i][0]=='P') {
	  ir->opts.annealing[i]=eannPERIODIC;
	  bAnneal=TRUE;
	} 
      } 
      if(bAnneal) {
	/* Read the other fields too */
	nSA_points = str_nelem(anneal_npoints,MAXPTR,ptr1);
	if(nSA_points!=nSA) 
          gmx_fatal(FARGS,"Found %d annealing-npoints values for %d groups\n",nSA_points,nSA);
	for(k=0,i=0;i<nr;i++) {
	  ir->opts.anneal_npoints[i]=strtol(ptr1[i],NULL,10);
	  if(ir->opts.anneal_npoints[i]==1)
	    gmx_fatal(FARGS,"Please specify at least a start and an end point for annealing\n");
	  snew(ir->opts.anneal_time[i],ir->opts.anneal_npoints[i]);
	  snew(ir->opts.anneal_temp[i],ir->opts.anneal_npoints[i]);
	  k += ir->opts.anneal_npoints[i];
	}

	nSA_time = str_nelem(anneal_time,MAXPTR,ptr1);
	if(nSA_time!=k) 
          gmx_fatal(FARGS,"Found %d annealing-time values, wanter %d\n",nSA_time,k);
	nSA_temp = str_nelem(anneal_temp,MAXPTR,ptr2);
	if(nSA_temp!=k) 
          gmx_fatal(FARGS,"Found %d annealing-temp values, wanted %d\n",nSA_temp,k);

	for(i=0,k=0;i<nr;i++) {
	  
	  for(j=0;j<ir->opts.anneal_npoints[i];j++) {
	    ir->opts.anneal_time[i][j]=strtod(ptr1[k],NULL);
	    ir->opts.anneal_temp[i][j]=strtod(ptr2[k],NULL);
	    if(j==0) {
	      if(ir->opts.anneal_time[i][0] > (ir->init_t+GMX_REAL_EPS))
		gmx_fatal(FARGS,"First time point for annealing > init_t.\n");      
	    } else { 
	      /* j>0 */
	      if(ir->opts.anneal_time[i][j]<ir->opts.anneal_time[i][j-1])
		gmx_fatal(FARGS,"Annealing timepoints out of order: t=%f comes after t=%f\n",
			    ir->opts.anneal_time[i][j],ir->opts.anneal_time[i][j-1]);
	    }
	    if(ir->opts.anneal_temp[i][j]<0) 
	      gmx_fatal(FARGS,"Found negative temperature in annealing: %f\n",ir->opts.anneal_temp[i][j]);    
	    k++;
	  }
	}
	/* Print out some summary information, to make sure we got it right */
	for(i=0,k=0;i<nr;i++) {
	  if(ir->opts.annealing[i]!=eannNO) {
	    j = groups->grps[egcTC].nm_ind[i];
	    fprintf(stderr,"Simulated annealing for group %s: %s, %d timepoints\n",
		    *(groups->grpname[j]),eann_names[ir->opts.annealing[i]],
		    ir->opts.anneal_npoints[i]);
	    fprintf(stderr,"Time (ps)   Temperature (K)\n");
	    /* All terms except the last one */
	    for(j=0;j<(ir->opts.anneal_npoints[i]-1);j++) 
		fprintf(stderr,"%9.1f      %5.1f\n",ir->opts.anneal_time[i][j],ir->opts.anneal_temp[i][j]);
	    
	    /* Finally the last one */
	    j = ir->opts.anneal_npoints[i]-1;
	    if(ir->opts.annealing[i]==eannSINGLE)
	      fprintf(stderr,"%9.1f-     %5.1f\n",ir->opts.anneal_time[i][j],ir->opts.anneal_temp[i][j]);
	    else {
	      fprintf(stderr,"%9.1f      %5.1f\n",ir->opts.anneal_time[i][j],ir->opts.anneal_temp[i][j]);
	      if(fabs(ir->opts.anneal_temp[i][j]-ir->opts.anneal_temp[i][0])>GMX_REAL_EPS)
		warning_note(wi,"There is a temperature jump when your annealing loops back.\n");
	    }
	  }
	} 
      }
    }
  }	

  if (ir->ePull != epullNO) {
    make_pull_groups(ir->pull,pull_grp,grps,gnames);
  }
  
  if (ir->bRot) {
    make_rotation_groups(ir->rot,rot_grp,grps,gnames);
  }

  nacc = str_nelem(acc,MAXPTR,ptr1);
  nacg = str_nelem(accgrps,MAXPTR,ptr2);
  if (nacg*DIM != nacc)
    gmx_fatal(FARGS,"Invalid Acceleration input: %d groups and %d acc. values",
		nacg,nacc);
  do_numbering(natoms,groups,nacg,ptr2,grps,gnames,egcACC,
               restnm,egrptpALL_GENREST,bVerbose,wi);
  nr = groups->grps[egcACC].nr;
  snew(ir->opts.acc,nr);
  ir->opts.ngacc=nr;
  
  for(i=k=0; (i<nacg); i++)
    for(j=0; (j<DIM); j++,k++)
      ir->opts.acc[i][j]=strtod(ptr1[k],NULL);
  for( ;(i<nr); i++)
    for(j=0; (j<DIM); j++)
      ir->opts.acc[i][j]=0;
  
  nfrdim  = str_nelem(frdim,MAXPTR,ptr1);
  nfreeze = str_nelem(freeze,MAXPTR,ptr2);
  if (nfrdim != DIM*nfreeze)
    gmx_fatal(FARGS,"Invalid Freezing input: %d groups and %d freeze values",
		nfreeze,nfrdim);
  do_numbering(natoms,groups,nfreeze,ptr2,grps,gnames,egcFREEZE,
               restnm,egrptpALL_GENREST,bVerbose,wi);
  nr = groups->grps[egcFREEZE].nr;
  ir->opts.ngfrz=nr;
  snew(ir->opts.nFreeze,nr);
  for(i=k=0; (i<nfreeze); i++)
    for(j=0; (j<DIM); j++,k++) {
      ir->opts.nFreeze[i][j]=(gmx_strncasecmp(ptr1[k],"Y",1)==0);
      if (!ir->opts.nFreeze[i][j]) {
	if (gmx_strncasecmp(ptr1[k],"N",1) != 0) {
	  sprintf(warnbuf,"Please use Y(ES) or N(O) for freezedim only "
		  "(not %s)", ptr1[k]);
	  warning(wi,warn_buf);
	}
      }
    }
  for( ; (i<nr); i++)
    for(j=0; (j<DIM); j++)
      ir->opts.nFreeze[i][j]=0;
  
  nenergy=str_nelem(energy,MAXPTR,ptr1);
  do_numbering(natoms,groups,nenergy,ptr1,grps,gnames,egcENER,
               restnm,egrptpALL_GENREST,bVerbose,wi);
  add_wall_energrps(groups,ir->nwall,symtab);
  ir->opts.ngener = groups->grps[egcENER].nr;
  nvcm=str_nelem(vcm,MAXPTR,ptr1);
  bRest =
    do_numbering(natoms,groups,nvcm,ptr1,grps,gnames,egcVCM,
                 restnm,nvcm==0 ? egrptpALL_GENREST : egrptpPART,bVerbose,wi);
  if (bRest) {
    warning(wi,"Some atoms are not part of any center of mass motion removal group.\n"
	    "This may lead to artifacts.\n"
	    "In most cases one should use one group for the whole system.");
  }

  /* Now we have filled the freeze struct, so we can calculate NRDF */ 
  calc_nrdf(mtop,ir,gnames);

  if (v && NULL) {
    real fac,ntot=0;
    
    /* Must check per group! */
    for(i=0; (i<ir->opts.ngtc); i++) 
      ntot += ir->opts.nrdf[i];
    if (ntot != (DIM*natoms)) {
      fac = sqrt(ntot/(DIM*natoms));
      if (bVerbose)
	fprintf(stderr,"Scaling velocities by a factor of %.3f to account for constraints\n"
		"and removal of center of mass motion\n",fac);
      for(i=0; (i<natoms); i++)
	svmul(fac,v[i],v[i]);
    }
  }
  
  nuser=str_nelem(user1,MAXPTR,ptr1);
  do_numbering(natoms,groups,nuser,ptr1,grps,gnames,egcUser1,
               restnm,egrptpALL_GENREST,bVerbose,wi);
  nuser=str_nelem(user2,MAXPTR,ptr1);
  do_numbering(natoms,groups,nuser,ptr1,grps,gnames,egcUser2,
               restnm,egrptpALL_GENREST,bVerbose,wi);
  nuser=str_nelem(xtc_grps,MAXPTR,ptr1);
  do_numbering(natoms,groups,nuser,ptr1,grps,gnames,egcXTC,
               restnm,egrptpONE,bVerbose,wi);
  nofg = str_nelem(orirefitgrp,MAXPTR,ptr1);
  do_numbering(natoms,groups,nofg,ptr1,grps,gnames,egcORFIT,
               restnm,egrptpALL_GENREST,bVerbose,wi);

  /* QMMM input processing */
  nQMg          = str_nelem(QMMM,MAXPTR,ptr1);
  nQMmethod     = str_nelem(QMmethod,MAXPTR,ptr2);
  nQMbasis      = str_nelem(QMbasis,MAXPTR,ptr3);
  if((nQMmethod != nQMg)||(nQMbasis != nQMg)){
    gmx_fatal(FARGS,"Invalid QMMM input: %d groups %d basissets"
	      " and %d methods\n",nQMg,nQMbasis,nQMmethod);
  }
  /* group rest, if any, is always MM! */
  do_numbering(natoms,groups,nQMg,ptr1,grps,gnames,egcQMMM,
               restnm,egrptpALL_GENREST,bVerbose,wi);
  nr = nQMg; /*atoms->grps[egcQMMM].nr;*/
  ir->opts.ngQM = nQMg;
  snew(ir->opts.QMmethod,nr);
  snew(ir->opts.QMbasis,nr);
  for(i=0;i<nr;i++){
    /* input consists of strings: RHF CASSCF PM3 .. These need to be
     * converted to the corresponding enum in names.c
     */
    ir->opts.QMmethod[i] = search_QMstring(ptr2[i],eQMmethodNR,
                                           eQMmethod_names);
    ir->opts.QMbasis[i]  = search_QMstring(ptr3[i],eQMbasisNR,
                                           eQMbasis_names);

  }
  nQMmult   = str_nelem(QMmult,MAXPTR,ptr1);
  nQMcharge = str_nelem(QMcharge,MAXPTR,ptr2);
  nbSH      = str_nelem(bSH,MAXPTR,ptr3);
  snew(ir->opts.QMmult,nr);
  snew(ir->opts.QMcharge,nr);
  snew(ir->opts.bSH,nr);

  for(i=0;i<nr;i++){
    ir->opts.QMmult[i]   = strtol(ptr1[i],NULL,10);
    ir->opts.QMcharge[i] = strtol(ptr2[i],NULL,10);
    ir->opts.bSH[i]      = (gmx_strncasecmp(ptr3[i],"Y",1)==0);
  }

  nCASelec  = str_nelem(CASelectrons,MAXPTR,ptr1);
  nCASorb   = str_nelem(CASorbitals,MAXPTR,ptr2);
  snew(ir->opts.CASelectrons,nr);
  snew(ir->opts.CASorbitals,nr);
  for(i=0;i<nr;i++){
    ir->opts.CASelectrons[i]= strtol(ptr1[i],NULL,10);
    ir->opts.CASorbitals[i] = strtol(ptr2[i],NULL,10);
  }
  /* special optimization options */

  nbOPT = str_nelem(bOPT,MAXPTR,ptr1);
  nbTS = str_nelem(bTS,MAXPTR,ptr2);
  snew(ir->opts.bOPT,nr);
  snew(ir->opts.bTS,nr);
  for(i=0;i<nr;i++){
    ir->opts.bOPT[i] = (gmx_strncasecmp(ptr1[i],"Y",1)==0);
    ir->opts.bTS[i]  = (gmx_strncasecmp(ptr2[i],"Y",1)==0);
  }
  nSAon     = str_nelem(SAon,MAXPTR,ptr1);
  nSAoff    = str_nelem(SAoff,MAXPTR,ptr2);
  nSAsteps  = str_nelem(SAsteps,MAXPTR,ptr3);
  snew(ir->opts.SAon,nr);
  snew(ir->opts.SAoff,nr);
  snew(ir->opts.SAsteps,nr);

  for(i=0;i<nr;i++){
    ir->opts.SAon[i]    = strtod(ptr1[i],NULL);
    ir->opts.SAoff[i]   = strtod(ptr2[i],NULL);
    ir->opts.SAsteps[i] = strtol(ptr3[i],NULL,10);
  }
  /* end of QMMM input */

  if (bVerbose)
    for(i=0; (i<egcNR); i++) {
      fprintf(stderr,"%-16s has %d element(s):",gtypes[i],groups->grps[i].nr); 
      for(j=0; (j<groups->grps[i].nr); j++)
	fprintf(stderr," %s",*(groups->grpname[groups->grps[i].nm_ind[j]]));
      fprintf(stderr,"\n");
    }

  nr = groups->grps[egcENER].nr;
  snew(ir->opts.egp_flags,nr*nr);

  bExcl = do_egp_flag(ir,groups,"energygrp-excl",egpexcl,EGP_EXCL);
  if (bExcl && EEL_FULL(ir->coulombtype))
    warning(wi,"Can not exclude the lattice Coulomb energy between energy groups");

  bTable = do_egp_flag(ir,groups,"energygrp-table",egptable,EGP_TABLE);
  if (bTable && !(ir->vdwtype == evdwUSER) && 
      !(ir->coulombtype == eelUSER) && !(ir->coulombtype == eelPMEUSER) &&
      !(ir->coulombtype == eelPMEUSERSWITCH))
    gmx_fatal(FARGS,"Can only have energy group pair tables in combination with user tables for VdW and/or Coulomb");

  decode_cos(efield_x,&(ir->ex[XX]),FALSE);
  decode_cos(efield_xt,&(ir->et[XX]),TRUE);
  decode_cos(efield_y,&(ir->ex[YY]),FALSE);
  decode_cos(efield_yt,&(ir->et[YY]),TRUE);
  decode_cos(efield_z,&(ir->ex[ZZ]),FALSE);
  decode_cos(efield_zt,&(ir->et[ZZ]),TRUE);

  if (ir->bAdress)
    do_adress_index(ir->adress,groups,gnames,&(ir->opts),wi);

  for(i=0; (i<grps->nr); i++)
    sfree(gnames[i]);
  sfree(gnames);
  done_blocka(grps);
  sfree(grps);

}



static void check_disre(gmx_mtop_t *mtop)
{
  gmx_ffparams_t *ffparams;
  t_functype *functype;
  t_iparams  *ip;
  int i,ndouble,ftype;
  int label,old_label;
  
  if (gmx_mtop_ftype_count(mtop,F_DISRES) > 0) {
    ffparams  = &mtop->ffparams;
    functype  = ffparams->functype;
    ip        = ffparams->iparams;
    ndouble   = 0;
    old_label = -1;
    for(i=0; i<ffparams->ntypes; i++) {
      ftype = functype[i];
      if (ftype == F_DISRES) {
	label = ip[i].disres.label;
	if (label == old_label) {
	  fprintf(stderr,"Distance restraint index %d occurs twice\n",label);
	  ndouble++;
	}
	old_label = label;
      }
    }
    if (ndouble>0)
      gmx_fatal(FARGS,"Found %d double distance restraint indices,\n"
		"probably the parameters for multiple pairs in one restraint "
		"are not identical\n",ndouble);
  }
}

static gmx_bool absolute_reference(t_inputrec *ir,gmx_mtop_t *sys,
                                   gmx_bool posres_only,
                                   ivec AbsRef)
{
    int d,g,i;
    gmx_mtop_ilistloop_t iloop;
    t_ilist *ilist;
    int nmol;
    t_iparams *pr;

    clear_ivec(AbsRef);

    if (!posres_only)
    {
        /* Check the COM */
        for(d=0; d<DIM; d++)
        {
            AbsRef[d] = (d < ndof_com(ir) ? 0 : 1);
        }
        /* Check for freeze groups */
        for(g=0; g<ir->opts.ngfrz; g++)
        {
            for(d=0; d<DIM; d++)
            {
                if (ir->opts.nFreeze[g][d] != 0)
                {
                    AbsRef[d] = 1;
                }
            }
        }
    }

    /* Check for position restraints */
    iloop = gmx_mtop_ilistloop_init(sys);
    while (gmx_mtop_ilistloop_next(iloop,&ilist,&nmol))
    {
        if (nmol > 0 &&
            (AbsRef[XX] == 0 || AbsRef[YY] == 0 || AbsRef[ZZ] == 0))
        {
            for(i=0; i<ilist[F_POSRES].nr; i+=2)
            {
                pr = &sys->ffparams.iparams[ilist[F_POSRES].iatoms[i]];
                for(d=0; d<DIM; d++)
                {
                    if (pr->posres.fcA[d] != 0)
                    {
                        AbsRef[d] = 1;
                    }
                }
            }
        }
    }

    return (AbsRef[XX] != 0 && AbsRef[YY] != 0 && AbsRef[ZZ] != 0);
}

void triple_check(const char *mdparin,t_inputrec *ir,gmx_mtop_t *sys,
                  warninp_t wi)
{
  char err_buf[256];
  int  i,m,g,nmol,npct;
  gmx_bool bCharge,bAcc;
  real gdt_max,*mgrp,mt;
  rvec acc;
  gmx_mtop_atomloop_block_t aloopb;
  gmx_mtop_atomloop_all_t aloop;
  t_atom *atom;
  ivec AbsRef;
  char warn_buf[STRLEN];

  set_warning_line(wi,mdparin,-1);

  if (EI_DYNAMICS(ir->eI) && !EI_SD(ir->eI) && ir->eI != eiBD &&
      ir->comm_mode == ecmNO &&
      !(absolute_reference(ir,sys,FALSE,AbsRef) || ir->nsteps <= 10)) {
    warning(wi,"You are not using center of mass motion removal (mdp option comm-mode), numerical rounding errors can lead to build up of kinetic energy of the center of mass");
  }

    /* Check for pressure coupling with absolute position restraints */
    if (ir->epc != epcNO && ir->refcoord_scaling == erscNO)
    {
        absolute_reference(ir,sys,TRUE,AbsRef);
        {
            for(m=0; m<DIM; m++)
            {
                if (AbsRef[m] && norm2(ir->compress[m]) > 0)
                {
                    warning(wi,"You are using pressure coupling with absolute position restraints, this will give artifacts. Use the refcoord_scaling option.");
                    break;
                }
            }
        }
    }

  bCharge = FALSE;
  aloopb = gmx_mtop_atomloop_block_init(sys);
  while (gmx_mtop_atomloop_block_next(aloopb,&atom,&nmol)) {
    if (atom->q != 0 || atom->qB != 0) {
      bCharge = TRUE;
    }
  }
  
  if (!bCharge) {
    if (EEL_FULL(ir->coulombtype)) {
      sprintf(err_buf,
	      "You are using full electrostatics treatment %s for a system without charges.\n"
	      "This costs a lot of performance for just processing zeros, consider using %s instead.\n",
	      EELTYPE(ir->coulombtype),EELTYPE(eelCUT));
      warning(wi,err_buf);
    }
  } else {
    if (ir->coulombtype == eelCUT && ir->rcoulomb > 0 && !ir->implicit_solvent) {
      sprintf(err_buf,
	      "You are using a plain Coulomb cut-off, which might produce artifacts.\n"
	      "You might want to consider using %s electrostatics.\n",
	      EELTYPE(eelPME));
      warning_note(wi,err_buf);
    }
  }

  /* Generalized reaction field */  
  if (ir->opts.ngtc == 0) {
    sprintf(err_buf,"No temperature coupling while using coulombtype %s",
	    eel_names[eelGRF]);
    CHECK(ir->coulombtype == eelGRF);
  }
  else {
    sprintf(err_buf,"When using coulombtype = %s"
	    " ref-t for temperature coupling should be > 0",
	    eel_names[eelGRF]);
    CHECK((ir->coulombtype == eelGRF) && (ir->opts.ref_t[0] <= 0));
  }

    if (ir->eI == eiSD1 &&
        (gmx_mtop_ftype_count(sys,F_CONSTR) > 0 ||
         gmx_mtop_ftype_count(sys,F_SETTLE) > 0))
    {
        sprintf(warn_buf,"With constraints integrator %s is less accurate, consider using %s instead",ei_names[ir->eI],ei_names[eiSD2]);
        warning_note(wi,warn_buf);
    }
    
  bAcc = FALSE;
  for(i=0; (i<sys->groups.grps[egcACC].nr); i++) {
    for(m=0; (m<DIM); m++) {
      if (fabs(ir->opts.acc[i][m]) > 1e-6) {
	bAcc = TRUE;
      }
    }
  }
  if (bAcc) {
    clear_rvec(acc);
    snew(mgrp,sys->groups.grps[egcACC].nr);
    aloop = gmx_mtop_atomloop_all_init(sys);
    while (gmx_mtop_atomloop_all_next(aloop,&i,&atom)) {
      mgrp[ggrpnr(&sys->groups,egcACC,i)] += atom->m;
    }
    mt = 0.0;
    for(i=0; (i<sys->groups.grps[egcACC].nr); i++) {
      for(m=0; (m<DIM); m++)
	acc[m] += ir->opts.acc[i][m]*mgrp[i];
      mt += mgrp[i];
    }
    for(m=0; (m<DIM); m++) {
      if (fabs(acc[m]) > 1e-6) {
	const char *dim[DIM] = { "X", "Y", "Z" };
	fprintf(stderr,
		"Net Acceleration in %s direction, will %s be corrected\n",
		dim[m],ir->nstcomm != 0 ? "" : "not");
	if (ir->nstcomm != 0 && m < ndof_com(ir)) {
	  acc[m] /= mt;
	  for (i=0; (i<sys->groups.grps[egcACC].nr); i++)
	    ir->opts.acc[i][m] -= acc[m];
	}
      }
    }
    sfree(mgrp);
  }

  if (ir->efep != efepNO && ir->fepvals->sc_alpha != 0 &&
      !gmx_within_tol(sys->ffparams.reppow,12.0,10*GMX_DOUBLE_EPS)) {
    gmx_fatal(FARGS,"Soft-core interactions are only supported with VdW repulsion power 12");
  }

  if (ir->ePull != epullNO) {
    if (ir->pull->grp[0].nat == 0) {
        absolute_reference(ir,sys,FALSE,AbsRef);
      for(m=0; m<DIM; m++) {
	if (ir->pull->dim[m] && !AbsRef[m]) {
	  warning(wi,"You are using an absolute reference for pulling, but the rest of the system does not have an absolute reference. This will lead to artifacts.");
	  break;
	}
      }
    }

    if (ir->pull->eGeom == epullgDIRPBC) {
      for(i=0; i<3; i++) {
	for(m=0; m<=i; m++) {
	  if ((ir->epc != epcNO && ir->compress[i][m] != 0) ||
	      ir->deform[i][m] != 0) {
	    for(g=1; g<ir->pull->ngrp; g++) {
	      if (ir->pull->grp[g].vec[m] != 0) {
		gmx_fatal(FARGS,"Can not have dynamic box while using pull geometry '%s' (dim %c)",EPULLGEOM(ir->pull->eGeom),'x'+m);
	      }
	    }
	  }
	}
      }
    }
  }

  check_disre(sys);
}

void double_check(t_inputrec *ir,matrix box,gmx_bool bConstr,warninp_t wi)
{
  real min_size;
  gmx_bool bTWIN;
  char warn_buf[STRLEN];
  const char *ptr;
  
  ptr = check_box(ir->ePBC,box);
  if (ptr) {
      warning_error(wi,ptr);
  }  

  if (bConstr && ir->eConstrAlg == econtSHAKE) {
    if (ir->shake_tol <= 0.0) {
      sprintf(warn_buf,"ERROR: shake-tol must be > 0 instead of %g\n",
              ir->shake_tol);
      warning_error(wi,warn_buf);
    }

    if (IR_TWINRANGE(*ir) && ir->nstlist > 1) {
      sprintf(warn_buf,"With twin-range cut-off's and SHAKE the virial and the pressure are incorrect.");
      if (ir->epc == epcNO) {
	warning(wi,warn_buf);
      } else {
          warning_error(wi,warn_buf);
      }
    }
  }

  if( (ir->eConstrAlg == econtLINCS) && bConstr) {
    /* If we have Lincs constraints: */
    if(ir->eI==eiMD && ir->etc==etcNO &&
       ir->eConstrAlg==econtLINCS && ir->nLincsIter==1) {
      sprintf(warn_buf,"For energy conservation with LINCS, lincs_iter should be 2 or larger.\n");
      warning_note(wi,warn_buf);
    }
    
    if ((ir->eI == eiCG || ir->eI == eiLBFGS) && (ir->nProjOrder<8)) {
      sprintf(warn_buf,"For accurate %s with LINCS constraints, lincs-order should be 8 or more.",ei_names[ir->eI]);
      warning_note(wi,warn_buf);
    }
    if (ir->epc==epcMTTK) {
        warning_error(wi,"MTTK not compatible with lincs -- use shake instead.");
    }
  }

  if (ir->LincsWarnAngle > 90.0) {
    sprintf(warn_buf,"lincs-warnangle can not be larger than 90 degrees, setting it to 90.\n");
    warning(wi,warn_buf);
    ir->LincsWarnAngle = 90.0;
  }

  if (ir->ePBC != epbcNONE) {
    if (ir->nstlist == 0) {
      warning(wi,"With nstlist=0 atoms are only put into the box at step 0, therefore drifting atoms might cause the simulation to crash.");
    }
    bTWIN = (ir->rlistlong > ir->rlist);
    if (ir->ns_type == ensGRID) {
      if (sqr(ir->rlistlong) >= max_cutoff2(ir->ePBC,box)) {
          sprintf(warn_buf,"ERROR: The cut-off length is longer than half the shortest box vector or longer than the smallest box diagonal element. Increase the box size or decrease %s.\n",
		bTWIN ? (ir->rcoulomb==ir->rlistlong ? "rcoulomb" : "rvdw"):"rlist");
          warning_error(wi,warn_buf);
      }
    } else {
      min_size = min(box[XX][XX],min(box[YY][YY],box[ZZ][ZZ]));
      if (2*ir->rlistlong >= min_size) {
          sprintf(warn_buf,"ERROR: One of the box lengths is smaller than twice the cut-off length. Increase the box size or decrease rlist.");
          warning_error(wi,warn_buf);
	if (TRICLINIC(box))
	  fprintf(stderr,"Grid search might allow larger cut-off's than simple search with triclinic boxes.");
      }
    }
  }
}

void check_chargegroup_radii(const gmx_mtop_t *mtop,const t_inputrec *ir,
                             rvec *x,
                             warninp_t wi)
{
    real rvdw1,rvdw2,rcoul1,rcoul2;
    char warn_buf[STRLEN];

    calc_chargegroup_radii(mtop,x,&rvdw1,&rvdw2,&rcoul1,&rcoul2);

    if (rvdw1 > 0)
    {
        printf("Largest charge group radii for Van der Waals: %5.3f, %5.3f nm\n",
               rvdw1,rvdw2);
    }
    if (rcoul1 > 0)
    {
        printf("Largest charge group radii for Coulomb:       %5.3f, %5.3f nm\n",
               rcoul1,rcoul2);
    }

    if (ir->rlist > 0)
    {
        if (rvdw1  + rvdw2  > ir->rlist ||
            rcoul1 + rcoul2 > ir->rlist)
        {
            sprintf(warn_buf,"The sum of the two largest charge group radii (%f) is larger than rlist (%f)\n",max(rvdw1+rvdw2,rcoul1+rcoul2),ir->rlist);
            warning(wi,warn_buf);
        }
        else
        {
            /* Here we do not use the zero at cut-off macro,
             * since user defined interactions might purposely
             * not be zero at the cut-off.
             */
            if (EVDW_IS_ZERO_AT_CUTOFF(ir->vdwtype) &&
                rvdw1 + rvdw2 > ir->rlist - ir->rvdw)
            {
                sprintf(warn_buf,"The sum of the two largest charge group radii (%f) is larger than rlist (%f) - rvdw (%f)\n",
                        rvdw1+rvdw2,
                        ir->rlist,ir->rvdw);
                if (ir_NVE(ir))
                {
                    warning(wi,warn_buf);
                }
                else
                {
                    warning_note(wi,warn_buf);
                }
            }
            if (EEL_IS_ZERO_AT_CUTOFF(ir->coulombtype) &&
                rcoul1 + rcoul2 > ir->rlistlong - ir->rcoulomb)
            {
                sprintf(warn_buf,"The sum of the two largest charge group radii (%f) is larger than %s (%f) - rcoulomb (%f)\n",
                        rcoul1+rcoul2,
                        ir->rlistlong > ir->rlist ? "rlistlong" : "rlist",
                        ir->rlistlong,ir->rcoulomb);
                if (ir_NVE(ir))
                {
                    warning(wi,warn_buf);
                }
                else
                {
                    warning_note(wi,warn_buf);
                }
            }
        }
    }
}<|MERGE_RESOLUTION|>--- conflicted
+++ resolved
@@ -710,14 +710,7 @@
               (trace(ir->compress) == 0 && ir->compress[YY][XX] <= 0 &&
                ir->compress[ZZ][XX] <= 0 && ir->compress[ZZ][YY] <= 0));
         
-<<<<<<< HEAD
-        if (epcPARRINELLORAHMAN == ir->epct && opts->bGenVel)
-=======
-        sprintf(err_buf,"pressure coupling with PPPM not implemented, use PME");
-        CHECK(ir->coulombtype == eelPPPM);
-
         if (epcPARRINELLORAHMAN == ir->epc && opts->bGenVel)
->>>>>>> 4280bcc3
         {
             sprintf(warn_buf,
                     "You are generating velocities so I am assuming you "
