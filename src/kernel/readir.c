--- conflicted
+++ resolved
@@ -1240,6 +1240,47 @@
       grps->nm_ind[grps->nr++] = groups->ngrpname++;
     }
   }
+}
+
+void read_expandedparams(int *ninp_p,t_inpfile **inp_p,
+                         t_expanded *expanded,warninp_t wi) 
+{
+  int  ninp,nerror=0;
+  t_inpfile *inp;
+
+  ninp   = *ninp_p;
+  inp    = *inp_p;
+
+  /* read expanded ensemble parameters */
+  CCTYPE ("expanded ensemble variables");
+  ITYPE ("nstexpanded",expand->nstexpanded,-1);
+  EETYPE("lmc-stats", expand->elamstats, elamstats_names);
+  EETYPE("lmc-mc-move", expand->elmcmove, elmcmove_names);
+  EETYPE("lmc-weights-equil",expand->elmceq,elmceq_names);
+  ITYPE ("weight-equil-number-all-lambda",expand->equil_n_at_lam,-1);
+  ITYPE ("weight-equil-number-samples",expand->equil_samples,-1);
+  ITYPE ("weight-equil-number-steps",expand->equil_steps,-1);
+  RTYPE ("weight-equil-wl-delta",expand->equil_wl_delta,-1);
+  RTYPE ("weight-equil-count-ratio",expand->equil_ratio,-1);
+  CCTYPE("Seed for Monte Carlo in lambda space");
+  ITYPE ("lmc-seed",expand->lmc_seed,-1);
+  RTYPE ("mc-temperature",expand->mc_temp,-1);
+  ITYPE ("lmc-repeats",expand->lmc_repeats,1);
+  ITYPE ("lmc-gibbsdelta",expand->gibbsdeltalam,-1);
+  ITYPE ("lmc-forced-nstart",expand->lmc_forced_nstart,0);  
+  EETYPE("symmetrized-transition-matrix", expand->bSymmetrizedTMatrix, yesno_names);
+  ITYPE("nst-transition-matrix", expand->nstTij, -1);
+  ITYPE ("mininum-var-min",expand->minvarmin, 100); /*default is reasonable */
+  ITYPE ("weight-c-range",expand->c_range, 0); /* default is just C=0 */
+  RTYPE ("wl-scale",expand->wl_scale,0.8);
+  RTYPE ("wl-ratio",expand->wl_ratio,0.8);
+  RTYPE ("init-wl-delta",expand->init_wl_delta,1.0);
+  EETYPE("wl-oneovert",expand->bWLoneovert,yesno_names);
+  
+  *ninp_p   = ninp;
+  *inp_p    = inp;
+
+  return;
 }
 
 void get_ir(const char *mdparin,const char *mdparout,
@@ -1431,14 +1472,9 @@
   CTYPE ("Scaling of reference coordinates, No, All or COM");
   EETYPE ("refcoord-scaling",ir->refcoord_scaling,erefscaling_names);
 
-<<<<<<< HEAD
-  /* actually usinh just use ld_seed for now? THis doesn't apparently do anything. */
-  /* CTYPE ("Random seed for Andersen thermostat"); */
-  /* ITYPE ("andersen_seed", ir->andersen_seed, 815131); */
-=======
+  /* andersen actually using ld_seed for now? THis doesn't apparently do anything. */
   CTYPE ("Random seed for Andersen thermostat");
   ITYPE ("andersen-seed", ir->andersen_seed, 815131);
->>>>>>> 7ec5efb2
 
   /* QMMM */
   CCTYPE ("OPTIONS FOR QMMM calculations");
@@ -1557,7 +1593,6 @@
   EETYPE("dihre",       opts->bDihre,   yesno_names);
   RTYPE ("dihre-fc",	ir->dihre_fc,	1000.0);
 
-<<<<<<< HEAD
   /* simulated tempering variables */
   CCTYPE("simulated tempering variables");
   EETYPE("simulated-tempering",ir->bSimTemp,yesno_names); 
@@ -1569,31 +1604,14 @@
   CCTYPE ("Free energy variables");
   EETYPE("free-energy",	ir->efep, efep_names); 
   ITYPE ("nstdhdl",ir->nstdhdl, 10);
-=======
-  /* Free energy stuff */
-  CCTYPE ("Free energy control stuff");
-  EETYPE("free-energy",	ir->efep, efep_names);
-  RTYPE ("init-lambda",	ir->init_lambda,0.0);
-  RTYPE ("delta-lambda",ir->delta_lambda,0.0);
-  STYPE ("foreign-lambda", foreign_lambda, NULL);
-  RTYPE ("sc-alpha",ir->sc_alpha,0.0);
-  ITYPE ("sc-power",ir->sc_power,0);
-  RTYPE ("sc-sigma",ir->sc_sigma,0.3);
-  ITYPE ("nstdhdl",     ir->nstdhdl, 10);
-  EETYPE("separate-dhdl-file", ir->separate_dhdl_file, 
-                               separate_dhdl_file_names);
-  EETYPE("dhdl-derivatives", ir->dhdl_derivatives, dhdl_derivatives_names);
-  ITYPE ("dh-hist-size", ir->dh_hist_size, 0);
-  RTYPE ("dh-hist-spacing", ir->dh_hist_spacing, 0.1);
->>>>>>> 7ec5efb2
   STYPE ("couple-moltype",  couple_moltype,  NULL);
   EETYPE("couple-lambda0", opts->couple_lam0, couple_lam);
   EETYPE("couple-lambda1", opts->couple_lam1, couple_lam);
   EETYPE("couple-intramol", opts->bCoupleIntra, yesno_names);
 
   RTYPE ("init-lambda", fep->init_lambda,-1); /* start with -1 so 
-                                                         we can recognize if 
-                                                         it was not entered */
+                                                 we can recognize if 
+                                                 it was not entered */
   ITYPE ("init-lambda-state", fep->init_fep_state,0);
   RTYPE ("delta-lambda",fep->delta_lambda,0.0);
   STYPE ("fep-lambdas", fep_lambda[efptFEP], NULL);
@@ -1619,30 +1637,10 @@
   RTYPE ("dh_hist_spacing", fep->dh_hist_spacing, 0.1);
 
   /* expanded ensemble variables */
-  CCTYPE ("expanded ensemble variables");
-  ITYPE ("nstexpanded",expand->nstexpanded,-1);
-  EETYPE("lmc-stats", expand->elamstats, elamstats_names);
-  EETYPE("lmc-mc-move", expand->elmcmove, elmcmove_names);
-  EETYPE("lmc-weights-equil",expand->elmceq,elmceq_names);
-  ITYPE ("weight-equil-number-all-lambda",expand->equil_n_at_lam,-1);
-  ITYPE ("weight-equil-number-samples",expand->equil_samples,-1);
-  ITYPE ("weight-equil-number-steps",expand->equil_steps,-1);
-  RTYPE ("weight-equil-wl-delta",expand->equil_wl_delta,-1);
-  RTYPE ("weight-equil-count-ratio",expand->equil_ratio,-1);
-  CCTYPE("Seed for Monte Carlo in lambda space");
-  ITYPE ("lmc-seed",expand->lmc_seed,-1);
-  RTYPE ("mc-temperature",expand->mc_temp,-1);
-  ITYPE ("lmc-repeats",expand->lmc_repeats,1);
-  ITYPE ("lmc-gibbsdelta",expand->gibbsdeltalam,-1);
-  ITYPE ("lmc-forced-nstart",expand->lmc_forced_nstart,0);  
-  EETYPE("symmetrized-transition-matrix", expand->bSymmetrizedTMatrix, yesno_names);
-  ITYPE("nst-transition-matrix", expand->nstTij, -1);
-  ITYPE ("mininum-var-min",expand->minvarmin, 100); /*default is reasonable */
-  ITYPE ("weight-c-range",expand->c_range, 0); /* default is just C=0 */
-  RTYPE ("wl-scale",expand->wl_scale,0.8);
-  RTYPE ("wl-ratio",expand->wl_ratio,0.8);
-  RTYPE ("init-wl-delta",expand->init_wl_delta,1.0);
-  EETYPE("wl-oneovert",expand->bWLoneovert,yesno_names);
+  /* read them regardless, because we don't know if we're running until the end, since either 
+     we need free energy defined, or we need simulated tempering defined, which we might not know
+     at this point. */
+  read_expandedparams(&ninp,&inp,expand,opts,wi);      
 
   /* Non-equilibrium MD stuff */  
   CCTYPE("Non-equilibrium MD stuff");
@@ -1746,24 +1744,26 @@
     ir->nstcomm = 0;
 
   opts->couple_moltype = NULL;
-  if (strlen(couple_moltype) > 0) {
-      if (ir->efep > efepNO) {
-      opts->couple_moltype = strdup(couple_moltype);
-      if (opts->couple_lam0 == opts->couple_lam1)
-          warning(wi,"The lambda=0 and lambda=1 states for coupling are identical");
-      if (ir->eI == eiMD && (opts->couple_lam0 == ecouplamNONE ||
-                             opts->couple_lam1 == ecouplamNONE)) {
-          warning(wi,"For proper sampling of the (nearly) decoupled state, stochastic dynamics should be used");
-      }
-    } else {
-<<<<<<< HEAD
-        warning(wi,"Can not couple a molecule with free_energy = no");
-=======
-      warning(wi,"Can not couple a molecule with free-energy = no");
->>>>>>> 7ec5efb2
-    }
-  }
-
+  if (strlen(couple_moltype) > 0) 
+  {
+      if (ir->efep > efepNO) 
+      {
+          opts->couple_moltype = strdup(couple_moltype);
+          if (opts->couple_lam0 == opts->couple_lam1)
+          {
+              warning(wi,"The lambda=0 and lambda=1 states for coupling are identical");
+          }
+          if (ir->eI == eiMD && (opts->couple_lam0 == ecouplamNONE ||
+                                 opts->couple_lam1 == ecouplamNONE)) 
+          {
+              warning(wi,"For proper sampling of the (nearly) decoupled state, stochastic dynamics should be used");
+          }
+          else 
+          {
+              warning(wi,"Can not couple a molecule with free_energy = no");
+          }
+      }
+  }
   /* FREE ENERGY AND EXPANDED ENSEMBLE OPTIONS */
   if (ir->efep > efepNO) {
       ir->efep = efepSTATIC;
@@ -2936,7 +2936,7 @@
   }
   else {
     sprintf(err_buf,"When using coulombtype = %s"
-	    " ref_t for temperature coupling should be > 0",
+	    " ref-t for temperature coupling should be > 0",
 	    eel_names[eelGRF]);
     CHECK((ir->coulombtype == eelGRF) && (ir->opts.ref_t[0] <= 0));
   }
