/* -*- mode: c; tab-width: 4; indent-tabs-mode: nil; c-basic-offset: 4; c-file-style: "stroustrup"; -*-
 *
 * 
 *                This source code is part of
 * 
 *                 G   R   O   M   A   C   S
 * 
 *          GROningen MAchine for Chemical Simulations
 * 
 *                        VERSION 3.2.0
 * Written by David van der Spoel, Erik Lindahl, Berk Hess, and others.
 * Copyright (c) 1991-2000, University of Groningen, The Netherlands.
 * Copyright (c) 2001-2004, The GROMACS development team,
 * check out http://www.gromacs.org for more information.

 * This program is free software; you can redistribute it and/or
 * modify it under the terms of the GNU General Public License
 * as published by the Free Software Foundation; either version 2
 * of the License, or (at your option) any later version.
 * 
 * If you want to redistribute modifications, please consider that
 * scientific software is very special. Version control is crucial -
 * bugs must be traceable. We will be happy to consider code for
 * inclusion in the official distribution, but derived work must not
 * be called official GROMACS. Details are found in the README & COPYING
 * files - if they are missing, get the official version at www.gromacs.org.
 * 
 * To help us fund GROMACS development, we humbly ask that you cite
 * the papers on the package - you can find them in the top README file.
 * 
 * For more info, check our website at http://www.gromacs.org
 * 
 * And Hey:
 * Gallium Rubidium Oxygen Manganese Argon Carbon Silicon
 */
#ifdef HAVE_CONFIG_H
#include <config.h>
#endif

#include <signal.h>
#include <stdlib.h>

#if ((defined WIN32 || defined _WIN32 || defined WIN64 || defined _WIN64) && !defined __CYGWIN__ && !defined __CYGWIN32__)
/* _isnan() */
#include <float.h>
#endif

#include "typedefs.h"
#include "smalloc.h"
#include "sysstuff.h"
#include "vec.h"
#include "statutil.h"
#include "vcm.h"
#include "mdebin.h"
#include "nrnb.h"
#include "calcmu.h"
#include "index.h"
#include "vsite.h"
#include "update.h"
#include "ns.h"
#include "trnio.h"
#include "xtcio.h"
#include "mdrun.h"
#include "confio.h"
#include "network.h"
#include "pull.h"
#include "xvgr.h"
#include "physics.h"
#include "names.h"
#include "xmdrun.h"
#include "ionize.h"
#include "disre.h"
#include "orires.h"
#include "dihre.h"
#include "pppm.h"
#include "pme.h"
#include "mdatoms.h"
#include "repl_ex.h"
#include "qmmm.h"
#include "mpelogging.h"
#include "domdec.h"
#include "partdec.h"
#include "topsort.h"
#include "coulomb.h"
#include "constr.h"
#include "shellfc.h"
#include "compute_io.h"
#include "mvdata.h"
#include "checkpoint.h"
#include "mtop_util.h"
#include "sighandler.h"

#ifdef GMX_LIB_MPI
#include <mpi.h>
#endif
#ifdef GMX_THREADS
#include "tmpi.h"
#endif

#ifdef GMX_FAHCORE
#include "corewrap.h"
#endif

<<<<<<< HEAD
enum { eglsNABNSB, eglsCHKPT, eglsTERM, eglsRESETCOUNTERS, eglsNR };
=======

/* simulation conditions to transmit. Keep in mind that they are 
   transmitted to other nodes through an MPI_Reduce after
   casting them to a real (so the signals can be sent together with other 
   data). This means that the only meaningful values are positive, 
   negative or zero. */
enum { eglsNABNSB, eglsCHKPT, eglsSTOPCOND, eglsRESETCOUNTERS, eglsNR };
>>>>>>> 8a7dd48a
/* Is the signal in one simulation independent of other simulations? */
bool gs_simlocal[eglsNR] = { TRUE, FALSE, FALSE, TRUE };

typedef struct {
    int nstms;       /* The frequency for intersimulation communication */
    int sig[eglsNR]; /* The signal set by one process in do_md */
    int set[eglsNR]; /* The communicated signal, equal for all processes */
} globsig_t;


static int multisim_min(const gmx_multisim_t *ms,int nmin,int n)
{
    int  *buf;
    bool bPos,bEqual;
    int  s,d;

    snew(buf,ms->nsim);
    buf[ms->sim] = n;
    gmx_sumi_sim(ms->nsim,buf,ms);
    bPos   = TRUE;
    bEqual = TRUE;
    for(s=0; s<ms->nsim; s++)
    {
        bPos   = bPos   && (buf[s] > 0);
        bEqual = bEqual && (buf[s] == buf[0]);
    }
    if (bPos)
    {
        if (bEqual)
        {
            nmin = min(nmin,buf[0]);
        }
        else
        {
            /* Find the least common multiple */
            for(d=2; d<nmin; d++)
            {
                s = 0;
                while (s < ms->nsim && d % buf[s] == 0)
                {
                    s++;
                }
                if (s == ms->nsim)
                {
                    /* We found the LCM and it is less than nmin */
                    nmin = d;
                    break;
                }
            }
        }
    }
    sfree(buf);

    return nmin;
}

static int multisim_nstsimsync(const t_commrec *cr,
                               const t_inputrec *ir,int repl_ex_nst)
{
    int nmin;

    if (MASTER(cr))
    {
        nmin = INT_MAX;
        nmin = multisim_min(cr->ms,nmin,ir->nstlist);
        nmin = multisim_min(cr->ms,nmin,ir->nstcalcenergy);
        nmin = multisim_min(cr->ms,nmin,repl_ex_nst);
        if (nmin == INT_MAX)
        {
            gmx_fatal(FARGS,"Can not find an appropriate interval for inter-simulation communication, since nstlist, nstcalcenergy and -replex are all <= 0");
        }
        /* Avoid inter-simulation communication at every (second) step */
        if (nmin <= 2)
        {
            nmin = 10;
        }
    }

    gmx_bcast(sizeof(int),&nmin,cr);

    return nmin;
}

static void init_global_signals(globsig_t *gs,const t_commrec *cr,
                                const t_inputrec *ir,int repl_ex_nst)
{
    int i;

    if (MULTISIM(cr))
    {
        gs->nstms = multisim_nstsimsync(cr,ir,repl_ex_nst);
        if (debug)
        {
            fprintf(debug,"Syncing simulations for checkpointing and termination every %d steps\n",gs->nstms);
        }
    }
    else
    {
        gs->nstms = 1;
    }

    for(i=0; i<eglsNR; i++)
    {
        gs->sig[i] = 0;
        gs->set[i] = 0;
    }
}

static void copy_coupling_state(t_state *statea,t_state *stateb, 
                                gmx_ekindata_t *ekinda,gmx_ekindata_t *ekindb, t_grpopts* opts) 
{
    
    /* MRS note -- might be able to get rid of some of the arguments.  Look over it when it's all debugged */
    
    int i,j,nc;

    /* Make sure we have enough space for x and v */
    if (statea->nalloc > stateb->nalloc)
    {
        stateb->nalloc = statea->nalloc;
        srenew(stateb->x,stateb->nalloc);
        srenew(stateb->v,stateb->nalloc);
    }

    stateb->natoms     = statea->natoms;
    stateb->ngtc       = statea->ngtc;
    stateb->nnhpres    = statea->nnhpres;
    stateb->veta       = statea->veta;
    if (ekinda) 
    {
        copy_mat(ekinda->ekin,ekindb->ekin);
        for (i=0; i<stateb->ngtc; i++) 
        {
            ekindb->tcstat[i].T = ekinda->tcstat[i].T;
            ekindb->tcstat[i].Th = ekinda->tcstat[i].Th;
            copy_mat(ekinda->tcstat[i].ekinh,ekindb->tcstat[i].ekinh);
            copy_mat(ekinda->tcstat[i].ekinf,ekindb->tcstat[i].ekinf);
            ekindb->tcstat[i].ekinscalef_nhc =  ekinda->tcstat[i].ekinscalef_nhc;
            ekindb->tcstat[i].ekinscaleh_nhc =  ekinda->tcstat[i].ekinscaleh_nhc;
            ekindb->tcstat[i].vscale_nhc =  ekinda->tcstat[i].vscale_nhc;
        }
    }
    copy_rvecn(statea->x,stateb->x,0,stateb->natoms);
    copy_rvecn(statea->v,stateb->v,0,stateb->natoms);
    copy_mat(statea->box,stateb->box);
    copy_mat(statea->box_rel,stateb->box_rel);
    copy_mat(statea->boxv,stateb->boxv);

    for (i = 0; i<stateb->ngtc; i++) 
    { 
        nc = i*opts->nhchainlength;
        for (j=0; j<opts->nhchainlength; j++) 
        {
            stateb->nosehoover_xi[nc+j]  = statea->nosehoover_xi[nc+j];
            stateb->nosehoover_vxi[nc+j] = statea->nosehoover_vxi[nc+j];
        }
    }
    if (stateb->nhpres_xi != NULL)
    {
        for (i = 0; i<stateb->nnhpres; i++) 
        {
            nc = i*opts->nhchainlength;
            for (j=0; j<opts->nhchainlength; j++) 
            {
                stateb->nhpres_xi[nc+j]  = statea->nhpres_xi[nc+j];
                stateb->nhpres_vxi[nc+j] = statea->nhpres_vxi[nc+j];
            }
        }
    }
}

static void compute_globals(FILE *fplog, gmx_global_stat_t gstat, t_commrec *cr, t_inputrec *ir, 
                            t_forcerec *fr, gmx_ekindata_t *ekind, 
                            t_state *state, t_state *state_global, t_mdatoms *mdatoms, 
                            t_nrnb *nrnb, t_vcm *vcm, gmx_wallcycle_t wcycle,
                            gmx_enerdata_t *enerd,tensor force_vir, tensor shake_vir, tensor total_vir, 
                            tensor pres, rvec mu_tot, gmx_constr_t constr, 
                            globsig_t *gs,bool bInterSimGS,
                            matrix box, gmx_mtop_t *top_global, real *pcurr, 
                            int natoms, bool *bSumEkinhOld, int flags)
{
    int  i,gsi;
    real gs_buf[eglsNR];
    tensor corr_vir,corr_pres,shakeall_vir;
    bool bEner,bPres,bTemp, bVV;
    bool bRerunMD, bStopCM, bGStat, bNEMD, bIterate, 
        bFirstIterate,bReadEkin,bEkinAveVel,bScaleEkin, bConstrain;
    real ekin,temp,prescorr,enercorr,dvdlcorr;
    
    /* translate CGLO flags to booleans */
    bRerunMD = flags & CGLO_RERUNMD;
    bStopCM = flags & CGLO_STOPCM;
    bGStat = flags & CGLO_GSTAT;
    bNEMD = flags & CGLO_NEMD;
    bReadEkin = flags & CGLO_READEKIN;
    bScaleEkin = flags & CGLO_SCALEEKIN;
    bEner = flags & CGLO_ENERGY;
    bTemp = flags & CGLO_TEMPERATURE;
    bPres  = flags & CGLO_PRESSURE;
    bConstrain = flags & CGLO_CONSTRAINT;
    bIterate = flags & CGLO_ITERATE;
    bFirstIterate = flags & CGLO_FIRSTITERATE;

    /* we calculate a full state kinetic energy either with full-step velocity verlet
       or half step where we need the pressure */
    /*bEkinAveVel = (ir->eI==eiVV || (ir->eI==eiVVAK && IR_NPT_TROTTER(ir) && bPres) || bReadEkin);*/
    
    bEkinAveVel = (ir->eI==eiVV || (ir->eI==eiVVAK && bPres) || bReadEkin);
    
    /* in initalization, it sums the shake virial in vv, and to 
       sums ekinh_old in leapfrog (or if we are calculating ekinh_old) for other reasons */

    /* ########## Kinetic energy  ############## */
    
    if (bTemp) 
    {
        /* Non-equilibrium MD: this is parallellized, but only does communication
         * when there really is NEMD.
         */
        
        if (PAR(cr) && (bNEMD)) 
        {
            accumulate_u(cr,&(ir->opts),ekind);
        }
        debug_gmx();
        if (bReadEkin)
        {
            restore_ekinstate_from_state(cr,ekind,&state_global->ekinstate);
        }
        else 
        {

            calc_ke_part(state,&(ir->opts),mdatoms,ekind,nrnb,bEkinAveVel,bIterate);
        }
        
        debug_gmx();
        
        /* Calculate center of mass velocity if necessary, also parallellized */
        if (bStopCM && !bRerunMD && bEner) 
        {
            calc_vcm_grp(fplog,mdatoms->start,mdatoms->homenr,mdatoms,
                         state->x,state->v,vcm);
        }
    }

    if (bTemp || bPres || bEner || bConstrain) 
    {
        if (!bGStat)
        {
            /* We will not sum ekinh_old,                                                            
             * so signal that we still have to do it.                                                
             */
            *bSumEkinhOld = TRUE;

        }
        else
        {
            if (gs != NULL)
            {
                for(i=0; i<eglsNR; i++)
                {
                    gs_buf[i] = gs->sig[i];
                }
            }
            if (PAR(cr)) 
            {
                wallcycle_start(wcycle,ewcMoveE);
                GMX_MPE_LOG(ev_global_stat_start);
                global_stat(fplog,gstat,cr,enerd,force_vir,shake_vir,mu_tot,
                            ir,ekind,constr,vcm,
                            gs != NULL ? eglsNR : 0,gs_buf,
                            top_global,state,
                            *bSumEkinhOld,flags);
                GMX_MPE_LOG(ev_global_stat_finish);
                wallcycle_stop(wcycle,ewcMoveE);
            }
            if (gs != NULL)
            {
                if (MULTISIM(cr) && bInterSimGS)
                {
                    if (MASTER(cr))
                    {
                        /* Communicate the signals between the simulations */
                        gmx_sum_sim(eglsNR,gs_buf,cr->ms);
                    }
                    /* Communicate the signals form the master to the others */
                    gmx_bcast(eglsNR*sizeof(gs_buf[0]),gs_buf,cr);
                }
                for(i=0; i<eglsNR; i++)
                {
                    if (bInterSimGS || gs_simlocal[i])
                    {
                        /* Set the communicated signal only when it is non-zero,
                         * since signals might not be processed at each MD step.
                         */
                        gsi = (gs_buf[i] >= 0 ?
                               (int)(gs_buf[i] + 0.5) :
                               (int)(gs_buf[i] - 0.5));
                        if (gsi != 0)
                        {
                            gs->set[i] = gsi;
                        }
                        /* Turn off the local signal */
                        gs->sig[i] = 0;
                    }
                }
            }
            *bSumEkinhOld = FALSE;
        }
    }
    
    if (!bNEMD && debug && bTemp && (vcm->nr > 0))
    {
        correct_ekin(debug,
                     mdatoms->start,mdatoms->start+mdatoms->homenr,
                     state->v,vcm->group_p[0],
                     mdatoms->massT,mdatoms->tmass,ekind->ekin);
    }
    
    if (bEner) {
        /* Do center of mass motion removal */
        if (bStopCM && !bRerunMD) /* is this correct?  Does it get called too often with this logic? */
        {
            check_cm_grp(fplog,vcm,ir,1);
            do_stopcm_grp(fplog,mdatoms->start,mdatoms->homenr,mdatoms->cVCM,
                          state->x,state->v,vcm);
            inc_nrnb(nrnb,eNR_STOPCM,mdatoms->homenr);
        }
    }

    if (bTemp) 
    {
        /* Sum the kinetic energies of the groups & calc temp */
        /* compute full step kinetic energies if vv, or if vv-avek and we are computing the pressure with IR_NPT_TROTTER */
        /* three maincase:  VV with AveVel (md-vv), vv with AveEkin (md-vv-avek), leap with AveEkin (md).  
           Leap with AveVel is not supported; it's not clear that it will actually work.  
           bEkinAveVel: If TRUE, we simply multiply ekin by ekinscale to get a full step kinetic energy. 
           If FALSE, we average ekinh_old and ekinh*ekinscale_nhc to get an averaged half step kinetic energy.
           bSaveEkinOld: If TRUE (in the case of iteration = bIterate is TRUE), we don't reset the ekinscale_nhc.  
           If FALSE, we go ahead and erase over it.
        */ 
        enerd->term[F_TEMP] = sum_ekin(&(ir->opts),ekind,&(enerd->term[F_DKDL]),
                                       bEkinAveVel,bIterate,bScaleEkin);
 
        enerd->term[F_EKIN] = trace(ekind->ekin);
    }
    
    /* ##########  Long range energy information ###### */
    
    if (bEner || bPres || bConstrain) 
    {
        calc_dispcorr(fplog,ir,fr,0,top_global->natoms,box,state->lambda[efptVDW],
                      corr_pres,corr_vir,&prescorr,&enercorr,&dvdlcorr);
    }
    
    if (bEner && bFirstIterate) 
    {
        enerd->term[F_DISPCORR] = enercorr;
        enerd->term[F_EPOT] += enercorr;
        enerd->term[F_DVDL_VDW] += dvdlcorr;
        if (fr->efep != efepNO) {
            enerd->dvdl_lin[efptVDW] += dvdlcorr;
        }
    }
    
    /* ########## Now pressure ############## */
    if (bPres || bConstrain) 
    {
        
        m_add(force_vir,shake_vir,total_vir);
        
        /* Calculate pressure and apply LR correction if PPPM is used.
         * Use the box from last timestep since we already called update().
         */
        
        enerd->term[F_PRES] = calc_pres(fr->ePBC,ir->nwall,box,ekind->ekin,total_vir,pres,
                                        (fr->eeltype==eelPPPM)?enerd->term[F_COUL_RECIP]:0.0);
        
        /* Calculate long range corrections to pressure and energy */
        /* this adds to enerd->term[F_PRES] and enerd->term[F_ETOT], 
           and computes enerd->term[F_DISPCORR].  Also modifies the 
           total_vir and pres tesors */
        
        m_add(total_vir,corr_vir,total_vir);
        m_add(pres,corr_pres,pres);
        enerd->term[F_PDISPCORR] = prescorr;
        enerd->term[F_PRES] += prescorr;
        *pcurr = enerd->term[F_PRES];
        /* calculate temperature using virial */
        enerd->term[F_VTEMP] = calc_temp(trace(total_vir),ir->opts.nrdf[0]);
        
    }    
}


/* Definitions for convergence of iterated constraints */

/* iterate constraints up to 50 times  */
#define MAXITERCONST       50

/* data type */
typedef struct
{
    real f,fprev,x,xprev;  
    int iter_i;
    bool bIterate;
    real allrelerr[MAXITERCONST+2];
    int num_close; /* number of "close" violations, caused by limited precision. */
} gmx_iterate_t;

/* CLOSE_ENGOUGH are false violations -- they should converge, 
   but aren't because of limited precision. We'd rather continue than end
   the simulation. We keep track of them, though! */  
#ifdef GMX_DOUBLE
#define CONVERGEITER  0.000000001
#define CLOSE_ENOUGH  0.000001000
#else
#define CONVERGEITER  0.0001
#define CLOSE_ENOUGH  0.0050
#endif

/* we want to keep track of the close calls.  If there are too many, there 
   might be some other issues.  so we make sure that it's either less than 
   some predetermined number, or if more than that number, only some small 
   fraction of the total. */
#define MAX_NUMBER_CLOSE        50
#define FRACTION_CLOSE       0.001
  
/* maximum length of cyclic traps to check, emerging from limited numerical 
   precision  */
#define CYCLEMAX            20

static void gmx_iterate_init(gmx_iterate_t *iterate,bool bIterate)
{
    int i;

    iterate->iter_i = 0;
    iterate->bIterate = bIterate;
    iterate->num_close = 0;
    for (i=0;i<MAXITERCONST+2;i++) 
    {
        iterate->allrelerr[i] = 0;
    }
}

static bool done_iterating(const t_commrec *cr,FILE *fplog, int nsteps, gmx_iterate_t *iterate, bool bFirstIterate, real fom, real *newf) 
{    
    /* monitor convergence, and use a secant search to propose new
       values.  
                                                                  x_{i} - x_{i-1}
       The secant method computes x_{i+1} = x_{i} - f(x_{i}) * ---------------------
                                                                f(x_{i}) - f(x_{i-1})
       
       The function we are trying to zero is fom-x, where fom is the
       "figure of merit" which is the pressure (or the veta value) we
       would get by putting in an old value of the pressure or veta into
       the incrementor function for the step or half step.  I have
       verified that this gives the same answer as self consistent
       iteration, usually in many fewer steps, especially for small tau_p.
       
       We could possibly eliminate an iteration with proper use
       of the value from the previous step, but that would take a bit
       more bookkeeping, especially for veta, since tests indicate the
       function of veta on the last step is not sufficiently close to
       guarantee convergence this step. This is
       good enough for now.  On my tests, I could use tau_p down to
       0.02, which is smaller that would ever be necessary in
       practice. Generally, 3-5 iterations will be sufficient */

    real relerr,err,xmin;
    char buf[256];
    int i;
    bool incycle;
    
    if (bFirstIterate) 
    {
        iterate->x = fom;
        iterate->f = fom-iterate->x;
        iterate->xprev = 0;
        iterate->fprev = 0;
        *newf = fom;
    } 
    else 
    {
        iterate->f = fom-iterate->x; /* we want to zero this difference */
        if ((iterate->iter_i > 1) && (iterate->iter_i < MAXITERCONST)) 
        {
            if (iterate->f==iterate->fprev) 
            {
                *newf = iterate->f;
            } 
            else 
            {
                *newf = iterate->x - (iterate->x-iterate->xprev)*(iterate->f)/(iterate->f-iterate->fprev); 
            }
        } 
        else 
        {
            /* just use self-consistent iteration the first step to initialize, or 
               if it's not converging (which happens occasionally -- need to investigate why) */
            *newf = fom; 
        }
    }
    /* Consider a slight shortcut allowing us to exit one sooner -- we check the
       difference between the closest of x and xprev to the new
       value. To be 100% certain, we should check the difference between
       the last result, and the previous result, or
       
       relerr = (fabs((x-xprev)/fom));
       
       but this is pretty much never necessary under typical conditions.
       Checking numerically, it seems to lead to almost exactly the same
       trajectories, but there are small differences out a few decimal
       places in the pressure, and eventually in the v_eta, but it could
       save an interation.
       
       if (fabs(*newf-x) < fabs(*newf - xprev)) { xmin = x;} else { xmin = xprev;}
       relerr = (fabs((*newf-xmin) / *newf));
    */
    
    err = fabs((iterate->f-iterate->fprev));
    relerr = fabs(err/fom);

    iterate->allrelerr[iterate->iter_i] = relerr;
    
    if (iterate->iter_i > 0) 
    {
        if (debug) 
        {
            fprintf(debug,"Iterating NPT constraints: %6i %20.12f%14.6g%20.12f\n",
                    iterate->iter_i,fom,relerr,*newf);
        }
        
        if ((relerr < CONVERGEITER) || (err < CONVERGEITER) || (fom==0) || ((iterate->x == iterate->xprev) && iterate->iter_i > 1))
        {
            iterate->bIterate = FALSE;
            if (debug) 
            {
                fprintf(debug,"Iterating NPT constraints: CONVERGED\n");
            }
            return TRUE;
        }
        if (iterate->iter_i > MAXITERCONST)
        {
            if (relerr < CLOSE_ENOUGH)
            {
                incycle = FALSE;
                for (i=1;i<CYCLEMAX;i++) {
                    if ((iterate->allrelerr[iterate->iter_i-(1+i)] == iterate->allrelerr[iterate->iter_i-1]) &&
                        (iterate->allrelerr[iterate->iter_i-(1+i)] == iterate->allrelerr[iterate->iter_i-(1+2*i)])) {
                        incycle = TRUE;
                        if (debug) 
                        {
                            fprintf(debug,"Exiting from an NPT iterating cycle of length %d\n",i);
                        }
                        break;
                    }
                }
                
                if (incycle) {
                    /* step 1: trapped in a numerical attractor */
                    /* we are trapped in a numerical attractor, and can't converge any more, and are close to the final result.
                       Better to give up convergence here than have the simulation die.
                    */
                    iterate->num_close++;
                    return TRUE;
                } 
                else 
                {
                    /* Step #2: test if we are reasonably close for other reasons, then monitor the number.  If not, die */
                    
                    /* how many close calls have we had?  If less than a few, we're OK */
                    if (iterate->num_close < MAX_NUMBER_CLOSE) 
                    {
                        sprintf(buf,"Slight numerical convergence deviation with NPT at step %d, relative error only %10.5g, likely not a problem, continuing\n",nsteps,relerr);
                        md_print_warning(cr,fplog,buf);
                        iterate->num_close++;
                        return TRUE;
                        /* if more than a few, check the total fraction.  If too high, die. */
                    } else if (iterate->num_close/(double)nsteps > FRACTION_CLOSE) {
                        gmx_fatal(FARGS,"Could not converge NPT constraints, too many exceptions (%d%%\n",iterate->num_close/(double)nsteps);
                    } 
                }
            }
            else 
            {
                gmx_fatal(FARGS,"Could not converge NPT constraints\n");
            }
        }
    }
    
    iterate->xprev = iterate->x;
    iterate->x = *newf;
    iterate->fprev = iterate->f;
    iterate->iter_i++;
    
    return FALSE;
}

static void check_nst_param(FILE *fplog,t_commrec *cr,
                            const char *desc_nst,int nst,
                            const char *desc_p,int *p)
{
    char buf[STRLEN];

    if (*p > 0 && *p % nst != 0)
    {
        /* Round up to the next multiple of nst */
        *p = ((*p)/nst + 1)*nst;
        sprintf(buf,"NOTE: %s changes %s to %d\n",desc_nst,desc_p,*p);
        md_print_warning(cr,fplog,buf);
    }
}

static void reset_all_counters(FILE *fplog,t_commrec *cr,
                               gmx_large_int_t step,
                               gmx_large_int_t *step_rel,t_inputrec *ir,
                               gmx_wallcycle_t wcycle,t_nrnb *nrnb,
                               gmx_runtime_t *runtime)
{
    char buf[STRLEN],sbuf[STEPSTRSIZE];

    /* Reset all the counters related to performance over the run */
    sprintf(buf,"Step %s: resetting all time and cycle counters\n",
            gmx_step_str(step,sbuf));
    md_print_warning(cr,fplog,buf);

    wallcycle_stop(wcycle,ewcRUN);
    wallcycle_reset_all(wcycle);
    if (DOMAINDECOMP(cr))
    {
        reset_dd_statistics_counters(cr->dd);
    }
    init_nrnb(nrnb);
    ir->init_step += *step_rel;
    ir->nsteps    -= *step_rel;
    *step_rel = 0;
    wallcycle_start(wcycle,ewcRUN);
    runtime_start(runtime);
    print_date_and_time(fplog,cr->nodeid,"Restarted time",runtime);
}

static int check_nstglobalcomm(FILE *fplog,t_commrec *cr,
                               int nstglobalcomm,t_inputrec *ir)
{
    char buf[STRLEN];

    if (!EI_DYNAMICS(ir->eI))
    {
        nstglobalcomm = 1;
    }

    if (nstglobalcomm == -1)
    {
        if (ir->nstcalcenergy == 0 && ir->nstlist == 0)
        {
            nstglobalcomm = 10;
            if (ir->nstenergy > 0 && ir->nstenergy < nstglobalcomm)
            {
                nstglobalcomm = ir->nstenergy;
            }
        }
        else
        {
            /* We assume that if nstcalcenergy > nstlist,
             * nstcalcenergy is a multiple of nstlist.
             */
            if (ir->nstcalcenergy == 0 ||
                (ir->nstlist > 0 && ir->nstlist < ir->nstcalcenergy))
            {
                nstglobalcomm = ir->nstlist;
            }
            else
            {
                nstglobalcomm = ir->nstcalcenergy;
            }
        }
    }
    else
    {
        if (ir->nstlist > 0 &&
            nstglobalcomm > ir->nstlist && nstglobalcomm % ir->nstlist != 0)
        {
            nstglobalcomm = (nstglobalcomm / ir->nstlist)*ir->nstlist;
            sprintf(buf,"WARNING: nstglobalcomm is larger than nstlist, but not a multiple, setting it to %d\n",nstglobalcomm);
            md_print_warning(cr,fplog,buf);
        }
        if (nstglobalcomm > ir->nstcalcenergy)
        {
            check_nst_param(fplog,cr,"-gcom",nstglobalcomm,
                            "nstcalcenergy",&ir->nstcalcenergy);
        }

        check_nst_param(fplog,cr,"-gcom",nstglobalcomm,
                        "nstenergy",&ir->nstenergy);

        check_nst_param(fplog,cr,"-gcom",nstglobalcomm,
                        "nstlog",&ir->nstlog);
    }

    if (ir->comm_mode != ecmNO && ir->nstcomm < nstglobalcomm)
    {
        sprintf(buf,"WARNING: Changing nstcomm from %d to %d\n",
                ir->nstcomm,nstglobalcomm);
        md_print_warning(cr,fplog,buf);
        ir->nstcomm = nstglobalcomm;
    }

    return nstglobalcomm;
}

void check_ir_old_tpx_versions(t_commrec *cr,FILE *fplog,
                               t_inputrec *ir,gmx_mtop_t *mtop)
{
    /* Check required for old tpx files */
    if (IR_TWINRANGE(*ir) && ir->nstlist > 1 &&
        ir->nstcalcenergy % ir->nstlist != 0)
    {
        md_print_warning(cr,fplog,"Old tpr file with twin-range settings: modifying energy calculation and/or T/P-coupling frequencies");

        if (gmx_mtop_ftype_count(mtop,F_CONSTR) +
            gmx_mtop_ftype_count(mtop,F_CONSTRNC) > 0 &&
            ir->eConstrAlg == econtSHAKE)
        {
            md_print_warning(cr,fplog,"With twin-range cut-off's and SHAKE the virial and pressure are incorrect");
            if (ir->epc != epcNO)
            {
                gmx_fatal(FARGS,"Can not do pressure coupling with twin-range cut-off's and SHAKE");
            }
        }
        check_nst_param(fplog,cr,"nstlist",ir->nstlist,
                        "nstcalcenergy",&ir->nstcalcenergy);
        check_nst_param(fplog,cr,"nstcalcenergy",ir->nstcalcenergy,
                        "nstenergy",&ir->nstenergy);
        check_nst_param(fplog,cr,"nstcalcenergy",ir->nstcalcenergy,
                        "nstlog",&ir->nstlog);
        if (ir->efep != efepNO)
        {
            check_nst_param(fplog,cr,"nstcalcenergy",ir->nstcalcenergy,
                            "nstdhdl",&ir->nstdhdl);
        }
    }
}

typedef struct {
    bool       bGStatEveryStep;
    gmx_large_int_t step_ns;
    gmx_large_int_t step_nscheck;
    gmx_large_int_t nns;
    matrix     scale_tot;
    int        nabnsb;
    double     s1;
    double     s2;
    double     ab;
    double     lt_runav;
    double     lt_runav2;
} gmx_nlheur_t;

static void reset_nlistheuristics(gmx_nlheur_t *nlh,gmx_large_int_t step)
{
    nlh->lt_runav  = 0;
    nlh->lt_runav2 = 0;
    nlh->step_nscheck = step;
}

static void init_nlistheuristics(gmx_nlheur_t *nlh,
                                 bool bGStatEveryStep,gmx_large_int_t step)
{
    nlh->bGStatEveryStep = bGStatEveryStep;
    nlh->nns       = 0;
    nlh->nabnsb    = 0;
    nlh->s1        = 0;
    nlh->s2        = 0;
    nlh->ab        = 0;

    reset_nlistheuristics(nlh,step);
}

static void update_nliststatistics(gmx_nlheur_t *nlh,gmx_large_int_t step)
{
    gmx_large_int_t nl_lt;
    char sbuf[STEPSTRSIZE],sbuf2[STEPSTRSIZE];

    /* Determine the neighbor list life time */
    nl_lt = step - nlh->step_ns;
    if (debug)
    {
        fprintf(debug,"%d atoms beyond ns buffer, updating neighbor list after %s steps\n",nlh->nabnsb,gmx_step_str(nl_lt,sbuf));
    }
    nlh->nns++;
    nlh->s1 += nl_lt;
    nlh->s2 += nl_lt*nl_lt;
    nlh->ab += nlh->nabnsb;
    if (nlh->lt_runav == 0)
    {
        nlh->lt_runav  = nl_lt;
        /* Initialize the fluctuation average
         * such that at startup we check after 0 steps.
         */
        nlh->lt_runav2 = sqr(nl_lt/2.0);
    }
    /* Running average with 0.9 gives an exp. history of 9.5 */
    nlh->lt_runav2 = 0.9*nlh->lt_runav2 + 0.1*sqr(nlh->lt_runav - nl_lt);
    nlh->lt_runav  = 0.9*nlh->lt_runav  + 0.1*nl_lt;
    if (nlh->bGStatEveryStep)
    {
        /* Always check the nlist validity */
        nlh->step_nscheck = step;
    }
    else
    {
        /* We check after:  <life time> - 2*sigma
         * The factor 2 is quite conservative,
         * but we assume that with nstlist=-1 the user
         * prefers exact integration over performance.
         */
        nlh->step_nscheck = step
                  + (int)(nlh->lt_runav - 2.0*sqrt(nlh->lt_runav2)) - 1;
    }
    if (debug)
    {
        fprintf(debug,"nlist life time %s run av. %4.1f sig %3.1f check %s check with -gcom %d\n",
                gmx_step_str(nl_lt,sbuf),nlh->lt_runav,sqrt(nlh->lt_runav2),
                gmx_step_str(nlh->step_nscheck-step+1,sbuf2),
                (int)(nlh->lt_runav - 2.0*sqrt(nlh->lt_runav2)));
    }
}

static void set_nlistheuristics(gmx_nlheur_t *nlh,bool bReset,gmx_large_int_t step)
{
    int d;

    if (bReset)
    {
        reset_nlistheuristics(nlh,step);
    }
    else
    {
        update_nliststatistics(nlh,step);
    }

    nlh->step_ns = step;
    /* Initialize the cumulative coordinate scaling matrix */
    clear_mat(nlh->scale_tot);
    for(d=0; d<DIM; d++)
    {
        nlh->scale_tot[d][d] = 1.0;
    }
}

static void rerun_parallel_comm(t_commrec *cr,t_trxframe *fr,
                                bool *bNotLastFrame)
{
    bool bAlloc;
    rvec *xp,*vp;

    bAlloc = (fr->natoms == 0);

    if (MASTER(cr) && !*bNotLastFrame)
    {
        fr->natoms = -1;
    }
    xp = fr->x;
    vp = fr->v;
    gmx_bcast(sizeof(*fr),fr,cr);
    fr->x = xp;
    fr->v = vp;

    *bNotLastFrame = (fr->natoms >= 0);

    if (*bNotLastFrame && PARTDECOMP(cr))
    {
        /* x and v are the only variable size quantities stored in trr
         * that are required for rerun (f is not needed).
         */
        if (bAlloc)
        {
            snew(fr->x,fr->natoms);
            snew(fr->v,fr->natoms);
        }
        if (fr->bX)
        {
            gmx_bcast(fr->natoms*sizeof(fr->x[0]),fr->x[0],cr);
        }
        if (fr->bV)
        {
            gmx_bcast(fr->natoms*sizeof(fr->v[0]),fr->v[0],cr);
        }
    }
}

double do_md(FILE *fplog,t_commrec *cr,int nfile,const t_filenm fnm[],
             const output_env_t oenv, bool bVerbose,bool bCompact,
             int nstglobalcomm,
             gmx_vsite_t *vsite,gmx_constr_t constr,
             int stepout,t_inputrec *ir,
             gmx_mtop_t *top_global,
             t_fcdata *fcd,
             t_state *state_global,
             t_mdatoms *mdatoms,
             t_nrnb *nrnb,gmx_wallcycle_t wcycle,
             gmx_edsam_t ed,t_forcerec *fr,
             int repl_ex_nst,int repl_ex_seed,
             real cpt_period,real max_hours,
             const char *deviceOptions,
             unsigned long Flags,
             gmx_runtime_t *runtime)
{
    gmx_mdoutf_t *outf;
    gmx_large_int_t step,step_rel;
    double     run_time;
<<<<<<< HEAD
    double     t,t0,lam0[efptNR];
    bool       bGStatEveryStep,bGStat,bNstEner,bCalcPres,bCalcEner;
=======
    double     t,t0,lam0;
    bool       bGStatEveryStep,bGStat,bNstEner,bCalcEnerPres;
>>>>>>> 8a7dd48a
    bool       bNS,bNStList,bSimAnn,bStopCM,bRerunMD,bNotLastFrame=FALSE,
               bFirstStep,bStateFromTPX,bInitStep,bLastStep,
               bBornRadii,bStartingFromCpt;
    bool       bDoDHDL=FALSE;
    bool       bNEMD,do_ene,do_log,do_verbose,bRerunWarnNoV=TRUE,
               bForceUpdate=FALSE,bCPT;
    int        mdof_flags;
    bool       bMasterState;
    int        force_flags,cglo_flags;
    tensor     force_vir,shake_vir,total_vir,tmp_vir,pres;
    int        i,m;
    t_trxstatus *status;
    rvec       mu_tot;
    t_vcm      *vcm;
    t_state    *bufstate=NULL;   
    matrix     *scale_tot,pcoupl_mu,M,ebox;
    gmx_nlheur_t nlh;
    t_trxframe rerun_fr;
    gmx_repl_ex_t repl_ex=NULL;
    int        nchkpt=1;

    gmx_localtop_t *top;	
    t_mdebin *mdebin=NULL;
    t_state    *state=NULL;
    rvec       *f_global=NULL;
    int        n_xtc=-1;
    rvec       *x_xtc=NULL;
    gmx_enerdata_t *enerd;
    rvec       *f=NULL;
    gmx_global_stat_t gstat;
    gmx_update_t upd=NULL;
    t_graph    *graph=NULL;
    globsig_t   gs;

    bool        bFFscan;
    gmx_groups_t *groups;
    gmx_ekindata_t *ekind, *ekind_save;
    gmx_shellfc_t shellfc;
    int         count,nconverged=0;
    real        timestep=0;
    double      tcount=0;
    bool        bIonize=FALSE;
    bool        bTCR=FALSE,bConverged=TRUE,bOK,bSumEkinhOld,bExchanged;
    bool        bAppend;
    bool        bResetCountersHalfMaxH=FALSE;
    bool        bVV,bIterations,bFirstIterate,bTemp,bPres,bTrotter;
    real        temp0,mu_aver=0,dvdl;
    int         a0,a1,gnx=0,ii;
    atom_id     *grpindex=NULL;
    char        *grpname;
    t_coupl_rec *tcr=NULL;
    rvec        *xcopy=NULL,*vcopy=NULL,*cbuf=NULL;
    matrix      boxcopy={{0}},lastbox;
	tensor      tmpvir;
	real        fom,oldfom,veta_save,pcurr,scalevir,tracevir;
	real        vetanew = 0;

    /* for FEP */
    int         fep_state=0;
    real        frac;

    double      cycles;
	real        last_conserved = 0;
    real        last_ekin = 0;
	int         iter_i;
	t_extmass   MassQ;
    int         **trotter_seq; 
    char        sbuf[STEPSTRSIZE],sbuf2[STEPSTRSIZE];
    int         handled_stop_condition=gmx_stop_cond_none; /* compare to get_stop_condition*/
    gmx_iterate_t iterate;
#ifdef GMX_FAHCORE
    /* Temporary addition for FAHCORE checkpointing */
    int chkpt_ret;
#endif

    /* Check for special mdrun options */
    bRerunMD = (Flags & MD_RERUN);
    bIonize  = (Flags & MD_IONIZE);
    bFFscan  = (Flags & MD_FFSCAN);
    bAppend  = (Flags & MD_APPENDFILES);
    if (Flags & MD_RESETCOUNTERSHALFWAY)
    {
        if (ir->nsteps > 0)
        {
            /* Signal to reset the counters half the simulation steps. */
            wcycle_set_reset_counters(wcycle,ir->nsteps/2);
        }
        /* Signal to reset the counters halfway the simulation time. */
        bResetCountersHalfMaxH = (max_hours > 0);
    }

    /* md-vv uses averaged full step velocities for T-control 
       md-vv-avek uses averaged half step velocities for T-control (but full step ekin for P control)
       md uses averaged half step kinetic energies to determine temperature unless defined otherwise by GMX_EKIN_AVE_VEL; */
    bVV = EI_VV(ir->eI);
    if (bVV) /* to store the initial velocities while computing virial */
    {
        snew(cbuf,top_global->natoms);
    }
    /* all the iteratative cases - only if there are constraints */ 
    bIterations = ((IR_NPT_TROTTER(ir)) && (constr) && (!bRerunMD));
    bTrotter = (bVV && (IR_NPT_TROTTER(ir) || (IR_NVT_TROTTER(ir))));        
    
    if (bRerunMD)
    {
        /* Since we don't know if the frames read are related in any way,
         * rebuild the neighborlist at every step.
         */
        ir->nstlist       = 1;
        ir->nstcalcenergy = 1;
        nstglobalcomm     = 1;
    }

    check_ir_old_tpx_versions(cr,fplog,ir,top_global);

    nstglobalcomm = check_nstglobalcomm(fplog,cr,nstglobalcomm,ir);
    bGStatEveryStep = (nstglobalcomm == 1);

    if (!bGStatEveryStep && ir->nstlist == -1 && fplog != NULL)
    {
        fprintf(fplog,
                "To reduce the energy communication with nstlist = -1\n"
                "the neighbor list validity should not be checked at every step,\n"
                "this means that exact integration is not guaranteed.\n"
                "The neighbor list validity is checked after:\n"
                "  <n.list life time> - 2*std.dev.(n.list life time)  steps.\n"
                "In most cases this will result in exact integration.\n"
                "This reduces the energy communication by a factor of 2 to 3.\n"
                "If you want less energy communication, set nstlist > 3.\n\n");
    }

    if (bRerunMD || bFFscan)
    {
        ir->nstxtcout = 0;
    }
    groups = &top_global->groups;

    /* Initial values */
    init_md(fplog,cr,ir,oenv,&t,&t0,state_global->lambda,
            &(state_global->fep_state),lam0,
            nrnb,top_global,&upd,
            nfile,fnm,&outf,&mdebin,
            force_vir,shake_vir,mu_tot,&bNEMD,&bSimAnn,&vcm,state_global,Flags);

    clear_mat(total_vir);
    clear_mat(pres);
    /* Energy terms and groups */
    snew(enerd,1);
    init_enerdata(top_global->groups.grps[egcENER].nr,ir->fepvals->n_lambda,
                  enerd);
    if (DOMAINDECOMP(cr))
    {
        f = NULL;
    }
    else
    {
        snew(f,top_global->natoms);
    }

    /* Kinetic energy data */
    snew(ekind,1);
    init_ekindata(fplog,top_global,&(ir->opts),ekind);
    /* needed for iteration of constraints */
    snew(ekind_save,1);
    init_ekindata(fplog,top_global,&(ir->opts),ekind_save);
    /* Copy the cos acceleration to the groups struct */    
    ekind->cosacc.cos_accel = ir->cos_accel;

    gstat = global_stat_init(ir);
    debug_gmx();

    /* Check for polarizable models and flexible constraints */
    shellfc = init_shell_flexcon(fplog,
                                 top_global,n_flexible_constraints(constr),
                                 (ir->bContinuation || 
                                  (DOMAINDECOMP(cr) && !MASTER(cr))) ?
                                 NULL : state_global->x);

    if (DEFORM(*ir))
    {
#ifdef GMX_THREADS
        tMPI_Thread_mutex_lock(&deform_init_box_mutex);
#endif
        set_deform_reference_box(upd,
                                 deform_init_init_step_tpx,
                                 deform_init_box_tpx);
#ifdef GMX_THREADS
        tMPI_Thread_mutex_unlock(&deform_init_box_mutex);
#endif
    }

    {
        double io = compute_io(ir,top_global->natoms,groups,mdebin->ebin->nener,1);
        if ((io > 2000) && MASTER(cr))
            fprintf(stderr,
                    "\nWARNING: This run will generate roughly %.0f Mb of data\n\n",
                    io);
    }

    if (DOMAINDECOMP(cr)) {
        top = dd_init_local_top(top_global);

        snew(state,1);
        dd_init_local_state(cr->dd,state_global,state);

        if (DDMASTER(cr->dd) && ir->nstfout) {
            snew(f_global,state_global->natoms);
        }
    } else {
        if (PAR(cr)) {
            /* Initialize the particle decomposition and split the topology */
            top = split_system(fplog,top_global,ir,cr);

            pd_cg_range(cr,&fr->cg0,&fr->hcg);
            pd_at_range(cr,&a0,&a1);
        } else {
            top = gmx_mtop_generate_local_top(top_global,ir);

            a0 = 0;
            a1 = top_global->natoms;
        }

        state = partdec_init_local_state(cr,state_global);
        f_global = f;

        atoms2md(top_global,ir,0,NULL,a0,a1-a0,mdatoms);

        if (vsite) {
            set_vsite_top(vsite,top,mdatoms,cr);
        }

        if (ir->ePBC != epbcNONE && !ir->bPeriodicMols) {
            graph = mk_graph(fplog,&(top->idef),0,top_global->natoms,FALSE,FALSE);
        }

        if (shellfc) {
            make_local_shells(cr,mdatoms,shellfc);
        }

        if (ir->pull && PAR(cr)) {
            dd_make_local_pull_groups(NULL,ir->pull,mdatoms);
        }
    }

    if (DOMAINDECOMP(cr))
    {
        /* Distribute the charge groups over the nodes from the master node */
        dd_partition_system(fplog,ir->init_step,cr,TRUE,1,
                            state_global,top_global,ir,
                            state,&f,mdatoms,top,fr,
                            vsite,shellfc,constr,
                            nrnb,wcycle,FALSE);
    }

    update_mdatoms(mdatoms,state->lambda[efptMASS]);

    if (MASTER(cr))
    {
        /* Update mdebin with energy history if appending to output files */
        if ( Flags & MD_APPENDFILES )
        {
            restore_energyhistory_from_state(mdebin,&state_global->enerhist);
        }
        /* Set the initial energy history in state to zero by updating once */
        update_energyhistory(&state_global->enerhist,mdebin);
    }	

    if ((state->flags & (1<<estLD_RNG)) && (Flags & MD_READ_RNG)) {
        /* Set the random state if we read a checkpoint file */
        set_stochd_state(upd,state);
    }

    /* Initialize constraints */
    if (constr) {
        if (!DOMAINDECOMP(cr))
            set_constraints(constr,top,ir,mdatoms,cr);
    }

    /* Check whether we have to GCT stuff */
    bTCR = ftp2bSet(efGCT,nfile,fnm);
    if (bTCR) {
        if (MASTER(cr)) {
            fprintf(stderr,"Will do General Coupling Theory!\n");
        }
        gnx = top_global->mols.nr;
        snew(grpindex,gnx);
        for(i=0; (i<gnx); i++) {
            grpindex[i] = i;
        }
    }

    if (repl_ex_nst > 0 && MASTER(cr))
        repl_ex = init_replica_exchange(fplog,cr->ms,state_global,ir,
                                        repl_ex_nst,repl_ex_seed);

    if (!ir->bContinuation && !bRerunMD)
    {
        if (mdatoms->cFREEZE && (state->flags & (1<<estV)))
        {
            /* Set the velocities of frozen particles to zero */
            for(i=mdatoms->start; i<mdatoms->start+mdatoms->homenr; i++)
            {
                for(m=0; m<DIM; m++)
                {
                    if (ir->opts.nFreeze[mdatoms->cFREEZE[i]][m])
                    {
                        state->v[i][m] = 0;
                    }
                }
            }
        }

        if (constr)
        {
            /* Constrain the initial coordinates and velocities */
            do_constrain_first(fplog,constr,ir,mdatoms,state,f,
                               graph,cr,nrnb,fr,top,shake_vir);
        }
        if (vsite)
        {
            /* Construct the virtual sites for the initial configuration */
            construct_vsites(fplog,vsite,state->x,nrnb,ir->delta_t,NULL,
                             top->idef.iparams,top->idef.il,
                             fr->ePBC,fr->bMolPBC,graph,cr,state->box);
        }
    }

    debug_gmx();
  
    /* I'm assuming we need global communication the first time! MRS */
    cglo_flags = (CGLO_TEMPERATURE | CGLO_GSTAT
                  | (bVV ? CGLO_PRESSURE:0)
                  | (bVV ? CGLO_CONSTRAINT:0)
                  | (bRerunMD ? CGLO_RERUNMD:0)
                  | ((Flags & MD_READ_EKIN) ? CGLO_READEKIN:0));
    
    bSumEkinhOld = FALSE;
    compute_globals(fplog,gstat,cr,ir,fr,ekind,state,state_global,mdatoms,nrnb,vcm,
                    wcycle,enerd,force_vir,shake_vir,total_vir,pres,mu_tot,
                    constr,NULL,FALSE,state->box,
                    top_global,&pcurr,top_global->natoms,&bSumEkinhOld,cglo_flags);
    if (ir->eI == eiVVAK) {
        /* a second call to get the half step temperature initialized as well */ 
        /* we do the same call as above, but turn the pressure off -- internally to 
           compute_globals, this is recognized as a velocity verlet half-step 
           kinetic energy calculation.  This minimized excess variables, but 
           perhaps loses some logic?*/
        
        compute_globals(fplog,gstat,cr,ir,fr,ekind,state,state_global,mdatoms,nrnb,vcm,
                        wcycle,enerd,force_vir,shake_vir,total_vir,pres,mu_tot,
                        constr,NULL,FALSE,state->box,
                        top_global,&pcurr,top_global->natoms,&bSumEkinhOld,
                        cglo_flags &~ CGLO_PRESSURE);
    }
    
    /* Calculate the initial half step temperature, and save the ekinh_old */
    if (!(Flags & MD_STARTFROMCPT)) 
    {
        for(i=0; (i<ir->opts.ngtc); i++) 
        {
            copy_mat(ekind->tcstat[i].ekinh,ekind->tcstat[i].ekinh_old);
        } 
    }
    if (ir->eI != eiVV) 
    {
        enerd->term[F_TEMP] *= 2; /* result of averages being done over previous and current step,
                                     and there is no previous step */
    }
    temp0 = enerd->term[F_TEMP];
    
    /* if using an iterative algorithm, we need to create a working directory for the state. */
    if (bIterations) 
    {
            bufstate = init_bufstate(state);
    }
    if (bFFscan) 
    {
        snew(xcopy,state->natoms);
        snew(vcopy,state->natoms);
        copy_rvecn(state->x,xcopy,0,state->natoms);
        copy_rvecn(state->v,vcopy,0,state->natoms);
        copy_mat(state->box,boxcopy);
    } 
    
    /* need to make an initiation call to get the Trotter variables set, as well as other constants for non-trotter
       temperature control */
    trotter_seq = init_npt_vars(ir,state,&MassQ,bTrotter);
    
    if (MASTER(cr))
    {
        if (constr && !ir->bContinuation && ir->eConstrAlg == econtLINCS)
        {
            fprintf(fplog,
                    "RMS relative constraint deviation after constraining: %.2e\n",
                    constr_rmsd(constr,FALSE));
        }
        fprintf(fplog,"Initial temperature: %g K\n",enerd->term[F_TEMP]);
        if (bRerunMD)
        {
            fprintf(stderr,"starting md rerun '%s', reading coordinates from"
                    " input trajectory '%s'\n\n",
                    *(top_global->name),opt2fn("-rerun",nfile,fnm));
            if (bVerbose)
            {
                fprintf(stderr,"Calculated time to finish depends on nsteps from "
                        "run input file,\nwhich may not correspond to the time "
                        "needed to process input trajectory.\n\n");
            }
        }
        else
        {
            char tbuf[20];
            fprintf(stderr,"starting mdrun '%s'\n",
                    *(top_global->name));
            if (ir->nsteps >= 0)
            {
                sprintf(tbuf,"%8.1f",(ir->init_step+ir->nsteps)*ir->delta_t);
            }
            else
            {
                sprintf(tbuf,"%s","infinite");
            }
            if (ir->init_step > 0)
            {
                fprintf(stderr,"%s steps, %s ps (continuing from step %s, %8.1f ps).\n",
                        gmx_step_str(ir->init_step+ir->nsteps,sbuf),tbuf,
                        gmx_step_str(ir->init_step,sbuf2),
                        ir->init_step*ir->delta_t);
            }
            else
            {
                fprintf(stderr,"%s steps, %s ps.\n",
                        gmx_step_str(ir->nsteps,sbuf),tbuf);
            }
        }
        fprintf(fplog,"\n");
    }

    /* Set and write start time */
    runtime_start(runtime);
    print_date_and_time(fplog,cr->nodeid,"Started mdrun",runtime);
    wallcycle_start(wcycle,ewcRUN);
    if (fplog)
        fprintf(fplog,"\n");

    /* safest point to do file checkpointing is here.  More general point would be immediately before integrator call */
#ifdef GMX_FAHCORE
    chkpt_ret=fcCheckPointParallel( cr->nodeid,
                                    NULL,0);
    if ( chkpt_ret == 0 ) 
        gmx_fatal( 3,__FILE__,__LINE__, "Checkpoint error on step %d\n", 0 );
#endif

    debug_gmx();
    /***********************************************************
     *
     *             Loop over MD steps 
     *
     ************************************************************/

    /* if rerunMD then read coordinates and velocities from input trajectory */
    if (bRerunMD)
    {
        if (getenv("GMX_FORCE_UPDATE"))
        {
            bForceUpdate = TRUE;
        }

        rerun_fr.natoms = 0;
        if (MASTER(cr))
        {
            bNotLastFrame = read_first_frame(oenv,&status,
                                             opt2fn("-rerun",nfile,fnm),
                                             &rerun_fr,TRX_NEED_X | TRX_READ_V);
            if (rerun_fr.natoms != top_global->natoms)
            {
                gmx_fatal(FARGS,
                          "Number of atoms in trajectory (%d) does not match the "
                          "run input file (%d)\n",
                          rerun_fr.natoms,top_global->natoms);
            }
            if (ir->ePBC != epbcNONE)
            {
                if (!rerun_fr.bBox)
                {
                    gmx_fatal(FARGS,"Rerun trajectory frame step %d time %f does not contain a box, while pbc is used",rerun_fr.step,rerun_fr.time);
                }
                if (max_cutoff2(ir->ePBC,rerun_fr.box) < sqr(fr->rlistlong))
                {
                    gmx_fatal(FARGS,"Rerun trajectory frame step %d time %f has too small box dimensions",rerun_fr.step,rerun_fr.time);
                }
            }
        }

        if (PAR(cr))
        {
            rerun_parallel_comm(cr,&rerun_fr,&bNotLastFrame);
        }

        if (ir->ePBC != epbcNONE)
        {
            /* Set the shift vectors.
             * Necessary here when have a static box different from the tpr box.
             */
            calc_shifts(rerun_fr.box,fr->shift_vec);
        }
    }

    /* loop over MD steps or if rerunMD to end of input trajectory */
    bFirstStep = TRUE;
    /* Skip the first Nose-Hoover integration when we get the state from tpx */
    bStateFromTPX = !opt2bSet("-cpi",nfile,fnm);
    bInitStep = bFirstStep && (bStateFromTPX || bVV);
    bStartingFromCpt = (Flags & MD_STARTFROMCPT) && bInitStep;
    bLastStep    = FALSE;
    bSumEkinhOld = FALSE;
    bExchanged   = FALSE;

    init_global_signals(&gs,cr,ir,repl_ex_nst);

    step = ir->init_step;
    step_rel = 0;

    if (ir->nstlist == -1)
    {
        init_nlistheuristics(&nlh,bGStatEveryStep,step);
    }

    bLastStep = (bRerunMD || (ir->nsteps >= 0 && step_rel > ir->nsteps));
    while (!bLastStep || (bRerunMD && bNotLastFrame)) {

        wallcycle_start(wcycle,ewcSTEP);

        GMX_MPE_LOG(ev_timestep1);

        if (bRerunMD) {
            if (rerun_fr.bStep) {
                step = rerun_fr.step;
                step_rel = step - ir->init_step;
            }
            if (rerun_fr.bTime) {
                t = rerun_fr.time;
            }
            else
            {
                t = step;
            }
        } 
        else 
        {
            bLastStep = (step_rel == ir->nsteps);
            t = t0 + step*ir->delta_t;
        }

        if (ir->efep != efepNO)
        {
            /* find the current lambdas.  If rerunning, we either read in a state, or a lambda value,
               requiring different logic. */
            
            if (bRerunMD) 
            {
                if (rerun_fr.bLambda) 
                {
                    if (ir->fepvals->delta_lambda!=0)
                    { 
                        state_global->lambda[efptFEP] = rerun_fr.lambda;
                        for (i=0;i<efptNR;i++) 
                        {
                            if (i!= efptFEP) 
                            {
                                state_global->lambda[i] = state_global->lambda[i];
                            }
                        }
                    }
                    else
                    {
                        /* find out between which two value of lambda we should be */
                        frac = (step*ir->fepvals->delta_lambda);
                        fep_state = floor(frac*ir->fepvals->n_lambda);
                        /* interpolate between this state and the next */
                        /* this currently assumes that the initial lambda corresponds to lambda==0, verified in grompp */
                        frac = (frac*ir->fepvals->n_lambda)-fep_state;
                        for (i=0;i<efptNR;i++) 
                        {
                            /* is this correct? I think so . . . MRS */
                            state_global->lambda[i] = lam0[i] + (ir->fepvals->all_lambda[i][fep_state]) +
                                frac*(ir->fepvals->all_lambda[i][fep_state+1]-ir->fepvals->all_lambda[i][fep_state]);
                        }
                    }
                } 
                else if (rerun_fr.bFepState) 
                {
                    state_global->fep_state = rerun_fr.fep_state;                        
                    for (i=0;i<efptNR;i++) 
                    {
                        state_global->lambda[i] = ir->fepvals->all_lambda[i][fep_state];
                    }
                }
            } 
            for (i=0;i<efptNR;i++) 
            {
                state->lambda[i] = state_global->lambda[i];
            }
        }
        bDoDHDL = do_per_step(step,ir->nstdhdl);

        if (bSimAnn) 
        {
            update_annealing_target_temp(&(ir->opts),t);
        }

        if (bRerunMD)
        {
            if (!(DOMAINDECOMP(cr) && !MASTER(cr)))
            {
                for(i=0; i<state_global->natoms; i++)
                {
                    copy_rvec(rerun_fr.x[i],state_global->x[i]);
                }
                if (rerun_fr.bV)
                {
                    for(i=0; i<state_global->natoms; i++)
                    {
                        copy_rvec(rerun_fr.v[i],state_global->v[i]);
                    }
                }
                else
                {
                    for(i=0; i<state_global->natoms; i++)
                    {
                        clear_rvec(state_global->v[i]);
                    }
                    if (bRerunWarnNoV)
                    {
                        fprintf(stderr,"\nWARNING: Some frames do not contain velocities.\n"
                                "         Ekin, temperature and pressure are incorrect,\n"
                                "         the virial will be incorrect when constraints are present.\n"
                                "\n");
                        bRerunWarnNoV = FALSE;
                    }
                }
            }
            copy_mat(rerun_fr.box,state_global->box);
            copy_mat(state_global->box,state->box);

            if (vsite && (Flags & MD_RERUN_VSITE))
            {
                if (DOMAINDECOMP(cr))
                {
                    gmx_fatal(FARGS,"Vsite recalculation with -rerun is not implemented for domain decomposition, use particle decomposition");
                }
                if (graph)
                {
                    /* Following is necessary because the graph may get out of sync
                     * with the coordinates if we only have every N'th coordinate set
                     */
                    mk_mshift(fplog,graph,fr->ePBC,state->box,state->x);
                    shift_self(graph,state->box,state->x);
                }
                construct_vsites(fplog,vsite,state->x,nrnb,ir->delta_t,state->v,
                                 top->idef.iparams,top->idef.il,
                                 fr->ePBC,fr->bMolPBC,graph,cr,state->box);
                if (graph)
                {
                    unshift_self(graph,state->box,state->x);
                }
            }
        }

        /* Stop Center of Mass motion */
        bStopCM = (ir->comm_mode != ecmNO && do_per_step(step,ir->nstcomm));

        /* Copy back starting coordinates in case we're doing a forcefield scan */
        if (bFFscan)
        {
            for(ii=0; (ii<state->natoms); ii++)
            {
                copy_rvec(xcopy[ii],state->x[ii]);
                copy_rvec(vcopy[ii],state->v[ii]);
            }
            copy_mat(boxcopy,state->box);
        }

        if (bRerunMD)
        {
            /* for rerun MD always do Neighbour Searching */
            bNS = (bFirstStep || ir->nstlist != 0);
            bNStList = bNS;
        }
        else
        {
            /* Determine whether or not to do Neighbour Searching and LR */
            bNStList = (ir->nstlist > 0  && step % ir->nstlist == 0);
            
            bNS = (bFirstStep || bExchanged || bNStList ||
                   (ir->nstlist == -1 && nlh.nabnsb > 0));

            if (bNS && ir->nstlist == -1)
            {
                set_nlistheuristics(&nlh,bFirstStep || bExchanged,step);
            }
        } 

        /* < 0 means stop at next step, > 0 means stop at next NS step */
        if ( (gs.set[eglsSTOPCOND] < 0 ) ||
             ( (gs.set[eglsSTOPCOND] > 0 ) && ( bNS || ir->nstlist==0)) )
        {
            bLastStep = TRUE;
        }

        /* Determine whether or not to update the Born radii if doing GB */
        bBornRadii=bFirstStep;
        if (ir->implicit_solvent && (step % ir->nstgbradii==0))
        {
            bBornRadii=TRUE;
        }
        
        do_log = do_per_step(step,ir->nstlog) || bFirstStep || bLastStep;
        do_verbose = bVerbose &&
                  (step % stepout == 0 || bFirstStep || bLastStep);

        if (bNS && !(bFirstStep && ir->bContinuation && !bRerunMD))
        {
            if (bRerunMD)
            {
                bMasterState = TRUE;
            }
            else
            {
                bMasterState = FALSE;
                /* Correct the new box if it is too skewed */
                if (DYNAMIC_BOX(*ir))
                {
                    if (correct_box(fplog,step,state->box,graph))
                    {
                        bMasterState = TRUE;
                    }
                }
                if (DOMAINDECOMP(cr) && bMasterState)
                {
                    dd_collect_state(cr->dd,state,state_global);
                }
            }

            if (DOMAINDECOMP(cr))
            {
                /* Repartition the domain decomposition */
                wallcycle_start(wcycle,ewcDOMDEC);
                dd_partition_system(fplog,step,cr,
                                    bMasterState,nstglobalcomm,
                                    state_global,top_global,ir,
                                    state,&f,mdatoms,top,fr,
                                    vsite,shellfc,constr,
                                    nrnb,wcycle,do_verbose);
                wallcycle_stop(wcycle,ewcDOMDEC);
                /* If using an iterative integrator, reallocate space to match the decomposition */
            }
        }

        if (MASTER(cr) && do_log && !bFFscan)
        {
            print_ebin_header(fplog,step,t,state->lambda[efptFEP]);
        }

        if (ir->efep != efepNO)
        {
            update_mdatoms(mdatoms,state->lambda[efptMASS]); 
        }

        if (bRerunMD && rerun_fr.bV)
        {
            
            /* We need the kinetic energy at minus the half step for determining
             * the full step kinetic energy and possibly for T-coupling.*/
            /* This may not be quite working correctly yet . . . . */
            compute_globals(fplog,gstat,cr,ir,fr,ekind,state,state_global,mdatoms,nrnb,vcm,
                            wcycle,enerd,NULL,NULL,NULL,NULL,mu_tot,
                            constr,NULL,FALSE,state->box,
                            top_global,&pcurr,top_global->natoms,&bSumEkinhOld,
                            CGLO_RERUNMD | CGLO_GSTAT | CGLO_TEMPERATURE);
        }
        clear_mat(force_vir);
        
        /* Ionize the atoms if necessary */
        if (bIonize)
        {
            ionize(fplog,oenv,mdatoms,top_global,t,ir,state->x,state->v,
                   mdatoms->start,mdatoms->start+mdatoms->homenr,state->box,cr);
        }
        
        /* Update force field in ffscan program */
        if (bFFscan)
        {
            if (update_forcefield(fplog,
                                  nfile,fnm,fr,
                                  mdatoms->nr,state->x,state->box)) {
                if (gmx_parallel_env_initialized())
                {
                    gmx_finalize();
                }
                exit(0);
            }
        }

        GMX_MPE_LOG(ev_timestep2);

        /* We write a checkpoint at this MD step when:
         * either at an NS step when we signalled through gs,
         * or at the last step (but not when we do not want confout),
         * but never at the first step or with rerun.
         */
        bCPT = (((gs.set[eglsCHKPT] && bNS) ||
                 (bLastStep && (Flags & MD_CONFOUT))) &&
                step > ir->init_step && !bRerunMD);
        if (bCPT)
        {
            gs.set[eglsCHKPT] = 0;
        }

        /* Determine the energy and pressure:
         * at nstcalcenergy steps and at energy output steps (set below).
         */
        bNstEner = (bGStatEveryStep || do_per_step(step,ir->nstcalcenergy));
        bCalcEnerPres = bNstEner;

        /* Do we need global communication ? */
        bGStat = (bCalcEnerPres || bStopCM ||
                  (ir->nstlist == -1 && !bRerunMD && step >= nlh.step_nscheck));

        do_ene = (do_per_step(step,ir->nstenergy) || bLastStep);

        if (do_ene || do_log)
        {
            bCalcEnerPres = TRUE;
            bGStat        = TRUE;
        }
        
        /* these CGLO_ options remain the same throughout the iteration */
        cglo_flags = ((bRerunMD ? CGLO_RERUNMD : 0) |
                      (bStopCM ? CGLO_STOPCM : 0) |
                      (bGStat ? CGLO_GSTAT : 0) |
                      (bNEMD ? CGLO_NEMD : 0)
            );
        
        force_flags = (GMX_FORCE_STATECHANGED |
                       ((DYNAMIC_BOX(*ir) || bRerunMD) ? GMX_FORCE_DYNAMICBOX : 0) |
                       GMX_FORCE_ALLFORCES |
                       (bNStList ? GMX_FORCE_DOLR : 0) |
                       GMX_FORCE_SEPLRF |
                       (bCalcEnerPres ? GMX_FORCE_VIRIAL : 0) |
                       (bDoDHDL ? GMX_FORCE_DHDL : 0)
            );
        
        if (shellfc)
        {
            /* Now is the time to relax the shells */
            count=relax_shell_flexcon(fplog,cr,bVerbose,bFFscan ? step+1 : step,
                                      ir,bNS,force_flags,
                                      bStopCM,top,top_global,
                                      constr,enerd,fcd,
                                      state,f,force_vir,mdatoms,
                                      nrnb,wcycle,graph,groups,
                                      shellfc,fr,bBornRadii,t,mu_tot,
                                      state->natoms,&bConverged,vsite,
                                      outf->fp_field);
            tcount+=count;

            if (bConverged)
            {
                nconverged++;
            }
        }
        else
        {
            /* The coordinates (x) are shifted (to get whole molecules)
             * in do_force.
             * This is parallellized as well, and does communication too. 
             * Check comments in sim_util.c
             */
        
            do_force(fplog,cr,ir,step,nrnb,wcycle,top,top_global,groups,
                     state->box,state->x,&state->hist,
                     f,force_vir,mdatoms,enerd,fcd,
                     state->lambda,graph,
                     fr,vsite,mu_tot,t,outf->fp_field,ed,bBornRadii,
                     (bNS ? GMX_FORCE_NS : 0) | force_flags);
        }
    
        GMX_BARRIER(cr->mpi_comm_mygroup);
        
        if (bTCR)
        {
            mu_aver = calc_mu_aver(cr,state->x,mdatoms->chargeA,
                                   mu_tot,&top_global->mols,mdatoms,gnx,grpindex);
        }
        
        if (bTCR && bFirstStep)
        {
            tcr=init_coupling(fplog,nfile,fnm,cr,fr,mdatoms,&(top->idef));
            fprintf(fplog,"Done init_coupling\n"); 
            fflush(fplog);
        }
        
        /*  ############### START FIRST UPDATE HALF-STEP ############### */
        
        if (!bStartingFromCpt && !bRerunMD)
        {
            if (ir->eI==eiVV && bInitStep) 
            {
                /* if using velocity verlet with full time step Ekin,
                 * take the first half step only to compute the 
                 * virial for the first step. From there,
                 * revert back to the initial coordinates
                 * so that the input is actually the initial step.
                 */
                copy_rvecn(state->v,cbuf,0,state->natoms); /* should make this better for parallelizing? */
            } else {
                /* this is for NHC in the Ekin(t+dt/2) version of vv */
                trotter_update(ir,step,ekind,enerd,state,total_vir,mdatoms,&MassQ,trotter_seq[1]);            
            }
            
            update_coords(fplog,step,ir,mdatoms,state,
                          f,fr->bTwinRange && bNStList,fr->f_twin,fcd,
                          ekind,M,wcycle,upd,bInitStep,etrtVELOCITY,
                          cr,nrnb,constr,&top->idef);
            
            if (bIterations)
            {
                gmx_iterate_init(&iterate,bIterations && !bInitStep);
            }
            /* for iterations, we save these vectors, as we will be self-consistently iterating
               the calculations */
            /*#### UPDATE EXTENDED VARIABLES IN TROTTER FORMULATION */
            
            /* save the state */
            if (bIterations && iterate.bIterate) { 
                copy_coupling_state(state,bufstate,ekind,ekind_save,&(ir->opts));
            }
            
            bFirstIterate = TRUE;
            while (bFirstIterate || (bIterations && iterate.bIterate))
            {
                if (bIterations && iterate.bIterate) 
                {
                    copy_coupling_state(bufstate,state,ekind_save,ekind,&(ir->opts));
                    if (bFirstIterate && bTrotter) 
                    {
                        /* The first time through, we need a decent first estimate
                           of veta(t+dt) to compute the constraints.  Do
                           this by computing the box volume part of the
                           trotter integration at this time. Nothing else
                           should be changed by this routine here.  If
                           !(first time), we start with the previous value
                           of veta.  */
                        
                        veta_save = state->veta;
                        trotter_update(ir,step,ekind,enerd,state,total_vir,mdatoms,&MassQ,trotter_seq[0]);
                        vetanew = state->veta;
                        state->veta = veta_save;
                    } 
                } 
                
                bOK = TRUE;
                if ( !bRerunMD || rerun_fr.bV || bForceUpdate) {  /* Why is rerun_fr.bV here?  Unclear. */
                    dvdl = 0;
                    
                    update_constraints(fplog,step,&dvdl,ir,ekind,mdatoms,state,graph,f,
                                       &top->idef,shake_vir,NULL,
                                       cr,nrnb,wcycle,upd,constr,
                                       bInitStep,TRUE,bCalcEnerPres,vetanew);
                    
                    if (!bOK && !bFFscan)
                    {
                        gmx_fatal(FARGS,"Constraint error: Shake, Lincs or Settle could not solve the constrains");
                    }
                    
                } 
                else if (graph)
                { /* Need to unshift here if a do_force has been
                     called in the previous step */
                    unshift_self(graph,state->box,state->x);
                }
                
                
                if (bVV) {
                    /* if VV, compute the pressure and constraints */
                    /* For VV2, we strictly only need this if using pressure control, but we really would 
                       like to have accurate pressures printed out.  Think about ways around this in the future?
                       For now, keep this choice in comments  */
                    /*bPres = (ir->eI==eiVV || IR_NPT_TROTTER(ir)); */
                    /*bTemp = ((ir->eI==eiVV &&(!bInitStep)) || (ir->eI==eiVVAK && IR_NPT_TROTTER(ir)));*/
                    bPres = TRUE;
                    bTemp = ((ir->eI==eiVV &&(!bInitStep)) || (ir->eI==eiVVAK));
                    compute_globals(fplog,gstat,cr,ir,fr,ekind,state,state_global,mdatoms,nrnb,vcm,
                                    wcycle,enerd,force_vir,shake_vir,total_vir,pres,mu_tot,
                                    constr,NULL,FALSE,state->box,
                                    top_global,&pcurr,top_global->natoms,&bSumEkinhOld,
                                    cglo_flags 
                                    | CGLO_ENERGY 
                                    | (bTemp ? CGLO_TEMPERATURE:0) 
                                    | (bPres ? CGLO_PRESSURE : 0) 
                                    | (bPres ? CGLO_CONSTRAINT : 0)
                                    | ((bIterations && iterate.bIterate) ? CGLO_ITERATE : 0)  
                                    | (bFirstIterate ? CGLO_FIRSTITERATE : 0)
                                    | CGLO_SCALEEKIN 
                        );
                }
                /* explanation of above: 
                   a) We compute Ekin at the full time step
                   if 1) we are using the AveVel Ekin, and it's not the
                   initial step, or 2) if we are using AveEkin, but need the full
                   time step kinetic energy for the pressure (always true now, since we want accurate statistics).
                   b) If we are using EkinAveEkin for the kinetic energy for the temperture control, we still feed in 
                   EkinAveVel because it's needed for the pressure */
                
                /* temperature scaling and pressure scaling to produce the extended variables at t+dt */
                if (bVV && !bInitStep) 
                {
                    trotter_update(ir,step,ekind,enerd,state,total_vir,mdatoms,&MassQ,trotter_seq[2]);
                }
                
                if (bIterations &&
                    done_iterating(cr,fplog,step,&iterate,bFirstIterate,
                                   state->veta,&vetanew)) 
                {
                    break;
                }
                bFirstIterate = FALSE;
            }

            if (bTrotter && !bInitStep) {
                enerd->term[F_DVDL_BONDED] += dvdl;        /* only add after iterations */
                copy_mat(shake_vir,state->svir_prev);
                copy_mat(force_vir,state->fvir_prev);
                if (IR_NVT_TROTTER(ir) && ir->eI==eiVV) {
                    /* update temperature and kinetic energy now that step is over - this is the v(t+dt) point */
                    enerd->term[F_TEMP] = sum_ekin(&(ir->opts),ekind,NULL,(ir->eI==eiVV),FALSE,FALSE);
                    enerd->term[F_EKIN] = trace(ekind->ekin);
                }
            }
            /* if it's the initial step, we performed this first step just to get the constraint virial */
            if (bInitStep && ir->eI==eiVV) {
                copy_rvecn(cbuf,state->v,0,state->natoms);
            }
            
            if (fr->bSepDVDL && fplog && do_log) 
            {
                fprintf(fplog,sepdvdlformat,"Constraint",0.0,dvdl);
            }
            enerd->term[F_DVDL_BONDED] += dvdl;
            
            GMX_MPE_LOG(ev_timestep1);
        }
    
        /* MRS -- now done iterating -- compute the conserved quantity */
        if (bVV) {
            last_conserved = 0;
            if (IR_NVT_TROTTER(ir) || IR_NPT_TROTTER(ir))
            {
                last_conserved = 
                    NPT_energy(ir,state,&MassQ); 
                if ((ir->eDispCorr != edispcEnerPres) && (ir->eDispCorr != edispcAllEnerPres)) 
                {
                    last_conserved -= enerd->term[F_DISPCORR];
                }
            }
            if (ir->eI==eiVV) {
                last_ekin = enerd->term[F_EKIN]; /* does this get preserved through checkpointing? */
            }
        }
        
        /* ########  END FIRST UPDATE STEP  ############## */
        /* ########  If doing VV, we now have v(dt) ###### */
        
        /* ################## START TRAJECTORY OUTPUT ################# */
        
        /* Now we have the energies and forces corresponding to the 
         * coordinates at time t. We must output all of this before
         * the update.
         * for RerunMD t is read from input trajectory
         */
        GMX_MPE_LOG(ev_output_start);

        mdof_flags = 0;
        if (do_per_step(step,ir->nstxout)) { mdof_flags |= MDOF_X; }
        if (do_per_step(step,ir->nstvout)) { mdof_flags |= MDOF_V; }
        if (do_per_step(step,ir->nstfout)) { mdof_flags |= MDOF_F; }
        if (do_per_step(step,ir->nstxtcout)) { mdof_flags |= MDOF_XTC; }
        if (bCPT) { mdof_flags |= MDOF_CPT; };

#if defined(GMX_FAHCORE) || defined(GMX_WRITELASTSTEP)
        if (bLastStep)
        {
            /* Enforce writing positions and velocities at end of run */
            mdof_flags |= (MDOF_X | MDOF_V);
        }
#endif
#ifdef GMX_FAHCORE
        if (MASTER(cr))
            fcReportProgress( ir->nsteps, step );

        {
            int nthreads=(cr->nthreads==0 ? 1 : cr->nthreads);
            int nnodes=(cr->nnodes==0 ? 1 : cr->nnodes);
            
            /*Gromacs drives checkpointing; no ||  
              fcCheckPointPendingThreads(cr->nodeid,
              nthreads*nnodes);*/
            /* sync bCPT and fc record-keeping */
            if (bCPT && MASTER(cr))
                fcRequestCheckPoint();
        }
#endif
        
        if (mdof_flags != 0)
        {
            wallcycle_start(wcycle,ewcTRAJ);
            if (bCPT)
            {
                if (state->flags & (1<<estLD_RNG))
                {
                    get_stochd_state(upd,state);
                }
                if (MASTER(cr))
                {
                    if (bSumEkinhOld)
                    {
                        state_global->ekinstate.bUpToDate = FALSE;
                    }
                    else
                    {
                        update_ekinstate(&state_global->ekinstate,ekind);
                        state_global->ekinstate.bUpToDate = TRUE;
                    }
                    update_energyhistory(&state_global->enerhist,mdebin);
                }
            }
            write_traj(fplog,cr,outf,mdof_flags,top_global,
                       step,t,state,state_global,f,f_global,&n_xtc,&x_xtc);
            if (bCPT)
            {
                nchkpt++;
                bCPT = FALSE;
            }
            debug_gmx();
            if (bLastStep && step_rel == ir->nsteps &&
                (Flags & MD_CONFOUT) && MASTER(cr) &&
                !bRerunMD && !bFFscan)
            {
                /* x and v have been collected in write_traj,
                 * because a checkpoint file will always be written
                 * at the last step.
                 */
                fprintf(stderr,"\nWriting final coordinates.\n");
                if (ir->ePBC != epbcNONE && !ir->bPeriodicMols &&
                    DOMAINDECOMP(cr))
                {
                    /* Make molecules whole only for confout writing */
                    do_pbc_mtop(fplog,ir->ePBC,state->box,top_global,state_global->x);
                }
                write_sto_conf_mtop(ftp2fn(efSTO,nfile,fnm),
                                    *top_global->name,top_global,
                                    state_global->x,state_global->v,
                                    ir->ePBC,state->box);
                debug_gmx();
            }
            wallcycle_stop(wcycle,ewcTRAJ);
        }
        GMX_MPE_LOG(ev_output_finish);
        
        /* kludge -- virial is lost with restart for NPT control. Must restart */
        if (bStartingFromCpt && bVV) 
        {
            copy_mat(state->svir_prev,shake_vir);
            copy_mat(state->fvir_prev,force_vir);
        }
        /*  ################## END TRAJECTORY OUTPUT ################ */
        
        /* Determine the pressure:
         * always when we want exact averages in the energy file,
         * at ns steps when we have pressure coupling,
         * otherwise only at energy output steps (set below).
         */
    
        bNstEner = (bGStatEveryStep || do_per_step(step,ir->nstcalcenergy));
        bCalcEnerPres = bNstEner;
        
        /* Do we need global communication ? */
        bGStat = (bGStatEveryStep || bStopCM || bNS ||
                  (ir->nstlist == -1 && !bRerunMD && step >= nlh.step_nscheck));
        
        do_ene = (do_per_step(step,ir->nstenergy) || bLastStep);
        
        if (do_ene || do_log)
        {
            bCalcEnerPres = TRUE;
            bGStat        = TRUE;
        }

        /* Determine the wallclock run time up till now */
        run_time = gmx_gettime() - (double)runtime->real;

        /* Check whether everything is still allright */    
        if (((int)gmx_get_stop_condition() > handled_stop_condition) &&
            MASTERTHREAD(cr))
        {
            /* this is just make gs.sig compatible with the hack 
               of sending signals around by MPI_Reduce with together with
               other floats */
            if ( gmx_get_stop_condition() == gmx_stop_cond_next_ns )
                gs.sig[eglsSTOPCOND]=1;
            if ( gmx_get_stop_condition() == gmx_stop_cond_next )
                gs.sig[eglsSTOPCOND]=-1;
            /* < 0 means stop at next step, > 0 means stop at next NS step */
            if (fplog)
            {
                fprintf(fplog,
                        "\n\nReceived the %s signal, stopping at the next %sstep\n\n",
                        gmx_get_signal_name(),
                        gs.sig[eglsSTOPCOND]==1 ? "NS " : "");
                fflush(fplog);
            }
            fprintf(stderr,
                    "\n\nReceived the %s signal, stopping at the next %sstep\n\n",
                    gmx_get_signal_name(),
                    gs.sig[eglsSTOPCOND]==1 ? "NS " : "");
            fflush(stderr);
            handled_stop_condition=(int)gmx_get_stop_condition();
        }
        else if (MASTER(cr) && (bNS || ir->nstlist <= 0) &&
                 (max_hours > 0 && run_time > max_hours*60.0*60.0*0.99) &&
                 gs.sig[eglsSTOPCOND] == 0 && gs.set[eglsSTOPCOND] == 0)
        {
            /* Signal to terminate the run */
            gs.sig[eglsSTOPCOND] = 1;
            if (fplog)
            {
                fprintf(fplog,"\nStep %s: Run time exceeded %.3f hours, will terminate the run\n",gmx_step_str(step,sbuf),max_hours*0.99);
            }
            fprintf(stderr, "\nStep %s: Run time exceeded %.3f hours, will terminate the run\n",gmx_step_str(step,sbuf),max_hours*0.99);
        }
        
        if (bResetCountersHalfMaxH && MASTER(cr) &&
            run_time > max_hours*60.0*60.0*0.495)
        {
            gs.sig[eglsRESETCOUNTERS] = 1;
        }

        if (ir->nstlist == -1 && !bRerunMD)
        {
            /* When bGStatEveryStep=FALSE, global_stat is only called
             * when we check the atom displacements, not at NS steps.
             * This means that also the bonded interaction count check is not
             * performed immediately after NS. Therefore a few MD steps could
             * be performed with missing interactions.
             * But wrong energies are never written to file,
             * since energies are only written after global_stat
             * has been called.
             */
            if (step >= nlh.step_nscheck)
            {
                nlh.nabnsb = natoms_beyond_ns_buffer(ir,fr,&top->cgs,
                                                     nlh.scale_tot,state->x);
            }
            else
            {
                /* This is not necessarily true,
                 * but step_nscheck is determined quite conservatively.
                 */
                nlh.nabnsb = 0;
            }
        }

        /* In parallel we only have to check for checkpointing in steps
         * where we do global communication,
         *  otherwise the other nodes don't know.
         */
        if (MASTER(cr) && ((bGStat || !PAR(cr)) &&
                           cpt_period >= 0 &&
                           (cpt_period == 0 || 
                            run_time >= nchkpt*cpt_period*60.0)) &&
            gs.set[eglsCHKPT] == 0)
        {
            gs.sig[eglsCHKPT] = 1;
        }
  
        if (bIterations)
        {
            gmx_iterate_init(&iterate,bIterations);
        }
    
        /* for iterations, we save these vectors, as we will be redoing the calculations */
        if (bIterations && iterate.bIterate) 
        {
            copy_coupling_state(state,bufstate,ekind,ekind_save,&(ir->opts));
        }
        bFirstIterate = TRUE;
        while (bFirstIterate || (bIterations && iterate.bIterate))
        {
            /* We now restore these vectors to redo the calculation with improved extended variables */    
            if (bIterations) 
            { 
                copy_coupling_state(bufstate,state,ekind_save,ekind,&(ir->opts));
            }

            /* We make the decision to break or not -after- the calculation of Ekin and Pressure,
               so scroll down for that logic */
            
            /* #########   START SECOND UPDATE STEP ################# */
            GMX_MPE_LOG(ev_update_start);
            /* Box is changed in update() when we do pressure coupling,
             * but we should still use the old box for energy corrections and when
             * writing it to the energy file, so it matches the trajectory files for
             * the same timestep above. Make a copy in a separate array.
             */
            copy_mat(state->box,lastbox);

            bOK = TRUE;
            if (!(bRerunMD && !rerun_fr.bV && !bForceUpdate))
            {
                wallcycle_start(wcycle,ewcUPDATE);
                dvdl = 0;
                /* UPDATE PRESSURE VARIABLES IN TROTTER FORMULATION WITH CONSTRAINTS */
                if (bTrotter) 
                {
                    if (bIterations && iterate.bIterate) 
                    {
                        if (bFirstIterate) 
                        {
                            scalevir = 1;
                        }
                        else 
                        {
                            /* we use a new value of scalevir to converge the iterations faster */
                            scalevir = tracevir/trace(shake_vir);
                        }
                        msmul(shake_vir,scalevir,shake_vir); 
                        m_add(force_vir,shake_vir,total_vir);
                        clear_mat(shake_vir);
                    }
                    trotter_update(ir,step,ekind,enerd,state,total_vir,mdatoms,&MassQ,trotter_seq[3]);
                }
                /* We can only do Berendsen coupling after we have summed
                 * the kinetic energy or virial. Since the happens
                 * in global_state after update, we should only do it at
                 * step % nstlist = 1 with bGStatEveryStep=FALSE.
                 */
                
                update_extended(fplog,step,ir,mdatoms,state,ekind,pcoupl_mu,M,wcycle,
                                upd,bInitStep,FALSE,&MassQ);

                /* velocity (for VV) */
                update_coords(fplog,step,ir,mdatoms,state,f,fr->bTwinRange && bNStList,fr->f_twin,fcd,
                              ekind,M,wcycle,upd,FALSE,etrtVELOCITY,cr,nrnb,constr,&top->idef);

                /* Above, initialize just copies ekinh into ekin,
                 * it doesn't copy position (for VV),
                 * and entire integrator for MD.
                 */
                
                if (ir->eI==eiVVAK) 
                {
                    copy_rvecn(state->x,cbuf,0,state->natoms);
                }
                
                update_coords(fplog,step,ir,mdatoms,state,f,fr->bTwinRange && bNStList,fr->f_twin,fcd,
                              ekind,M,wcycle,upd,bInitStep,etrtPOSITION,cr,nrnb,constr,&top->idef);
                wallcycle_stop(wcycle,ewcUPDATE);

                update_constraints(fplog,step,&dvdl,ir,ekind,mdatoms,state,graph,f,
                                   &top->idef,shake_vir,force_vir,
                                   cr,nrnb,wcycle,upd,constr,
                                   bInitStep,FALSE,bCalcEnerPres,state->veta);  
                
                if (ir->eI==eiVVAK) 
                {
                    /* erase F_EKIN and F_TEMP here? */
                    /* just compute the kinetic energy at the half step to perform a trotter step */
                    compute_globals(fplog,gstat,cr,ir,fr,ekind,state,state_global,mdatoms,nrnb,vcm,
                                    wcycle,enerd,force_vir,shake_vir,total_vir,pres,mu_tot,
                                    constr,NULL,FALSE,lastbox,
                                    top_global,&pcurr,top_global->natoms,&bSumEkinhOld,
                                    cglo_flags | CGLO_TEMPERATURE    
                        );
                    wallcycle_start(wcycle,ewcUPDATE);
                    trotter_update(ir,step,ekind,enerd,state,total_vir,mdatoms,&MassQ,trotter_seq[4]);            
                    /* now we know the scaling, we can compute the positions again again */
                    copy_rvecn(cbuf,state->x,0,state->natoms);

                    update_coords(fplog,step,ir,mdatoms,state,f,fr->bTwinRange && bNStList,fr->f_twin,fcd,
                                  ekind,M,wcycle,upd,bInitStep,etrtPOSITION,cr,nrnb,constr,&top->idef);
                    wallcycle_stop(wcycle,ewcUPDATE);

                    /* do we need an extra constraint here? just need to copy out of state->v to upd->xp? */
                    /* are the small terms in the shake_vir here due
                     * to numerical errors, or are they important
                     * physically? I'm thinking they are just errors, but not completely sure. 
                     * For now, will call without actually constraining, constr=NULL*/
                    update_constraints(fplog,step,&dvdl,ir,ekind,mdatoms,state,graph,f,
                                       &top->idef,tmp_vir,force_vir,
                                       cr,nrnb,wcycle,upd,NULL,
                                       bInitStep,FALSE,bCalcEnerPres,
                                       state->veta);  
                }
                if (!bOK && !bFFscan) 
                {
                    gmx_fatal(FARGS,"Constraint error: Shake, Lincs or Settle could not solve the constrains");
                }
                
                if (fr->bSepDVDL && fplog && do_log) 
                {
                    fprintf(fplog,sepdvdlformat,"Constraint dV/dl",0.0,dvdl);
                }
                enerd->term[F_DVDL_BONDED] += dvdl;
            } 
            else if (graph) 
            {
                /* Need to unshift here */
                unshift_self(graph,state->box,state->x);
            }
            
            GMX_BARRIER(cr->mpi_comm_mygroup);
            GMX_MPE_LOG(ev_update_finish);

            if (vsite != NULL) 
            {
                wallcycle_start(wcycle,ewcVSITECONSTR);
                if (graph != NULL) 
                {
                    shift_self(graph,state->box,state->x);
                }
                construct_vsites(fplog,vsite,state->x,nrnb,ir->delta_t,state->v,
                                 top->idef.iparams,top->idef.il,
                                 fr->ePBC,fr->bMolPBC,graph,cr,state->box);
                
                if (graph != NULL) 
                {
                    unshift_self(graph,state->box,state->x);
                }
                wallcycle_stop(wcycle,ewcVSITECONSTR);
            }
            
            /* ############## IF NOT VV, Calculate globals HERE, also iterate constraints ############ */
            if (ir->nstlist == -1 && bFirstIterate)
            {
                gs.sig[eglsNABNSB] = nlh.nabnsb;
            }
            compute_globals(fplog,gstat,cr,ir,fr,ekind,state,state_global,mdatoms,nrnb,vcm,
                            wcycle,enerd,force_vir,shake_vir,total_vir,pres,mu_tot,
                            constr,
                            bFirstIterate ? &gs : NULL,(step % gs.nstms == 0),
                            lastbox,
                            top_global,&pcurr,top_global->natoms,&bSumEkinhOld,
                            cglo_flags 
                            | (!EI_VV(ir->eI) ? CGLO_ENERGY : 0) 
                            | (!EI_VV(ir->eI) ? CGLO_TEMPERATURE : 0) 
                            | (!EI_VV(ir->eI) || bRerunMD ? CGLO_PRESSURE : 0) 
                            | (bIterations && iterate.bIterate ? CGLO_ITERATE : 0) 
                            | (bFirstIterate ? CGLO_FIRSTITERATE : 0)
                            | CGLO_CONSTRAINT 
                );
            if (ir->nstlist == -1 && bFirstIterate)
            {
                nlh.nabnsb = gs.set[eglsNABNSB];
                gs.set[eglsNABNSB] = 0;
            }
            /* bIterate is set to keep it from eliminating the old ekin kinetic energy terms */
            /* #############  END CALC EKIN AND PRESSURE ################# */
        
            /* Note: this is OK, but there are some numerical precision issues with using the convergence of
               the virial that should probably be addressed eventually. state->veta has better properies,
               but what we actually need entering the new cycle is the new shake_vir value. Ideally, we could
               generate the new shake_vir, but test the veta value for convergence.  This will take some thought. */

            if (bIterations && 
                done_iterating(cr,fplog,step,&iterate,bFirstIterate,
                               trace(shake_vir),&tracevir)) 
            {
                break;
            }
            bFirstIterate = FALSE;
        }

        /* only add constraint dvdl after constraints */
        enerd->term[F_DVDL_BONDED] += dvdl;

        update_box(fplog,step,ir,mdatoms,state,graph,f,
                   ir->nstlist==-1 ? &nlh.scale_tot : NULL,pcoupl_mu,nrnb,wcycle,upd,bInitStep,FALSE);
        
        /* ################# END UPDATE STEP 2 ################# */
        /* #### We now have r(t+dt) and v(t+dt/2)  ############# */
    
        /* The coordinates (x) were unshifted in update */
        if (bFFscan && (shellfc==NULL || bConverged))
        {
            if (print_forcefield(fplog,enerd->term,mdatoms->homenr,
                                 f,NULL,xcopy,
                                 &(top_global->mols),mdatoms->massT,pres))
            {
                if (gmx_parallel_env_initialized())
                {
                    gmx_finalize();
                }
                fprintf(stderr,"\n");
                exit(0);
            }
        }
        if (!bGStat)
        {
            /* We will not sum ekinh_old,                                                            
             * so signal that we still have to do it.                                                
             */
            bSumEkinhOld = TRUE;
        }
        
        if (bTCR)
        {
            /* Only do GCT when the relaxation of shells (minimization) has converged,
             * otherwise we might be coupling to bogus energies. 
             * In parallel we must always do this, because the other sims might
             * update the FF.
             */

            /* Since this is called with the new coordinates state->x, I assume
             * we want the new box state->box too. / EL 20040121
             */
            do_coupling(fplog,oenv,nfile,fnm,tcr,t,step,enerd->term,fr,
                        ir,MASTER(cr),
                        mdatoms,&(top->idef),mu_aver,
                        top_global->mols.nr,cr,
                        state->box,total_vir,pres,
                        mu_tot,state->x,f,bConverged);
            debug_gmx();
        }

        /* #########  BEGIN PREPARING EDR OUTPUT  ###########  */
        
        sum_dhdl(enerd,state->lambda,ir->fepvals);
        /* use the directly determined last velocity, not actually the averaged half steps */
        if (bTrotter && ir->eI==eiVV) 
        {
            enerd->term[F_EKIN] = last_ekin;
        }
        enerd->term[F_ETOT] = enerd->term[F_EPOT] + enerd->term[F_EKIN];
        
        switch (ir->etc) 
        {
        case etcNO:
            break;
        case etcBERENDSEN:
            break;
        case etcNOSEHOOVER:
            if (IR_NVT_TROTTER(ir)) {
                enerd->term[F_ECONSERVED] = enerd->term[F_ETOT] + last_conserved;
            } else {
                enerd->term[F_ECONSERVED] = enerd->term[F_ETOT] + 
                    NPT_energy(ir,state,&MassQ);	
            }
            break;
        case etcVRESCALE:
            enerd->term[F_ECONSERVED] =
                enerd->term[F_ETOT] + vrescale_energy(&(ir->opts),
                                                      state->therm_integral);
            break;
        default:
            break;
        }
        
        /* Check for excessively large energies */
        if (bIonize) 
        {
#ifdef GMX_DOUBLE
            real etot_max = 1e200;
#else
            real etot_max = 1e30;
#endif
            if (fabs(enerd->term[F_ETOT]) > etot_max) 
            {
                fprintf(stderr,"Energy too large (%g), giving up\n",
                        enerd->term[F_ETOT]);
            }
        }
        /* #########  END PREPARING EDR OUTPUT  ###########  */
        
        /* Time for performance */
        if (((step % stepout) == 0) || bLastStep) 
        {
            runtime_upd_proc(runtime);
        }
        
        /* Output stuff */
        if (MASTER(cr))
        {
            bool do_dr,do_or;
            
            if (!(bStartingFromCpt && (EI_VV(ir->eI)))) 
            {
                if (bNstEner)
                {
                    ir->fepvals->energy = enerd->term[F_ETOT];
                    upd_mdebin(mdebin,bDoDHDL ? outf->fp_dhdl : NULL,TRUE,
                               t,mdatoms->tmass,enerd,state,ir->fepvals,lastbox,
                               shake_vir,force_vir,total_vir,pres,
                               ekind,mu_tot,constr);
                }
                else
                {
                    upd_mdebin_step(mdebin);
                }
                
                do_dr  = do_per_step(step,ir->nstdisreout);
                do_or  = do_per_step(step,ir->nstorireout);
                
                print_ebin(outf->fp_ene,do_ene,do_dr,do_or,do_log?fplog:NULL,
                           step,t,
                           eprNORMAL,bCompact,mdebin,fcd,groups,&(ir->opts));
            }
            if (ir->ePull != epullNO)
            {
                pull_print_output(ir->pull,step,t);
            }
            
            if (do_per_step(step,ir->nstlog))
            {
                if(fflush(fplog) != 0)
                {
                    gmx_fatal(FARGS,"Cannot flush logfile - maybe you are out of quota?");
                }
            }
        }


        /* Remaining runtime */
        if (MULTIMASTER(cr) && (do_verbose || gmx_got_usr_signal() ))
        {
            if (shellfc) 
            {
                fprintf(stderr,"\n");
            }
            print_time(stderr,runtime,step,ir,cr);
        }

        /* Replica exchange */
        bExchanged = FALSE;
        if ((repl_ex_nst > 0) && (step > 0) && !bLastStep &&
            do_per_step(step,repl_ex_nst)) 
        {
            bExchanged = replica_exchange(fplog,cr,repl_ex,
                                          state_global,enerd->term,
                                          state,step,t);

            if (bExchanged && DOMAINDECOMP(cr)) 
            {
                dd_partition_system(fplog,step,cr,TRUE,1,
                                    state_global,top_global,ir,
                                    state,&f,mdatoms,top,fr,
                                    vsite,shellfc,constr,
                                    nrnb,wcycle,FALSE);
            }
        }
        
        bFirstStep = FALSE;
        bInitStep = FALSE;
        bStartingFromCpt = FALSE;

        /* #######  SET VARIABLES FOR NEXT ITERATION IF THEY STILL NEED IT ###### */
        /* Complicated conditional when bGStatEveryStep=FALSE.
         * We can not just use bGStat, since then the simulation results
         * would depend on nstenergy and nstlog or step_nscheck.
         */
        if (((state->flags & (1<<estPRES_PREV)) || 
             (state->flags & (1<<estSVIR_PREV)) ||
             (state->flags & (1<<estFVIR_PREV))) &&
            (bGStatEveryStep ||
             (ir->nstlist > 0 && step % ir->nstlist == 0) ||
             (ir->nstlist < 0 && nlh.nabnsb > 0) ||
             (ir->nstlist == 0 && bGStat))) 
        {
            /* Store the pressure in t_state for pressure coupling
             * at the next MD step.
             */
            if (state->flags & (1<<estPRES_PREV))
            {
                copy_mat(pres,state->pres_prev);
            }
        }
        
        /* #######  END SET VARIABLES FOR NEXT ITERATION ###### */
        
        if (bRerunMD) 
        {
            if (MASTER(cr))
            {
                /* read next frame from input trajectory */
                bNotLastFrame = read_next_frame(oenv,status,&rerun_fr);
            }

            if (PAR(cr))
            {
                rerun_parallel_comm(cr,&rerun_fr,&bNotLastFrame);
            }
        }
        
        if (!bRerunMD || !rerun_fr.bStep)
        {
            /* increase the MD step number */
            step++;
            step_rel++;
        }
        
        cycles = wallcycle_stop(wcycle,ewcSTEP);
        if (DOMAINDECOMP(cr) && wcycle)
        {
            dd_cycles_add(cr->dd,cycles,ddCyclStep);
        }
        
        if (step_rel == wcycle_get_reset_counters(wcycle) ||
            gs.set[eglsRESETCOUNTERS] != 0)
        {
            /* Reset all the counters related to performance over the run */
            reset_all_counters(fplog,cr,step,&step_rel,ir,wcycle,nrnb,runtime);
            wcycle_set_reset_counters(wcycle,-1);
            /* Correct max_hours for the elapsed time */
            max_hours -= run_time/(60.0*60.0);
            bResetCountersHalfMaxH = FALSE;
            gs.set[eglsRESETCOUNTERS] = 0;
        }
    }
    /* End of main MD loop */
    debug_gmx();
    
    /* Stop the time */
    runtime_end(runtime);
    
    if (bRerunMD && MASTER(cr))
    {
        close_trj(status);
    }
    
    if (!(cr->duty & DUTY_PME))
    {
        /* Tell the PME only node to finish */
        gmx_pme_finish(cr);
    }
    
    if (MASTER(cr))
    {
        if (ir->nstcalcenergy > 0 && !bRerunMD) 
        {
            print_ebin(outf->fp_ene,FALSE,FALSE,FALSE,fplog,step,t,
                       eprAVER,FALSE,mdebin,fcd,groups,&(ir->opts));
        }
    }

    done_mdoutf(outf);

    debug_gmx();

    if (ir->nstlist == -1 && nlh.nns > 0 && fplog)
    {
        fprintf(fplog,"Average neighborlist lifetime: %.1f steps, std.dev.: %.1f steps\n",nlh.s1/nlh.nns,sqrt(nlh.s2/nlh.nns - sqr(nlh.s1/nlh.nns)));
        fprintf(fplog,"Average number of atoms that crossed the half buffer length: %.1f\n\n",nlh.ab/nlh.nns);
    }
    
    if (shellfc && fplog)
    {
        fprintf(fplog,"Fraction of iterations that converged:           %.2f %%\n",
                (nconverged*100.0)/step_rel);
        fprintf(fplog,"Average number of force evaluations per MD step: %.2f\n\n",
                tcount/step_rel);
    }
    
    if (repl_ex_nst > 0 && MASTER(cr))
    {
        print_replica_exchange_statistics(fplog,repl_ex);
    }
    
    runtime->nsteps_done = step_rel;
    
    return 0;
}<|MERGE_RESOLUTION|>--- conflicted
+++ resolved
@@ -101,17 +101,12 @@
 #include "corewrap.h"
 #endif
 
-<<<<<<< HEAD
-enum { eglsNABNSB, eglsCHKPT, eglsTERM, eglsRESETCOUNTERS, eglsNR };
-=======
-
 /* simulation conditions to transmit. Keep in mind that they are 
    transmitted to other nodes through an MPI_Reduce after
    casting them to a real (so the signals can be sent together with other 
    data). This means that the only meaningful values are positive, 
    negative or zero. */
 enum { eglsNABNSB, eglsCHKPT, eglsSTOPCOND, eglsRESETCOUNTERS, eglsNR };
->>>>>>> 8a7dd48a
 /* Is the signal in one simulation independent of other simulations? */
 bool gs_simlocal[eglsNR] = { TRUE, FALSE, FALSE, TRUE };
 
@@ -1023,13 +1018,8 @@
     gmx_mdoutf_t *outf;
     gmx_large_int_t step,step_rel;
     double     run_time;
-<<<<<<< HEAD
     double     t,t0,lam0[efptNR];
-    bool       bGStatEveryStep,bGStat,bNstEner,bCalcPres,bCalcEner;
-=======
-    double     t,t0,lam0;
     bool       bGStatEveryStep,bGStat,bNstEner,bCalcEnerPres;
->>>>>>> 8a7dd48a
     bool       bNS,bNStList,bSimAnn,bStopCM,bRerunMD,bNotLastFrame=FALSE,
                bFirstStep,bStateFromTPX,bInitStep,bLastStep,
                bBornRadii,bStartingFromCpt;
