--- conflicted
+++ resolved
@@ -536,11 +536,7 @@
             openmm_copy_state(openmmData, state, &t, f, enerd, bX, bV, bF, do_ene);
 
             upd_mdebin(mdebin,FALSE,TRUE,
-<<<<<<< HEAD
-                       t,mdatoms->tmass,enerd,state, ir->fepvals,lastbox,
-=======
-                       t,mdatoms->tmass,enerd,state,lastbox,
->>>>>>> 8d886773
+                       t,mdatoms->tmass,enerd,state,ir->fepvals,lastbox,
                        shake_vir,force_vir,total_vir,pres,
                        ekind,mu_tot,constr);
             print_ebin(outf->fp_ene,do_ene,FALSE,FALSE,do_log?fplog:NULL,
