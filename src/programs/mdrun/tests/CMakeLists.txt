--- conflicted
+++ resolved
@@ -88,10 +88,6 @@
         exactcontinuation.cpp
         grompp.cpp
         initialconstraints.cpp
-<<<<<<< HEAD
-        interactiveMD.cpp
-        multiple_time_stepping.cpp
-=======
         termination.cpp
         # pseudo-library for code for mdrun
         $<TARGET_OBJECTS:mdrun_objlib>
@@ -105,7 +101,7 @@
 gmx_add_gtest_executable(${exename}
     CPP_SOURCE_FILES
         ewaldsurfaceterm.cpp
->>>>>>> 1cf9fc88
+        multiple_time_stepping.cpp
         orires.cpp
         pmetest.cpp
         simulator.cpp
