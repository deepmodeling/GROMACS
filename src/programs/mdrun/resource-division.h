--- conflicted
+++ resolved
@@ -51,14 +51,6 @@
  * with the hardware, except that ntmpi could be larger than #GPU.
  * If necessary, this function will modify hw_opt->nthreads_omp.
  */
-<<<<<<< HEAD
-int get_nthreads_mpi(const gmx_hw_info_t     *hwinfo,
-                     gmx_hw_opt_t            *hw_opt,
-                     const t_inputrec        *inputrec,
-                     const struct gmx_mtop_t *mtop,
-                     const struct t_commrec  *cr,
-                     FILE                    *fplog);
-=======
 int get_nthreads_mpi(const gmx_hw_info_t *hwinfo,
                      gmx_hw_opt_t        *hw_opt,
                      const t_inputrec    *inputrec,
@@ -66,7 +58,6 @@
                      const t_commrec     *cr,
                      FILE                *fplog,
                      gmx_bool             bUseGpu);
->>>>>>> e081d633
 
 /* Check if the number of OpenMP threads is within reasonable range
  * considering the hardware used. This is a crude check, but mainly
