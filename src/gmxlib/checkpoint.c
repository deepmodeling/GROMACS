--- conflicted
+++ resolved
@@ -2535,16 +2535,12 @@
 
     if (ret == 0)
     {
-<<<<<<< HEAD
         ret = do_cpt_swapstate(gmx_fio_getxdr(fp), TRUE,
                                0, &state.swapstate, out);
     }
 
     if (ret == 0)
     {
-        init_df_history(&state.dfhist, state.dfhist.nlambda, 0); /* reinitialize state with correct sizes */
-=======
->>>>>>> 93a3bc69
         ret = do_cpt_df_hist(gmx_fio_getxdr(fp), TRUE,
                              flags_dfh, &state.dfhist, out);
     }
